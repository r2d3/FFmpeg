--- conflicted
+++ resolved
@@ -30,12 +30,9 @@
 #include <fcntl.h>
 #include <math.h>
 #include <time.h>
-<<<<<<< HEAD
 #include <string.h>
 #include "avassert.h"
-=======
 #include "internal.h"
->>>>>>> 880391ed
 #include "timer.h"
 #include "random_seed.h"
 #include "sha.h"

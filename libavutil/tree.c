--- conflicted
+++ resolved
@@ -210,6 +210,7 @@
 int main(int argc, char **argv)
 {
     int i;
+    void *k;
     AVTreeNode *root = NULL, *node = NULL;
     AVLFG prng;
     int log_level = argc <= 1 ? AV_LOG_INFO : atoi(argv[1]);
@@ -219,29 +220,21 @@
     av_lfg_init(&prng, 1);
 
     for (i = 0; i < 10000; i++) {
-<<<<<<< HEAD
         intptr_t j = av_lfg_get(&prng) % 86294;
-=======
-        AVTreeNode *node2 = NULL;
-        intptr_t j = av_lfg_get(&prng) % 86294;
-        void *ret, *jj = (void *)(j + 1);
-
-        while (ret = av_tree_find(root, jj, cmp, NULL)) {
-            j  = av_lfg_get(&prng) % 86294;
-            jj = (void *)(j + 1);
-        }
-
->>>>>>> c2e936de
+
         if (check(root) > 999) {
             av_log(NULL, AV_LOG_ERROR, "FATAL error %d\n", i);
             print(root, 0);
             return -1;
         }
-<<<<<<< HEAD
         av_log(NULL, AV_LOG_DEBUG, "inserting %4d\n", (int)j);
 
         if (!node)
             node = av_tree_node_alloc();
+        if (!node) {
+            av_log(NULL, AV_LOG_ERROR, "Memory allocation failure.\n");
+            return AVERROR(ENOMEM);
+        }
         av_tree_insert(&root, (void *)(j + 1), cmp, &node);
 
         j = av_lfg_get(&prng) % 86294;
@@ -252,28 +245,7 @@
             k = av_tree_find(root, (void *)(j + 1), cmp, NULL);
             if (k)
                 av_log(NULL, AV_LOG_ERROR, "removal failure %d\n", i);
-=======
-
-        if (!node)
-            node = av_tree_node_alloc();
-        if (!node) {
-            av_log(NULL, AV_LOG_ERROR, "Memory allocation failure.\n");
-            return AVERROR(ENOMEM);
->>>>>>> c2e936de
-        }
-        av_tree_insert(&root, jj, cmp, &node);
-
-        while (ret = av_tree_find(root, jj, cmp, NULL)) {
-            j  = av_lfg_get(&prng) % 86294;
-            jj = (void *)(j + 1);
-        }
-
-        ret = av_tree_insert(&root, jj, cmp, &node2);
-        if (ret != jj)
-            av_tree_destroy(node2);
-        ret = av_tree_find(root, jj, cmp, NULL);
-        if (ret)
-            av_log(NULL, AV_LOG_ERROR, "removal failure %d\n", i);
+        }
     }
 
     av_tree_destroy(root);

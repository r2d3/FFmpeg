--- conflicted
+++ resolved
@@ -17,6 +17,7 @@
 - fspp, uspp, pp7 MPlayer postprocessing filters ported to native filters
 - showpalette filter
 - Twofish symmetric block cipher
+- Support DNx100 (960x720@8)
 
 
 version 2.5:
@@ -46,18 +47,11 @@
 - support for using metadata in stream specifiers in fftools
 - LZMA compression support in TIFF decoder
 - H.261 RTP payload format (RFC 4587) depacketizer and experimental packetizer
-<<<<<<< HEAD
 - HEVC/H.265 RTP payload format (draft v6) depacketizer
 - added codecview filter to visualize information exported by some codecs
 - Matroska 3D support thorugh side data
 - HTML generation using texi2html is deprecated in favor of makeinfo/texi2any
 - silenceremove filter
-=======
-- RTP/mpegts muxer
-- VP8 in Ogg demuxing
-- OpenH264 encoder wrapper
-- Support DNx100 (960x720@8)
->>>>>>> 1a07df31
 
 
 version 2.3:

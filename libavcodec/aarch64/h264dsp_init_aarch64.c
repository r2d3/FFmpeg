/*
 * Copyright (c) 2010 Mans Rullgard <mans@mansr.com>
 *
 * This file is part of FFmpeg.
 *
 * FFmpeg is free software; you can redistribute it and/or
 * modify it under the terms of the GNU Lesser General Public
 * License as published by the Free Software Foundation; either
 * version 2.1 of the License, or (at your option) any later version.
 *
 * FFmpeg is distributed in the hope that it will be useful,
 * but WITHOUT ANY WARRANTY; without even the implied warranty of
 * MERCHANTABILITY or FITNESS FOR A PARTICULAR PURPOSE.  See the GNU
 * Lesser General Public License for more details.
 *
 * You should have received a copy of the GNU Lesser General Public
 * License along with FFmpeg; if not, write to the Free Software
 * Foundation, Inc., 51 Franklin Street, Fifth Floor, Boston, MA 02110-1301 USA
 */

#include <stdint.h>

#include "libavutil/attributes.h"
#include "libavutil/cpu.h"
#include "libavutil/aarch64/cpu.h"
#include "libavcodec/h264dsp.h"

void ff_h264_v_loop_filter_luma_neon(uint8_t *pix, ptrdiff_t stride, int alpha,
                                     int beta, int8_t *tc0);
void ff_h264_h_loop_filter_luma_neon(uint8_t *pix, ptrdiff_t stride, int alpha,
                                     int beta, int8_t *tc0);
void ff_h264_v_loop_filter_luma_intra_neon(uint8_t *pix, ptrdiff_t stride, int alpha,
                                           int beta);
void ff_h264_h_loop_filter_luma_intra_neon(uint8_t *pix, ptrdiff_t stride, int alpha,
                                           int beta);
void ff_h264_v_loop_filter_chroma_neon(uint8_t *pix, ptrdiff_t stride, int alpha,
                                       int beta, int8_t *tc0);
void ff_h264_h_loop_filter_chroma_neon(uint8_t *pix, ptrdiff_t stride, int alpha,
                                       int beta, int8_t *tc0);
<<<<<<< HEAD
void ff_h264_v_loop_filter_chroma_intra_neon(uint8_t *pix, ptrdiff_t stride,
=======
void ff_h264_h_loop_filter_chroma422_neon(uint8_t *pix, int stride, int alpha,
                                          int beta, int8_t *tc0);
void ff_h264_v_loop_filter_chroma_intra_neon(uint8_t *pix, int stride,
>>>>>>> 186bd30a
                                             int alpha, int beta);
void ff_h264_h_loop_filter_chroma_intra_neon(uint8_t *pix, ptrdiff_t stride,
                                             int alpha, int beta);
<<<<<<< HEAD
void ff_h264_h_loop_filter_chroma_mbaff_intra_neon(uint8_t *pix, ptrdiff_t stride,
=======
void ff_h264_h_loop_filter_chroma422_intra_neon(uint8_t *pix, int stride,
                                                int alpha, int beta);
void ff_h264_h_loop_filter_chroma_mbaff_intra_neon(uint8_t *pix, int stride,
>>>>>>> 186bd30a
                                                   int alpha, int beta);

void ff_weight_h264_pixels_16_neon(uint8_t *dst, ptrdiff_t stride, int height,
                                   int log2_den, int weight, int offset);
void ff_weight_h264_pixels_8_neon(uint8_t *dst, ptrdiff_t stride, int height,
                                  int log2_den, int weight, int offset);
void ff_weight_h264_pixels_4_neon(uint8_t *dst, ptrdiff_t stride, int height,
                                  int log2_den, int weight, int offset);

void ff_biweight_h264_pixels_16_neon(uint8_t *dst, uint8_t *src, ptrdiff_t stride,
                                     int height, int log2_den, int weightd,
                                     int weights, int offset);
void ff_biweight_h264_pixels_8_neon(uint8_t *dst, uint8_t *src, ptrdiff_t stride,
                                    int height, int log2_den, int weightd,
                                    int weights, int offset);
void ff_biweight_h264_pixels_4_neon(uint8_t *dst, uint8_t *src, ptrdiff_t stride,
                                    int height, int log2_den, int weightd,
                                    int weights, int offset);

void ff_h264_idct_add_neon(uint8_t *dst, int16_t *block, int stride);
void ff_h264_idct_dc_add_neon(uint8_t *dst, int16_t *block, int stride);
void ff_h264_idct_add16_neon(uint8_t *dst, const int *block_offset,
                             int16_t *block, int stride,
                             const uint8_t nnzc[6*8]);
void ff_h264_idct_add16intra_neon(uint8_t *dst, const int *block_offset,
                                  int16_t *block, int stride,
                                  const uint8_t nnzc[6*8]);
void ff_h264_idct_add8_neon(uint8_t **dest, const int *block_offset,
                            int16_t *block, int stride,
                            const uint8_t nnzc[6*8]);

void ff_h264_idct8_add_neon(uint8_t *dst, int16_t *block, int stride);
void ff_h264_idct8_dc_add_neon(uint8_t *dst, int16_t *block, int stride);
void ff_h264_idct8_add4_neon(uint8_t *dst, const int *block_offset,
                             int16_t *block, int stride,
                             const uint8_t nnzc[6*8]);

av_cold void ff_h264dsp_init_aarch64(H264DSPContext *c, const int bit_depth,
                                     const int chroma_format_idc)
{
    int cpu_flags = av_get_cpu_flags();

    if (have_neon(cpu_flags) && bit_depth == 8) {
        c->h264_v_loop_filter_luma   = ff_h264_v_loop_filter_luma_neon;
        c->h264_h_loop_filter_luma   = ff_h264_h_loop_filter_luma_neon;
        c->h264_v_loop_filter_luma_intra= ff_h264_v_loop_filter_luma_intra_neon;
        c->h264_h_loop_filter_luma_intra= ff_h264_h_loop_filter_luma_intra_neon;

        c->h264_v_loop_filter_chroma = ff_h264_v_loop_filter_chroma_neon;
<<<<<<< HEAD
        if (chroma_format_idc <= 1) {
            c->h264_h_loop_filter_chroma = ff_h264_h_loop_filter_chroma_neon;
            c->h264_h_loop_filter_chroma_intra = ff_h264_h_loop_filter_chroma_intra_neon;
            c->h264_h_loop_filter_chroma_mbaff_intra = ff_h264_h_loop_filter_chroma_mbaff_intra_neon;
        }
        c->h264_v_loop_filter_chroma_intra = ff_h264_v_loop_filter_chroma_intra_neon;
=======
        c->h264_v_loop_filter_chroma_intra = ff_h264_v_loop_filter_chroma_intra_neon;

        if (chroma_format_idc <= 1) {
            c->h264_h_loop_filter_chroma = ff_h264_h_loop_filter_chroma_neon;
            c->h264_h_loop_filter_chroma_intra = ff_h264_h_loop_filter_chroma_intra_neon;
            c->h264_h_loop_filter_chroma_mbaff_intra = ff_h264_h_loop_filter_chroma_mbaff_intra_neon;
        } else {
            c->h264_h_loop_filter_chroma = ff_h264_h_loop_filter_chroma422_neon;
            c->h264_h_loop_filter_chroma_mbaff = ff_h264_h_loop_filter_chroma_neon;
            c->h264_h_loop_filter_chroma_intra = ff_h264_h_loop_filter_chroma422_intra_neon;
            c->h264_h_loop_filter_chroma_mbaff_intra = ff_h264_h_loop_filter_chroma_intra_neon;
        }
>>>>>>> 186bd30a

        c->weight_h264_pixels_tab[0] = ff_weight_h264_pixels_16_neon;
        c->weight_h264_pixels_tab[1] = ff_weight_h264_pixels_8_neon;
        c->weight_h264_pixels_tab[2] = ff_weight_h264_pixels_4_neon;

        c->biweight_h264_pixels_tab[0] = ff_biweight_h264_pixels_16_neon;
        c->biweight_h264_pixels_tab[1] = ff_biweight_h264_pixels_8_neon;
        c->biweight_h264_pixels_tab[2] = ff_biweight_h264_pixels_4_neon;

        c->h264_idct_add        = ff_h264_idct_add_neon;
        c->h264_idct_dc_add     = ff_h264_idct_dc_add_neon;
        c->h264_idct_add16      = ff_h264_idct_add16_neon;
        c->h264_idct_add16intra = ff_h264_idct_add16intra_neon;
        if (chroma_format_idc <= 1)
            c->h264_idct_add8   = ff_h264_idct_add8_neon;
        c->h264_idct8_add       = ff_h264_idct8_add_neon;
        c->h264_idct8_dc_add    = ff_h264_idct8_dc_add_neon;
        c->h264_idct8_add4      = ff_h264_idct8_add4_neon;
    }
}<|MERGE_RESOLUTION|>--- conflicted
+++ resolved
@@ -37,23 +37,15 @@
                                        int beta, int8_t *tc0);
 void ff_h264_h_loop_filter_chroma_neon(uint8_t *pix, ptrdiff_t stride, int alpha,
                                        int beta, int8_t *tc0);
-<<<<<<< HEAD
+void ff_h264_h_loop_filter_chroma422_neon(uint8_t *pix, ptrdiff_t stride, int alpha,
+                                          int beta, int8_t *tc0);
 void ff_h264_v_loop_filter_chroma_intra_neon(uint8_t *pix, ptrdiff_t stride,
-=======
-void ff_h264_h_loop_filter_chroma422_neon(uint8_t *pix, int stride, int alpha,
-                                          int beta, int8_t *tc0);
-void ff_h264_v_loop_filter_chroma_intra_neon(uint8_t *pix, int stride,
->>>>>>> 186bd30a
                                              int alpha, int beta);
 void ff_h264_h_loop_filter_chroma_intra_neon(uint8_t *pix, ptrdiff_t stride,
                                              int alpha, int beta);
-<<<<<<< HEAD
+void ff_h264_h_loop_filter_chroma422_intra_neon(uint8_t *pix, ptrdiff_t stride,
+                                                int alpha, int beta);
 void ff_h264_h_loop_filter_chroma_mbaff_intra_neon(uint8_t *pix, ptrdiff_t stride,
-=======
-void ff_h264_h_loop_filter_chroma422_intra_neon(uint8_t *pix, int stride,
-                                                int alpha, int beta);
-void ff_h264_h_loop_filter_chroma_mbaff_intra_neon(uint8_t *pix, int stride,
->>>>>>> 186bd30a
                                                    int alpha, int beta);
 
 void ff_weight_h264_pixels_16_neon(uint8_t *dst, ptrdiff_t stride, int height,
@@ -103,14 +95,6 @@
         c->h264_h_loop_filter_luma_intra= ff_h264_h_loop_filter_luma_intra_neon;
 
         c->h264_v_loop_filter_chroma = ff_h264_v_loop_filter_chroma_neon;
-<<<<<<< HEAD
-        if (chroma_format_idc <= 1) {
-            c->h264_h_loop_filter_chroma = ff_h264_h_loop_filter_chroma_neon;
-            c->h264_h_loop_filter_chroma_intra = ff_h264_h_loop_filter_chroma_intra_neon;
-            c->h264_h_loop_filter_chroma_mbaff_intra = ff_h264_h_loop_filter_chroma_mbaff_intra_neon;
-        }
-        c->h264_v_loop_filter_chroma_intra = ff_h264_v_loop_filter_chroma_intra_neon;
-=======
         c->h264_v_loop_filter_chroma_intra = ff_h264_v_loop_filter_chroma_intra_neon;
 
         if (chroma_format_idc <= 1) {
@@ -123,7 +107,6 @@
             c->h264_h_loop_filter_chroma_intra = ff_h264_h_loop_filter_chroma422_intra_neon;
             c->h264_h_loop_filter_chroma_mbaff_intra = ff_h264_h_loop_filter_chroma_intra_neon;
         }
->>>>>>> 186bd30a
 
         c->weight_h264_pixels_tab[0] = ff_weight_h264_pixels_16_neon;
         c->weight_h264_pixels_tab[1] = ff_weight_h264_pixels_8_neon;

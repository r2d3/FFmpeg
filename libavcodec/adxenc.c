/*
 * ADX ADPCM codecs
 * Copyright (c) 2001,2003 BERO
 *
 * This file is part of FFmpeg.
 *
 * FFmpeg is free software; you can redistribute it and/or
 * modify it under the terms of the GNU Lesser General Public
 * License as published by the Free Software Foundation; either
 * version 2.1 of the License, or (at your option) any later version.
 *
 * FFmpeg is distributed in the hope that it will be useful,
 * but WITHOUT ANY WARRANTY; without even the implied warranty of
 * MERCHANTABILITY or FITNESS FOR A PARTICULAR PURPOSE.  See the GNU
 * Lesser General Public License for more details.
 *
 * You should have received a copy of the GNU Lesser General Public
 * License along with FFmpeg; if not, write to the Free Software
 * Foundation, Inc., 51 Franklin Street, Fifth Floor, Boston, MA 02110-1301 USA
 */

#include "avcodec.h"
#include "adx.h"
#include "bytestream.h"
#include "put_bits.h"

/**
 * @file
 * SEGA CRI adx codecs.
 *
 * Reference documents:
 * http://ku-www.ss.titech.ac.jp/~yatsushi/adx.html
 * adx2wav & wav2adx http://www.geocities.co.jp/Playtown/2004/
 */

static void adx_encode(ADXContext *c, uint8_t *adx, const int16_t *wav,
                       ADXChannelState *prev, int channels)
{
    PutBitContext pb;
    int scale;
    int i, j;
    int s0, s1, s2, d;
    int max = 0;
    int min = 0;
    int data[BLOCK_SAMPLES];

    s1 = prev->s1;
    s2 = prev->s2;
    for (i = 0, j = 0; j < 32; i += channels, j++) {
        s0 = wav[i];
        d = ((s0 << COEFF_BITS) - c->coeff[0] * s1 - c->coeff[1] * s2) >> COEFF_BITS;
        data[j] = d;
        if (max < d)
            max = d;
        if (min > d)
            min = d;
        s2 = s1;
        s1 = s0;
    }
    prev->s1 = s1;
    prev->s2 = s2;

    if (max == 0 && min == 0) {
        memset(adx, 0, BLOCK_SIZE);
        return;
    }

    if (max / 7 > -min / 8)
        scale = max / 7;
    else
        scale = -min / 8;

    if (scale == 0)
        scale = 1;

    AV_WB16(adx, scale);

    init_put_bits(&pb, adx + 2, 16);
    for (i = 0; i < BLOCK_SAMPLES; i++)
        put_sbits(&pb, 4, av_clip(data[i] / scale, -8, 7));
    flush_put_bits(&pb);
}

#define HEADER_SIZE 36

static int adx_encode_header(AVCodecContext *avctx, uint8_t *buf, int bufsize)
{
    ADXContext *c = avctx->priv_data;

    if (bufsize < HEADER_SIZE)
        return AVERROR(EINVAL);

    bytestream_put_be16(&buf, 0x8000);              /* header signature */
    bytestream_put_be16(&buf, HEADER_SIZE - 4);     /* copyright offset */
    bytestream_put_byte(&buf, 3);                   /* encoding */
    bytestream_put_byte(&buf, BLOCK_SIZE);          /* block size */
    bytestream_put_byte(&buf, 4);                   /* sample size */
    bytestream_put_byte(&buf, avctx->channels);     /* channels */
    bytestream_put_be32(&buf, avctx->sample_rate);  /* sample rate */
    bytestream_put_be32(&buf, 0);                   /* total sample count */
    bytestream_put_be16(&buf, c->cutoff);           /* cutoff frequency */
    bytestream_put_byte(&buf, 3);                   /* version */
    bytestream_put_byte(&buf, 0);                   /* flags */
    bytestream_put_be32(&buf, 0);                   /* unknown */
    bytestream_put_be32(&buf, 0);                   /* loop enabled */
    bytestream_put_be16(&buf, 0);                   /* padding */
    bytestream_put_buffer(&buf, "(c)CRI", 6);       /* copyright signature */

    return HEADER_SIZE;
}

static av_cold int adx_encode_init(AVCodecContext *avctx)
{
    ADXContext *c = avctx->priv_data;

    if (avctx->channels > 2) {
        av_log(avctx, AV_LOG_ERROR, "Invalid number of channels\n");
        return AVERROR(EINVAL);
    }
    avctx->frame_size = BLOCK_SAMPLES;

    avctx->coded_frame = avcodec_alloc_frame();

    /* the cutoff can be adjusted, but this seems to work pretty well */
    c->cutoff = 500;
    ff_adx_calculate_coeffs(c->cutoff, avctx->sample_rate, COEFF_BITS, c->coeff);

    return 0;
}

static av_cold int adx_encode_close(AVCodecContext *avctx)
{
    av_freep(&avctx->coded_frame);
    return 0;
}

static int adx_encode_frame(AVCodecContext *avctx, uint8_t *frame,
                            int buf_size, void *data)
{
<<<<<<< HEAD
    ADXContext *c = avctx->priv_data;
    const short *samples = data;
    unsigned char *dst = frame;
    int rest = avctx->frame_size;

/*
    input data size =
    ffmpeg.c: do_audio_out()
    frame_bytes = enc->frame_size * 2 * enc->channels;
*/
=======
    ADXContext *c          = avctx->priv_data;
    const int16_t *samples = data;
    uint8_t *dst           = frame;
    int ch;
>>>>>>> feb15cee

    if (!c->header_parsed) {
        int hdrsize;
        if ((hdrsize = adx_encode_header(avctx, dst, buf_size)) < 0) {
            av_log(avctx, AV_LOG_ERROR, "output buffer is too small\n");
            return AVERROR(EINVAL);
        }
        dst      += hdrsize;
        buf_size -= hdrsize;
        c->header_parsed = 1;
    }
    if (buf_size < BLOCK_SIZE * avctx->channels) {
        av_log(avctx, AV_LOG_ERROR, "output buffer is too small\n");
        return AVERROR(EINVAL);
    }

    for (ch = 0; ch < avctx->channels; ch++) {
        adx_encode(c, dst, samples + ch, &c->prev[ch], avctx->channels);
        dst += BLOCK_SIZE;
    }
    return dst - frame;
}

AVCodec ff_adpcm_adx_encoder = {
    .name           = "adpcm_adx",
    .type           = AVMEDIA_TYPE_AUDIO,
    .id             = CODEC_ID_ADPCM_ADX,
    .priv_data_size = sizeof(ADXContext),
    .init           = adx_encode_init,
    .encode         = adx_encode_frame,
    .close          = adx_encode_close,
    .sample_fmts    = (const enum AVSampleFormat[]) { AV_SAMPLE_FMT_S16,
                                                      AV_SAMPLE_FMT_NONE },
    .long_name      = NULL_IF_CONFIG_SMALL("SEGA CRI ADX ADPCM"),
};<|MERGE_RESOLUTION|>--- conflicted
+++ resolved
@@ -137,23 +137,10 @@
 static int adx_encode_frame(AVCodecContext *avctx, uint8_t *frame,
                             int buf_size, void *data)
 {
-<<<<<<< HEAD
-    ADXContext *c = avctx->priv_data;
-    const short *samples = data;
-    unsigned char *dst = frame;
-    int rest = avctx->frame_size;
-
-/*
-    input data size =
-    ffmpeg.c: do_audio_out()
-    frame_bytes = enc->frame_size * 2 * enc->channels;
-*/
-=======
     ADXContext *c          = avctx->priv_data;
     const int16_t *samples = data;
     uint8_t *dst           = frame;
     int ch;
->>>>>>> feb15cee
 
     if (!c->header_parsed) {
         int hdrsize;

/*
 * H.26L/H.264/AVC/JVT/14496-10/... encoder/decoder
 * Copyright (c) 2003 Michael Niedermayer <michaelni@gmx.at>
 *
 * This file is part of FFmpeg.
 *
 * FFmpeg is free software; you can redistribute it and/or
 * modify it under the terms of the GNU Lesser General Public
 * License as published by the Free Software Foundation; either
 * version 2.1 of the License, or (at your option) any later version.
 *
 * FFmpeg is distributed in the hope that it will be useful,
 * but WITHOUT ANY WARRANTY; without even the implied warranty of
 * MERCHANTABILITY or FITNESS FOR A PARTICULAR PURPOSE.  See the GNU
 * Lesser General Public License for more details.
 *
 * You should have received a copy of the GNU Lesser General Public
 * License along with FFmpeg; if not, write to the Free Software
 * Foundation, Inc., 51 Franklin Street, Fifth Floor, Boston, MA 02110-1301 USA
 */

/**
 * @file
 * Context Adaptive Binary Arithmetic Coder.
 */

#include <string.h>

#include "libavutil/common.h"
<<<<<<< HEAD
#include "libavutil/timer.h"
#include "get_bits.h"
=======

>>>>>>> 5c31eaa9
#include "cabac.h"
#include "cabac_functions.h"

const uint8_t ff_h264_cabac_tables[512 + 4*2*64 + 4*64 + 63] = {
    9,8,7,7,6,6,6,6,5,5,5,5,5,5,5,5,
    4,4,4,4,4,4,4,4,4,4,4,4,4,4,4,4,
    3,3,3,3,3,3,3,3,3,3,3,3,3,3,3,3,
    3,3,3,3,3,3,3,3,3,3,3,3,3,3,3,3,
    2,2,2,2,2,2,2,2,2,2,2,2,2,2,2,2,
    2,2,2,2,2,2,2,2,2,2,2,2,2,2,2,2,
    2,2,2,2,2,2,2,2,2,2,2,2,2,2,2,2,
    2,2,2,2,2,2,2,2,2,2,2,2,2,2,2,2,
    1,1,1,1,1,1,1,1,1,1,1,1,1,1,1,1,1,1,1,1,1,1,1,1,1,1,1,1,1,1,1,1,
    1,1,1,1,1,1,1,1,1,1,1,1,1,1,1,1,1,1,1,1,1,1,1,1,1,1,1,1,1,1,1,1,
    1,1,1,1,1,1,1,1,1,1,1,1,1,1,1,1,1,1,1,1,1,1,1,1,1,1,1,1,1,1,1,1,
    1,1,1,1,1,1,1,1,1,1,1,1,1,1,1,1,1,1,1,1,1,1,1,1,1,1,1,1,1,1,1,1,
    0,0,0,0,0,0,0,0,0,0,0,0,0,0,0,0,0,0,0,0,0,0,0,0,0,0,0,0,0,0,0,0,
    0,0,0,0,0,0,0,0,0,0,0,0,0,0,0,0,0,0,0,0,0,0,0,0,0,0,0,0,0,0,0,0,
    0,0,0,0,0,0,0,0,0,0,0,0,0,0,0,0,0,0,0,0,0,0,0,0,0,0,0,0,0,0,0,0,
    0,0,0,0,0,0,0,0,0,0,0,0,0,0,0,0,0,0,0,0,0,0,0,0,0,0,0,0,0,0,0,0,
    0,0,0,0,0,0,0,0,0,0,0,0,0,0,0,0,0,0,0,0,0,0,0,0,0,0,0,0,0,0,0,0,
    0,0,0,0,0,0,0,0,0,0,0,0,0,0,0,0,0,0,0,0,0,0,0,0,0,0,0,0,0,0,0,0,
    0,0,0,0,0,0,0,0,0,0,0,0,0,0,0,0,0,0,0,0,0,0,0,0,0,0,0,0,0,0,0,0,
    0,0,0,0,0,0,0,0,0,0,0,0,0,0,0,0,0,0,0,0,0,0,0,0,0,0,0,0,0,0,0,0,
    // LPS range
    -128,    -128,    -128,    -128,    -128,    -128,    123,     123,
    116,     116,     111,     111,     105,     105,     100,     100,
    95,      95,      90,      90,      85,      85,      81,      81,
    77,      77,      73,      73,      69,      69,      66,      66,
    62,      62,      59,      59,      56,      56,      53,      53,
    51,      51,      48,      48,      46,      46,      43,      43,
    41,      41,      39,      39,      37,      37,      35,      35,
    33,      33,      32,      32,      30,      30,      29,      29,
    27,      27,      26,      26,      24,      24,      23,      23,
    22,      22,      21,      21,      20,      20,      19,      19,
    18,      18,      17,      17,      16,      16,      15,      15,
    14,      14,      14,      14,      13,      13,      12,      12,
    12,      12,      11,      11,      11,      11,      10,      10,
    10,      10,      9,       9,       9,       9,       8,       8,
    8,       8,       7,       7,       7,       7,       7,       7,
    6,       6,       6,       6,       6,       6,       2,       2,
    -80,     -80,     -89,     -89,     -98,     -98,     -106,    -106,
    -114,    -114,    -121,    -121,    -128,    -128,    122,     122,
    116,     116,     110,     110,     104,     104,     99,      99,
    94,      94,      89,      89,      85,      85,      80,      80,
    76,      76,      72,      72,      69,      69,      65,      65,
    62,      62,      59,      59,      56,      56,      53,      53,
    50,      50,      48,      48,      45,      45,      43,      43,
    41,      41,      39,      39,      37,      37,      35,      35,
    33,      33,      31,      31,      30,      30,      28,      28,
    27,      27,      26,      26,      24,      24,      23,      23,
    22,      22,      21,      21,      20,      20,      19,      19,
    18,      18,      17,      17,      16,      16,      15,      15,
    14,      14,      14,      14,      13,      13,      12,      12,
    12,      12,      11,      11,      11,      11,      10,      10,
    9,       9,       9,       9,       9,       9,       8,       8,
    8,       8,       7,       7,       7,       7,       2,       2,
    -48,     -48,     -59,     -59,     -69,     -69,     -78,     -78,
    -87,     -87,     -96,     -96,     -104,    -104,    -112,    -112,
    -119,    -119,    -126,    -126,    123,     123,     117,     117,
    111,     111,     105,     105,     100,     100,     95,      95,
    90,      90,      86,      86,      81,      81,      77,      77,
    73,      73,      69,      69,      66,      66,      63,      63,
    59,      59,      56,      56,      54,      54,      51,      51,
    48,      48,      46,      46,      43,      43,      41,      41,
    39,      39,      37,      37,      35,      35,      33,      33,
    32,      32,      30,      30,      29,      29,      27,      27,
    26,      26,      25,      25,      23,      23,      22,      22,
    21,      21,      20,      20,      19,      19,      18,      18,
    17,      17,      16,      16,      15,      15,      15,      15,
    14,      14,      13,      13,      12,      12,      12,      12,
    11,      11,      11,      11,      10,      10,      10,      10,
    9,       9,       9,       9,       8,       8,       2,       2,
    -16,     -16,     -29,     -29,     -40,     -40,     -51,     -51,
    -61,     -61,     -71,     -71,     -81,     -81,     -90,     -90,
    -98,     -98,     -106,    -106,    -114,    -114,    -121,    -121,
    -128,    -128,    122,     122,     116,     116,     110,     110,
    104,     104,     99,      99,      94,      94,      89,      89,
    85,      85,      80,      80,      76,      76,      72,      72,
    69,      69,      65,      65,      62,      62,      59,      59,
    56,      56,      53,      53,      50,      50,      48,      48,
    45,      45,      43,      43,      41,      41,      39,      39,
    37,      37,      35,      35,      33,      33,      31,      31,
    30,      30,      28,      28,      27,      27,      25,      25,
    24,      24,      23,      23,      22,      22,      21,      21,
    20,      20,      19,      19,      18,      18,      17,      17,
    16,      16,      15,      15,      14,      14,      14,      14,
    13,      13,      12,      12,      12,      12,      11,      11,
    11,      11,      10,      10,      9,       9,       2,       2,
    // mlps state
    127,     126,     77,      76,      77,      76,      75,      74,
    75,      74,      75,      74,      73,      72,      73,      72,
    73,      72,      71,      70,      71,      70,      71,      70,
    69,      68,      69,      68,      67,      66,      67,      66,
    67,      66,      65,      64,      65,      64,      63,      62,
    61,      60,      61,      60,      61,      60,      59,      58,
    59,      58,      57,      56,      55,      54,      55,      54,
    53,      52,      53,      52,      51,      50,      49,      48,
    49,      48,      47,      46,      45,      44,      45,      44,
    43,      42,      43,      42,      39,      38,      39,      38,
    37,      36,      37,      36,      33,      32,      33,      32,
    31,      30,      31,      30,      27,      26,      27,      26,
    25,      24,      23,      22,      23,      22,      19,      18,
    19,      18,      17,      16,      15,      14,      13,      12,
    11,      10,      9,       8,       9,       8,       5,       4,
    5,       4,       3,       2,       1,       0,       0,       1,
    2,       3,       4,       5,       6,       7,       8,       9,
    10,      11,      12,      13,      14,      15,      16,      17,
    18,      19,      20,      21,      22,      23,      24,      25,
    26,      27,      28,      29,      30,      31,      32,      33,
    34,      35,      36,      37,      38,      39,      40,      41,
    42,      43,      44,      45,      46,      47,      48,      49,
    50,      51,      52,      53,      54,      55,      56,      57,
    58,      59,      60,      61,      62,      63,      64,      65,
    66,      67,      68,      69,      70,      71,      72,      73,
    74,      75,      76,      77,      78,      79,      80,      81,
    82,      83,      84,      85,      86,      87,      88,      89,
    90,      91,      92,      93,      94,      95,      96,      97,
    98,      99,      100,     101,     102,     103,     104,     105,
    106,     107,     108,     109,     110,     111,     112,     113,
    114,     115,     116,     117,     118,     119,     120,     121,
    122,     123,     124,     125,     124,     125,     126,     127,
    // last_coeff_flag_offset_8x8
    0, 1, 1, 1, 1, 1, 1, 1, 1, 1, 1, 1, 1, 1, 1, 1,
    2, 2, 2, 2, 2, 2, 2, 2, 2, 2, 2, 2, 2, 2, 2, 2,
    3, 3, 3, 3, 3, 3, 3, 3, 4, 4, 4, 4, 4, 4, 4, 4,
    5, 5, 5, 5, 6, 6, 6, 6, 7, 7, 7, 7, 8, 8, 8
};

/**
 * @param buf_size size of buf in bits
 */
void ff_init_cabac_encoder(CABACContext *c, uint8_t *buf, int buf_size){
    init_put_bits(&c->pb, buf, buf_size);

    c->low= 0;
    c->range= 0x1FE;
    c->outstanding_count= 0;
    c->pb.bit_left++; //avoids firstBitFlag
}

/**
 *
 * @param buf_size size of buf in bits
 */
int ff_init_cabac_decoder(CABACContext *c, const uint8_t *buf, int buf_size){
    c->bytestream_start=
    c->bytestream= buf;
    c->bytestream_end= buf + buf_size;

#if CABAC_BITS == 16
    c->low =  (*c->bytestream++)<<18;
    c->low+=  (*c->bytestream++)<<10;
    // Keep our fetches on a 2-byte boundry as this should avoid ever having to
    // do unaligned loads if the compiler (or asm) optimises the double byte
    // load into a single instruction
    if(((uintptr_t)c->bytestream & 1) == 0) {
        c->low += (1 << 9);
    }
    else {
        c->low += ((*c->bytestream++) << 2) + 2;
    }
#else
    c->low =  (*c->bytestream++)<<10;
    c->low+= ((*c->bytestream++)<<2) + 2;
#endif
    c->range= 0x1FE;
    if ((c->range<<(CABAC_BITS+1)) < c->low)
        return AVERROR_INVALIDDATA;
    return 0;
}<|MERGE_RESOLUTION|>--- conflicted
+++ resolved
@@ -27,12 +27,8 @@
 #include <string.h>
 
 #include "libavutil/common.h"
-<<<<<<< HEAD
 #include "libavutil/timer.h"
-#include "get_bits.h"
-=======
-
->>>>>>> 5c31eaa9
+
 #include "cabac.h"
 #include "cabac_functions.h"
 

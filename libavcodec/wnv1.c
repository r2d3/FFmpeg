/*
 * Winnov WNV1 codec
 * Copyright (c) 2005 Konstantin Shishkov
 *
 * This file is part of FFmpeg.
 *
 * FFmpeg is free software; you can redistribute it and/or
 * modify it under the terms of the GNU Lesser General Public
 * License as published by the Free Software Foundation; either
 * version 2.1 of the License, or (at your option) any later version.
 *
 * FFmpeg is distributed in the hope that it will be useful,
 * but WITHOUT ANY WARRANTY; without even the implied warranty of
 * MERCHANTABILITY or FITNESS FOR A PARTICULAR PURPOSE.  See the GNU
 * Lesser General Public License for more details.
 *
 * You should have received a copy of the GNU Lesser General Public
 * License along with FFmpeg; if not, write to the Free Software
 * Foundation, Inc., 51 Franklin Street, Fifth Floor, Boston, MA 02110-1301 USA
 */

/**
 * @file
 * Winnov WNV1 codec.
 */

#include "avcodec.h"
#include "get_bits.h"
#include "libavutil/common.h"


typedef struct WNV1Context{
    AVCodecContext *avctx;
    AVFrame pic;

    int shift;
    GetBitContext gb;
} WNV1Context;

static const uint16_t code_tab[16][2]={
{0x1FD,9}, {0xFD,8}, {0x7D,7}, {0x3D,6}, {0x1D,5}, {0x0D,4}, {0x005,3},
{0x000,1},
{0x004,3}, {0x0C,4}, {0x1C,5}, {0x3C,6}, {0x7C,7}, {0xFC,8}, {0x1FC,9}, {0xFF,8}
};

#define CODE_VLC_BITS 9
static VLC code_vlc;

/* returns modified base_value */
static inline int wnv1_get_code(WNV1Context *w, int base_value)
{
    int v = get_vlc2(&w->gb, code_vlc.table, CODE_VLC_BITS, 1);

    if(v==15)
        return av_reverse[ get_bits(&w->gb, 8 - w->shift) ];
    else
        return base_value + ((v - 7)<<w->shift);
}

static int decode_frame(AVCodecContext *avctx,
                        void *data, int *data_size,
                        AVPacket *avpkt)
{
    const uint8_t *buf = avpkt->data;
    int buf_size = avpkt->size;
    WNV1Context * const l = avctx->priv_data;
    AVFrame * const p = &l->pic;
    unsigned char *Y,*U,*V;
    int i, j;
    int prev_y = 0, prev_u = 0, prev_v = 0;
    uint8_t *rbuf;

    if(buf_size<=8) {
        av_log(avctx, AV_LOG_ERROR, "buf_size %d is too small\n", buf_size);
        return AVERROR_INVALIDDATA;
    }

    rbuf = av_malloc(buf_size + FF_INPUT_BUFFER_PADDING_SIZE);
    if(!rbuf){
        av_log(avctx, AV_LOG_ERROR, "Cannot allocate temporary buffer\n");
        return -1;
    }

    if(p->data[0])
        avctx->release_buffer(avctx, p);

    p->reference = 0;
    if(avctx->get_buffer(avctx, p) < 0){
        av_log(avctx, AV_LOG_ERROR, "get_buffer() failed\n");
        av_free(rbuf);
        return -1;
    }
    p->key_frame = 1;

    for(i=8; i<buf_size; i++)
        rbuf[i]= av_reverse[ buf[i] ];
    init_get_bits(&l->gb, rbuf+8, (buf_size-8)*8);

    if (buf[2] >> 4 == 6)
        l->shift = 2;
    else {
        l->shift = 8 - (buf[2] >> 4);
        if (l->shift > 4) {
            av_log_ask_for_sample(avctx, "Unknown WNV1 frame header value %i\n",
                                  buf[2] >> 4);
            l->shift = 4;
        }
        if (l->shift < 1) {
            av_log_ask_for_sample(avctx, "Unknown WNV1 frame header value %i\n",
                                  buf[2] >> 4);
            l->shift = 1;
        }
    }

    Y = p->data[0];
    U = p->data[1];
    V = p->data[2];
    for (j = 0; j < avctx->height; j++) {
        for (i = 0; i < avctx->width / 2; i++) {
            Y[i * 2] = wnv1_get_code(l, prev_y);
            prev_u = U[i] = wnv1_get_code(l, prev_u);
            prev_y = Y[(i * 2) + 1] = wnv1_get_code(l, Y[i * 2]);
            prev_v = V[i] = wnv1_get_code(l, prev_v);
        }
        Y += p->linesize[0];
        U += p->linesize[1];
        V += p->linesize[2];
    }


    *data_size = sizeof(AVFrame);
    *(AVFrame*)data = l->pic;
    av_free(rbuf);

    return buf_size;
}

static av_cold int decode_init(AVCodecContext *avctx){
    WNV1Context * const l = avctx->priv_data;
    static VLC_TYPE code_table[1 << CODE_VLC_BITS][2];

    l->avctx = avctx;
<<<<<<< HEAD
    avctx->pix_fmt = PIX_FMT_YUV422P;
    avcodec_get_frame_defaults(&l->pic);
=======
    avctx->pix_fmt = AV_PIX_FMT_YUV422P;
>>>>>>> 716d413c

    code_vlc.table = code_table;
    code_vlc.table_allocated = 1 << CODE_VLC_BITS;
    init_vlc(&code_vlc, CODE_VLC_BITS, 16,
             &code_tab[0][1], 4, 2,
             &code_tab[0][0], 4, 2, INIT_VLC_USE_NEW_STATIC);

    return 0;
}

static av_cold int decode_end(AVCodecContext *avctx){
    WNV1Context * const l = avctx->priv_data;
    AVFrame *pic = &l->pic;

    if (pic->data[0])
        avctx->release_buffer(avctx, pic);

    return 0;
}

AVCodec ff_wnv1_decoder = {
    .name           = "wnv1",
    .type           = AVMEDIA_TYPE_VIDEO,
    .id             = AV_CODEC_ID_WNV1,
    .priv_data_size = sizeof(WNV1Context),
    .init           = decode_init,
    .close          = decode_end,
    .decode         = decode_frame,
    .capabilities   = CODEC_CAP_DR1,
    .long_name      = NULL_IF_CONFIG_SMALL("Winnov WNV1"),
};<|MERGE_RESOLUTION|>--- conflicted
+++ resolved
@@ -140,12 +140,8 @@
     static VLC_TYPE code_table[1 << CODE_VLC_BITS][2];
 
     l->avctx = avctx;
-<<<<<<< HEAD
-    avctx->pix_fmt = PIX_FMT_YUV422P;
+    avctx->pix_fmt = AV_PIX_FMT_YUV422P;
     avcodec_get_frame_defaults(&l->pic);
-=======
-    avctx->pix_fmt = AV_PIX_FMT_YUV422P;
->>>>>>> 716d413c
 
     code_vlc.table = code_table;
     code_vlc.table_allocated = 1 << CODE_VLC_BITS;

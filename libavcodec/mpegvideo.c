/*
 * The simplest mpeg encoder (well, it was the simplest!)
 * Copyright (c) 2000,2001 Fabrice Bellard
 * Copyright (c) 2002-2004 Michael Niedermayer <michaelni@gmx.at>
 *
 * 4MV & hq & B-frame encoding stuff by Michael Niedermayer <michaelni@gmx.at>
 *
 * This file is part of FFmpeg.
 *
 * FFmpeg is free software; you can redistribute it and/or
 * modify it under the terms of the GNU Lesser General Public
 * License as published by the Free Software Foundation; either
 * version 2.1 of the License, or (at your option) any later version.
 *
 * FFmpeg is distributed in the hope that it will be useful,
 * but WITHOUT ANY WARRANTY; without even the implied warranty of
 * MERCHANTABILITY or FITNESS FOR A PARTICULAR PURPOSE.  See the GNU
 * Lesser General Public License for more details.
 *
 * You should have received a copy of the GNU Lesser General Public
 * License along with FFmpeg; if not, write to the Free Software
 * Foundation, Inc., 51 Franklin Street, Fifth Floor, Boston, MA 02110-1301 USA
 */

/**
 * @file
 * The simplest mpeg encoder (well, it was the simplest!).
 */

#include "libavutil/intmath.h"
#include "libavutil/imgutils.h"
#include "avcodec.h"
#include "dsputil.h"
#include "internal.h"
#include "mpegvideo.h"
#include "mpegvideo_common.h"
#include "mjpegenc.h"
#include "msmpeg4.h"
#include "faandct.h"
#include "xvmc_internal.h"
#include "thread.h"
#include <limits.h>

//#undef NDEBUG
//#include <assert.h>

static void dct_unquantize_mpeg1_intra_c(MpegEncContext *s,
                                   DCTELEM *block, int n, int qscale);
static void dct_unquantize_mpeg1_inter_c(MpegEncContext *s,
                                   DCTELEM *block, int n, int qscale);
static void dct_unquantize_mpeg2_intra_c(MpegEncContext *s,
                                   DCTELEM *block, int n, int qscale);
static void dct_unquantize_mpeg2_intra_bitexact(MpegEncContext *s,
                                   DCTELEM *block, int n, int qscale);
static void dct_unquantize_mpeg2_inter_c(MpegEncContext *s,
                                   DCTELEM *block, int n, int qscale);
static void dct_unquantize_h263_intra_c(MpegEncContext *s,
                                  DCTELEM *block, int n, int qscale);
static void dct_unquantize_h263_inter_c(MpegEncContext *s,
                                  DCTELEM *block, int n, int qscale);


/* enable all paranoid tests for rounding, overflows, etc... */
//#define PARANOID

//#define DEBUG


static const uint8_t ff_default_chroma_qscale_table[32] = {
//   0   1   2   3   4   5   6   7   8   9  10  11  12  13  14  15
     0,  1,  2,  3,  4,  5,  6,  7,  8,  9, 10, 11, 12, 13, 14, 15,
    16, 17, 18, 19, 20, 21, 22, 23, 24, 25, 26, 27, 28, 29, 30, 31
};

const uint8_t ff_mpeg1_dc_scale_table[128] = {
//  0  1  2  3  4  5  6  7  8  9 10 11 12 13 14 15
    8, 8, 8, 8, 8, 8, 8, 8, 8, 8, 8, 8, 8, 8, 8, 8,
    8, 8, 8, 8, 8, 8, 8, 8, 8, 8, 8, 8, 8, 8, 8, 8,
    8, 8, 8, 8, 8, 8, 8, 8, 8, 8, 8, 8, 8, 8, 8, 8,
    8, 8, 8, 8, 8, 8, 8, 8, 8, 8, 8, 8, 8, 8, 8, 8,
    8, 8, 8, 8, 8, 8, 8, 8, 8, 8, 8, 8, 8, 8, 8, 8,
    8, 8, 8, 8, 8, 8, 8, 8, 8, 8, 8, 8, 8, 8, 8, 8,
    8, 8, 8, 8, 8, 8, 8, 8, 8, 8, 8, 8, 8, 8, 8, 8,
    8, 8, 8, 8, 8, 8, 8, 8, 8, 8, 8, 8, 8, 8, 8, 8,
};

static const uint8_t mpeg2_dc_scale_table1[128] = {
//  0  1  2  3  4  5  6  7  8  9 10 11 12 13 14 15
    4, 4, 4, 4, 4, 4, 4, 4, 4, 4, 4, 4, 4, 4, 4, 4,
    4, 4, 4, 4, 4, 4, 4, 4, 4, 4, 4, 4, 4, 4, 4, 4,
    4, 4, 4, 4, 4, 4, 4, 4, 4, 4, 4, 4, 4, 4, 4, 4,
    4, 4, 4, 4, 4, 4, 4, 4, 4, 4, 4, 4, 4, 4, 4, 4,
    4, 4, 4, 4, 4, 4, 4, 4, 4, 4, 4, 4, 4, 4, 4, 4,
    4, 4, 4, 4, 4, 4, 4, 4, 4, 4, 4, 4, 4, 4, 4, 4,
    4, 4, 4, 4, 4, 4, 4, 4, 4, 4, 4, 4, 4, 4, 4, 4,
    4, 4, 4, 4, 4, 4, 4, 4, 4, 4, 4, 4, 4, 4, 4, 4,
};

static const uint8_t mpeg2_dc_scale_table2[128] = {
//  0  1  2  3  4  5  6  7  8  9 10 11 12 13 14 15
    2, 2, 2, 2, 2, 2, 2, 2, 2, 2, 2, 2, 2, 2, 2, 2,
    2, 2, 2, 2, 2, 2, 2, 2, 2, 2, 2, 2, 2, 2, 2, 2,
    2, 2, 2, 2, 2, 2, 2, 2, 2, 2, 2, 2, 2, 2, 2, 2,
    2, 2, 2, 2, 2, 2, 2, 2, 2, 2, 2, 2, 2, 2, 2, 2,
    2, 2, 2, 2, 2, 2, 2, 2, 2, 2, 2, 2, 2, 2, 2, 2,
    2, 2, 2, 2, 2, 2, 2, 2, 2, 2, 2, 2, 2, 2, 2, 2,
    2, 2, 2, 2, 2, 2, 2, 2, 2, 2, 2, 2, 2, 2, 2, 2,
    2, 2, 2, 2, 2, 2, 2, 2, 2, 2, 2, 2, 2, 2, 2, 2,
};

static const uint8_t mpeg2_dc_scale_table3[128] = {
//  0  1  2  3  4  5  6  7  8  9 10 11 12 13 14 15
    1, 1, 1, 1, 1, 1, 1, 1, 1, 1, 1, 1, 1, 1, 1, 1,
    1, 1, 1, 1, 1, 1, 1, 1, 1, 1, 1, 1, 1, 1, 1, 1,
    1, 1, 1, 1, 1, 1, 1, 1, 1, 1, 1, 1, 1, 1, 1, 1,
    1, 1, 1, 1, 1, 1, 1, 1, 1, 1, 1, 1, 1, 1, 1, 1,
    1, 1, 1, 1, 1, 1, 1, 1, 1, 1, 1, 1, 1, 1, 1, 1,
    1, 1, 1, 1, 1, 1, 1, 1, 1, 1, 1, 1, 1, 1, 1, 1,
    1, 1, 1, 1, 1, 1, 1, 1, 1, 1, 1, 1, 1, 1, 1, 1,
    1, 1, 1, 1, 1, 1, 1, 1, 1, 1, 1, 1, 1, 1, 1, 1,
};

const uint8_t *const ff_mpeg2_dc_scale_table[4] = {
    ff_mpeg1_dc_scale_table,
    mpeg2_dc_scale_table1,
    mpeg2_dc_scale_table2,
    mpeg2_dc_scale_table3,
};

const enum PixelFormat ff_pixfmt_list_420[] = {
    PIX_FMT_YUV420P,
    PIX_FMT_NONE
};

const enum PixelFormat ff_hwaccel_pixfmt_list_420[] = {
    PIX_FMT_DXVA2_VLD,
    PIX_FMT_VAAPI_VLD,
    PIX_FMT_VDA_VLD,
    PIX_FMT_YUV420P,
    PIX_FMT_NONE
};

const uint8_t *avpriv_mpv_find_start_code(const uint8_t *restrict p,
                                          const uint8_t *end,
                                          uint32_t * restrict state)
{
    int i;

    assert(p <= end);
    if (p >= end)
        return end;

    for (i = 0; i < 3; i++) {
        uint32_t tmp = *state << 8;
        *state = tmp + *(p++);
        if (tmp == 0x100 || p == end)
            return p;
    }

    while (p < end) {
        if      (p[-1] > 1      ) p += 3;
        else if (p[-2]          ) p += 2;
        else if (p[-3]|(p[-1]-1)) p++;
        else {
            p++;
            break;
        }
    }

    p = FFMIN(p, end) - 4;
    *state = AV_RB32(p);

    return p + 4;
}

/* init common dct for both encoder and decoder */
av_cold int ff_dct_common_init(MpegEncContext *s)
{
    dsputil_init(&s->dsp, s->avctx);

    s->dct_unquantize_h263_intra = dct_unquantize_h263_intra_c;
    s->dct_unquantize_h263_inter = dct_unquantize_h263_inter_c;
    s->dct_unquantize_mpeg1_intra = dct_unquantize_mpeg1_intra_c;
    s->dct_unquantize_mpeg1_inter = dct_unquantize_mpeg1_inter_c;
    s->dct_unquantize_mpeg2_intra = dct_unquantize_mpeg2_intra_c;
    if (s->flags & CODEC_FLAG_BITEXACT)
        s->dct_unquantize_mpeg2_intra = dct_unquantize_mpeg2_intra_bitexact;
    s->dct_unquantize_mpeg2_inter = dct_unquantize_mpeg2_inter_c;

#if HAVE_MMX
    MPV_common_init_mmx(s);
#elif ARCH_ALPHA
    MPV_common_init_axp(s);
#elif CONFIG_MLIB
    MPV_common_init_mlib(s);
#elif HAVE_MMI
    MPV_common_init_mmi(s);
#elif ARCH_ARM
    MPV_common_init_arm(s);
#elif HAVE_ALTIVEC
    MPV_common_init_altivec(s);
#elif ARCH_BFIN
    MPV_common_init_bfin(s);
#endif

    /* load & permutate scantables
     * note: only wmv uses different ones
     */
    if (s->alternate_scan) {
        ff_init_scantable(s->dsp.idct_permutation, &s->inter_scantable  , ff_alternate_vertical_scan);
        ff_init_scantable(s->dsp.idct_permutation, &s->intra_scantable  , ff_alternate_vertical_scan);
    } else {
        ff_init_scantable(s->dsp.idct_permutation, &s->inter_scantable  , ff_zigzag_direct);
        ff_init_scantable(s->dsp.idct_permutation, &s->intra_scantable  , ff_zigzag_direct);
    }
    ff_init_scantable(s->dsp.idct_permutation, &s->intra_h_scantable, ff_alternate_horizontal_scan);
    ff_init_scantable(s->dsp.idct_permutation, &s->intra_v_scantable, ff_alternate_vertical_scan);

    return 0;
}

void ff_copy_picture(Picture *dst, Picture *src)
{
    *dst = *src;
    dst->f.type = FF_BUFFER_TYPE_COPY;
}

/**
 * Release a frame buffer
 */
static void free_frame_buffer(MpegEncContext *s, Picture *pic)
{
    /* Windows Media Image codecs allocate internal buffers with different
     * dimensions; ignore user defined callbacks for these
     */
    if (s->codec_id != CODEC_ID_WMV3IMAGE && s->codec_id != CODEC_ID_VC1IMAGE)
        ff_thread_release_buffer(s->avctx, (AVFrame *) pic);
    else
        avcodec_default_release_buffer(s->avctx, (AVFrame *) pic);
    av_freep(&pic->f.hwaccel_picture_private);
}

/**
 * Allocate a frame buffer
 */
static int alloc_frame_buffer(MpegEncContext *s, Picture *pic)
{
    int r;

    if (s->avctx->hwaccel) {
        assert(!pic->f.hwaccel_picture_private);
        if (s->avctx->hwaccel->priv_data_size) {
            pic->f.hwaccel_picture_private = av_mallocz(s->avctx->hwaccel->priv_data_size);
            if (!pic->f.hwaccel_picture_private) {
                av_log(s->avctx, AV_LOG_ERROR, "alloc_frame_buffer() failed (hwaccel private data allocation)\n");
                return -1;
            }
        }
    }

    if (s->codec_id != CODEC_ID_WMV3IMAGE && s->codec_id != CODEC_ID_VC1IMAGE)
        r = ff_thread_get_buffer(s->avctx, (AVFrame *) pic);
    else
        r = avcodec_default_get_buffer(s->avctx, (AVFrame *) pic);

    if (r < 0 || !pic->f.age || !pic->f.type || !pic->f.data[0]) {
        av_log(s->avctx, AV_LOG_ERROR, "get_buffer() failed (%d %d %d %p)\n",
               r, pic->f.age, pic->f.type, pic->f.data[0]);
        av_freep(&pic->f.hwaccel_picture_private);
        return -1;
    }

    if (s->linesize && (s->linesize   != pic->f.linesize[0] ||
                        s->uvlinesize != pic->f.linesize[1])) {
        av_log(s->avctx, AV_LOG_ERROR,
               "get_buffer() failed (stride changed)\n");
        free_frame_buffer(s, pic);
        return -1;
    }

    if (pic->f.linesize[1] != pic->f.linesize[2]) {
        av_log(s->avctx, AV_LOG_ERROR,
               "get_buffer() failed (uv stride mismatch)\n");
        free_frame_buffer(s, pic);
        return -1;
    }

    return 0;
}

/**
 * allocates a Picture
 * The pixels are allocated/set by calling get_buffer() if shared = 0
 */
int ff_alloc_picture(MpegEncContext *s, Picture *pic, int shared)
{
    const int big_mb_num = s->mb_stride * (s->mb_height + 1) + 1;

    // the + 1 is needed so memset(,,stride*height) does not sig11

    const int mb_array_size = s->mb_stride * s->mb_height;
    const int b8_array_size = s->b8_stride * s->mb_height * 2;
    const int b4_array_size = s->b4_stride * s->mb_height * 4;
    int i;
    int r = -1;

    if (shared) {
        assert(pic->f.data[0]);
        assert(pic->f.type == 0 || pic->f.type == FF_BUFFER_TYPE_SHARED);
        pic->f.type = FF_BUFFER_TYPE_SHARED;
    } else {
        assert(!pic->f.data[0]);

        if (alloc_frame_buffer(s, pic) < 0)
            return -1;

        s->linesize   = pic->f.linesize[0];
        s->uvlinesize = pic->f.linesize[1];
    }

    if (pic->f.qscale_table == NULL) {
        if (s->encoding) {
            FF_ALLOCZ_OR_GOTO(s->avctx, pic->mb_var,
                              mb_array_size * sizeof(int16_t), fail)
            FF_ALLOCZ_OR_GOTO(s->avctx, pic->mc_mb_var,
                              mb_array_size * sizeof(int16_t), fail)
            FF_ALLOCZ_OR_GOTO(s->avctx, pic->mb_mean,
                              mb_array_size * sizeof(int8_t ), fail)
        }

        FF_ALLOCZ_OR_GOTO(s->avctx, pic->f.mbskip_table,
                          mb_array_size * sizeof(uint8_t) + 2, fail)// the + 2 is for the slice end check
        FF_ALLOCZ_OR_GOTO(s->avctx, pic->qscale_table_base,
                          (big_mb_num + s->mb_stride) * sizeof(uint8_t),
                          fail)
        FF_ALLOCZ_OR_GOTO(s->avctx, pic->mb_type_base,
                          (big_mb_num + s->mb_stride) * sizeof(uint32_t),
                          fail)
        pic->f.mb_type = pic->mb_type_base + 2 * s->mb_stride + 1;
        pic->f.qscale_table = pic->qscale_table_base + 2 * s->mb_stride + 1;
        if (s->out_format == FMT_H264) {
            for (i = 0; i < 2; i++) {
                FF_ALLOCZ_OR_GOTO(s->avctx, pic->motion_val_base[i],
                                  2 * (b4_array_size + 4) * sizeof(int16_t),
                                  fail)
                pic->f.motion_val[i] = pic->motion_val_base[i] + 4;
                FF_ALLOCZ_OR_GOTO(s->avctx, pic->f.ref_index[i],
                                  4 * mb_array_size * sizeof(uint8_t), fail)
            }
            pic->f.motion_subsample_log2 = 2;
        } else if (s->out_format == FMT_H263 || s->encoding ||
                   (s->avctx->debug & FF_DEBUG_MV) || s->avctx->debug_mv) {
            for (i = 0; i < 2; i++) {
                FF_ALLOCZ_OR_GOTO(s->avctx, pic->motion_val_base[i],
                                  2 * (b8_array_size + 4) * sizeof(int16_t),
                                  fail)
                pic->f.motion_val[i] = pic->motion_val_base[i] + 4;
                FF_ALLOCZ_OR_GOTO(s->avctx, pic->f.ref_index[i],
                                  4 * mb_array_size * sizeof(uint8_t), fail)
            }
            pic->f.motion_subsample_log2 = 3;
        }
        if (s->avctx->debug&FF_DEBUG_DCT_COEFF) {
            FF_ALLOCZ_OR_GOTO(s->avctx, pic->f.dct_coeff,
                              64 * mb_array_size * sizeof(DCTELEM) * 6, fail)
        }
        pic->f.qstride = s->mb_stride;
        FF_ALLOCZ_OR_GOTO(s->avctx, pic->f.pan_scan,
                          1 * sizeof(AVPanScan), fail)
    }

    /* It might be nicer if the application would keep track of these
     * but it would require an API change. */
    memmove(s->prev_pict_types + 1, s->prev_pict_types,
            PREV_PICT_TYPES_BUFFER_SIZE-1);
    s->prev_pict_types[0] =  s->dropable ? AV_PICTURE_TYPE_B : s->pict_type;
    if (pic->f.age < PREV_PICT_TYPES_BUFFER_SIZE &&
        s->prev_pict_types[pic->f.age] == AV_PICTURE_TYPE_B)
        pic->f.age = INT_MAX; // Skipped MBs in B-frames are quite rare in MPEG-1/2
                              // and it is a bit tricky to skip them anyway.
    pic->owner2 = s;

    return 0;
fail: // for  the FF_ALLOCZ_OR_GOTO macro
    if (r >= 0)
        free_frame_buffer(s, pic);
    return -1;
}

/**
 * deallocates a picture
 */
static void free_picture(MpegEncContext *s, Picture *pic)
{
    int i;

    if (pic->f.data[0] && pic->f.type != FF_BUFFER_TYPE_SHARED) {
        free_frame_buffer(s, pic);
    }

    av_freep(&pic->mb_var);
    av_freep(&pic->mc_mb_var);
    av_freep(&pic->mb_mean);
    av_freep(&pic->f.mbskip_table);
    av_freep(&pic->qscale_table_base);
    av_freep(&pic->mb_type_base);
    av_freep(&pic->f.dct_coeff);
    av_freep(&pic->f.pan_scan);
    pic->f.mb_type = NULL;
    for (i = 0; i < 2; i++) {
        av_freep(&pic->motion_val_base[i]);
        av_freep(&pic->f.ref_index[i]);
    }

    if (pic->f.type == FF_BUFFER_TYPE_SHARED) {
        for (i = 0; i < 4; i++) {
            pic->f.base[i] =
            pic->f.data[i] = NULL;
        }
        pic->f.type = 0;
    }
}

static int init_duplicate_context(MpegEncContext *s, MpegEncContext *base)
{
    int y_size = s->b8_stride * (2 * s->mb_height + 1);
    int c_size = s->mb_stride * (s->mb_height + 1);
    int yc_size = y_size + 2 * c_size;
    int i;

    // edge emu needs blocksize + filter length - 1
    // (= 17x17 for  halfpel / 21x21 for  h264)
    FF_ALLOCZ_OR_GOTO(s->avctx, s->edge_emu_buffer,
                      (s->width + 64) * 2 * 21 * 2, fail);    // (width + edge + align)*interlaced*MBsize*tolerance

    // FIXME should be linesize instead of s->width * 2
    // but that is not known before get_buffer()
    FF_ALLOCZ_OR_GOTO(s->avctx, s->me.scratchpad,
                      (s->width + 64) * 4 * 16 * 2 * sizeof(uint8_t), fail)
    s->me.temp         = s->me.scratchpad;
    s->rd_scratchpad   = s->me.scratchpad;
    s->b_scratchpad    = s->me.scratchpad;
    s->obmc_scratchpad = s->me.scratchpad + 16;
    if (s->encoding) {
        FF_ALLOCZ_OR_GOTO(s->avctx, s->me.map,
                          ME_MAP_SIZE * sizeof(uint32_t), fail)
        FF_ALLOCZ_OR_GOTO(s->avctx, s->me.score_map,
                          ME_MAP_SIZE * sizeof(uint32_t), fail)
        if (s->avctx->noise_reduction) {
            FF_ALLOCZ_OR_GOTO(s->avctx, s->dct_error_sum,
                              2 * 64 * sizeof(int), fail)
        }
    }
    FF_ALLOCZ_OR_GOTO(s->avctx, s->blocks, 64 * 12 * 2 * sizeof(DCTELEM), fail)
    s->block = s->blocks[0];

    for (i = 0; i < 12; i++) {
        s->pblocks[i] = &s->block[i];
    }

    if (s->out_format == FMT_H263) {
        /* ac values */
        FF_ALLOCZ_OR_GOTO(s->avctx, s->ac_val_base,
                          yc_size * sizeof(int16_t) * 16, fail);
        s->ac_val[0] = s->ac_val_base + s->b8_stride + 1;
        s->ac_val[1] = s->ac_val_base + y_size + s->mb_stride + 1;
        s->ac_val[2] = s->ac_val[1] + c_size;
    }

    return 0;
fail:
    return -1; // free() through MPV_common_end()
}

static void free_duplicate_context(MpegEncContext *s)
{
    if (s == NULL)
        return;

    av_freep(&s->edge_emu_buffer);
    av_freep(&s->me.scratchpad);
    s->me.temp =
    s->rd_scratchpad =
    s->b_scratchpad =
    s->obmc_scratchpad = NULL;

    av_freep(&s->dct_error_sum);
    av_freep(&s->me.map);
    av_freep(&s->me.score_map);
    av_freep(&s->blocks);
    av_freep(&s->ac_val_base);
    s->block = NULL;
}

static void backup_duplicate_context(MpegEncContext *bak, MpegEncContext *src)
{
#define COPY(a) bak->a = src->a
    COPY(edge_emu_buffer);
    COPY(me.scratchpad);
    COPY(me.temp);
    COPY(rd_scratchpad);
    COPY(b_scratchpad);
    COPY(obmc_scratchpad);
    COPY(me.map);
    COPY(me.score_map);
    COPY(blocks);
    COPY(block);
    COPY(start_mb_y);
    COPY(end_mb_y);
    COPY(me.map_generation);
    COPY(pb);
    COPY(dct_error_sum);
    COPY(dct_count[0]);
    COPY(dct_count[1]);
    COPY(ac_val_base);
    COPY(ac_val[0]);
    COPY(ac_val[1]);
    COPY(ac_val[2]);
#undef COPY
}

void ff_update_duplicate_context(MpegEncContext *dst, MpegEncContext *src)
{
    MpegEncContext bak;
    int i;
    // FIXME copy only needed parts
    // START_TIMER
    backup_duplicate_context(&bak, dst);
    memcpy(dst, src, sizeof(MpegEncContext));
    backup_duplicate_context(dst, &bak);
    for (i = 0; i < 12; i++) {
        dst->pblocks[i] = &dst->block[i];
    }
    // STOP_TIMER("update_duplicate_context")
    // about 10k cycles / 0.01 sec for  1000frames on 1ghz with 2 threads
}

int ff_mpeg_update_thread_context(AVCodecContext *dst,
                                  const AVCodecContext *src)
{
    MpegEncContext *s = dst->priv_data, *s1 = src->priv_data;

    if (dst == src || !s1->context_initialized)
        return 0;

    // FIXME can parameters change on I-frames?
    // in that case dst may need a reinit
    if (!s->context_initialized) {
        memcpy(s, s1, sizeof(MpegEncContext));

        s->avctx                 = dst;
        s->picture_range_start  += MAX_PICTURE_COUNT;
        s->picture_range_end    += MAX_PICTURE_COUNT;
        s->bitstream_buffer      = NULL;
        s->bitstream_buffer_size = s->allocated_bitstream_buffer_size = 0;

        MPV_common_init(s);
    }

    s->avctx->coded_height  = s1->avctx->coded_height;
    s->avctx->coded_width   = s1->avctx->coded_width;
    s->avctx->width         = s1->avctx->width;
    s->avctx->height        = s1->avctx->height;

    s->coded_picture_number = s1->coded_picture_number;
    s->picture_number       = s1->picture_number;
    s->input_picture_number = s1->input_picture_number;

    memcpy(s->picture, s1->picture, s1->picture_count * sizeof(Picture));
    memcpy(&s->last_picture, &s1->last_picture,
           (char *) &s1->last_picture_ptr - (char *) &s1->last_picture);

    s->last_picture_ptr    = REBASE_PICTURE(s1->last_picture_ptr,    s, s1);
    s->current_picture_ptr = REBASE_PICTURE(s1->current_picture_ptr, s, s1);
    s->next_picture_ptr    = REBASE_PICTURE(s1->next_picture_ptr,    s, s1);

    memcpy(s->prev_pict_types, s1->prev_pict_types,
           PREV_PICT_TYPES_BUFFER_SIZE);

    // Error/bug resilience
    s->next_p_frame_damaged = s1->next_p_frame_damaged;
    s->workaround_bugs      = s1->workaround_bugs;
    s->padding_bug_score    = s1->padding_bug_score;

    // MPEG4 timing info
    memcpy(&s->time_increment_bits, &s1->time_increment_bits,
           (char *) &s1->shape - (char *) &s1->time_increment_bits);

    // B-frame info
    s->max_b_frames = s1->max_b_frames;
    s->low_delay    = s1->low_delay;
    s->dropable     = s1->dropable;

    // DivX handling (doesn't work)
    s->divx_packed  = s1->divx_packed;

    if (s1->bitstream_buffer) {
        if (s1->bitstream_buffer_size +
            FF_INPUT_BUFFER_PADDING_SIZE > s->allocated_bitstream_buffer_size)
            av_fast_malloc(&s->bitstream_buffer,
                           &s->allocated_bitstream_buffer_size,
                           s1->allocated_bitstream_buffer_size);
            s->bitstream_buffer_size = s1->bitstream_buffer_size;
        memcpy(s->bitstream_buffer, s1->bitstream_buffer,
               s1->bitstream_buffer_size);
        memset(s->bitstream_buffer + s->bitstream_buffer_size, 0,
               FF_INPUT_BUFFER_PADDING_SIZE);
    }

    // MPEG2/interlacing info
    memcpy(&s->progressive_sequence, &s1->progressive_sequence,
           (char *) &s1->rtp_mode - (char *) &s1->progressive_sequence);

    if (!s1->first_field) {
        s->last_pict_type = s1->pict_type;
        if (s1->current_picture_ptr)
            s->last_lambda_for[s1->pict_type] = s1->current_picture_ptr->f.quality;

        if (s1->pict_type != AV_PICTURE_TYPE_B) {
            s->last_non_b_pict_type = s1->pict_type;
        }
    }

    return 0;
}

/**
 * sets the given MpegEncContext to common defaults
 * (same for encoding and decoding).
 * the changed fields will not depend upon the
 * prior state of the MpegEncContext.
 */
void MPV_common_defaults(MpegEncContext *s)
{
    s->y_dc_scale_table      =
    s->c_dc_scale_table      = ff_mpeg1_dc_scale_table;
    s->chroma_qscale_table   = ff_default_chroma_qscale_table;
    s->progressive_frame     = 1;
    s->progressive_sequence  = 1;
    s->picture_structure     = PICT_FRAME;

    s->coded_picture_number  = 0;
    s->picture_number        = 0;
    s->input_picture_number  = 0;

    s->picture_in_gop_number = 0;

    s->f_code                = 1;
    s->b_code                = 1;

    s->picture_range_start   = 0;
    s->picture_range_end     = MAX_PICTURE_COUNT;
}

/**
 * sets the given MpegEncContext to defaults for decoding.
 * the changed fields will not depend upon
 * the prior state of the MpegEncContext.
 */
void MPV_decode_defaults(MpegEncContext *s)
{
    MPV_common_defaults(s);
}

/**
 * init common structure for both encoder and decoder.
 * this assumes that some variables like width/height are already set
 */
av_cold int MPV_common_init(MpegEncContext *s)
{
    int y_size, c_size, yc_size, i, mb_array_size, mv_table_size, x, y,
        threads = (s->encoding ||
                   (HAVE_THREADS &&
                    s->avctx->active_thread_type & FF_THREAD_SLICE)) ?
                  s->avctx->thread_count : 1;

    if (s->codec_id == CODEC_ID_MPEG2VIDEO && !s->progressive_sequence)
        s->mb_height = (s->height + 31) / 32 * 2;
    else if (s->codec_id != CODEC_ID_H264)
        s->mb_height = (s->height + 15) / 16;

    if (s->avctx->pix_fmt == PIX_FMT_NONE) {
        av_log(s->avctx, AV_LOG_ERROR,
               "decoding to PIX_FMT_NONE is not supported.\n");
        return -1;
    }

    if ((s->encoding || (s->avctx->active_thread_type & FF_THREAD_SLICE)) &&
        (s->avctx->thread_count > MAX_THREADS ||
         (s->avctx->thread_count > s->mb_height && s->mb_height))) {
        int max_threads = FFMIN(MAX_THREADS, s->mb_height);
        av_log(s->avctx, AV_LOG_WARNING,
               "too many threads (%d), reducing to %d\n",
               s->avctx->thread_count, max_threads);
        threads = max_threads;
    }

    if ((s->width || s->height) &&
        av_image_check_size(s->width, s->height, 0, s->avctx))
        return -1;

    ff_dct_common_init(s);

    s->flags  = s->avctx->flags;
    s->flags2 = s->avctx->flags2;

<<<<<<< HEAD
    s->mb_width  = (s->width  + 15) / 16;
    s->mb_stride = s->mb_width + 1;
    s->b8_stride = s->mb_width*2 + 1;
    s->b4_stride = s->mb_width*4 + 1;
    mb_array_size= s->mb_height * s->mb_stride;
    mv_table_size= (s->mb_height+2) * s->mb_stride + 1;
=======
    if (s->width && s->height) {
        s->mb_width   = (s->width + 15) / 16;
        s->mb_stride  = s->mb_width + 1;
        s->b8_stride  = s->mb_width * 2 + 1;
        s->b4_stride  = s->mb_width * 4 + 1;
        mb_array_size = s->mb_height * s->mb_stride;
        mv_table_size = (s->mb_height + 2) * s->mb_stride + 1;
>>>>>>> 4d9ec050

    /* set chroma shifts */
    avcodec_get_chroma_sub_sample(s->avctx->pix_fmt,&(s->chroma_x_shift),
                                                    &(s->chroma_y_shift) );

<<<<<<< HEAD
    /* set default edge pos, will be overriden in decode_header if needed */
    s->h_edge_pos= s->mb_width*16;
    s->v_edge_pos= s->mb_height*16;

    s->mb_num = s->mb_width * s->mb_height;

    s->block_wrap[0]=
    s->block_wrap[1]=
    s->block_wrap[2]=
    s->block_wrap[3]= s->b8_stride;
    s->block_wrap[4]=
    s->block_wrap[5]= s->mb_stride;

    y_size = s->b8_stride * (2 * s->mb_height + 1);
    c_size = s->mb_stride * (s->mb_height + 1);
    yc_size = y_size + 2 * c_size;

    /* convert fourcc to upper case */
    s->codec_tag        = avpriv_toupper4(s->avctx->codec_tag);
    s->stream_codec_tag = avpriv_toupper4(s->avctx->stream_codec_tag);

    s->avctx->coded_frame= (AVFrame*)&s->current_picture;

    FF_ALLOCZ_OR_GOTO(s->avctx, s->mb_index2xy, (s->mb_num+1)*sizeof(int), fail) //error ressilience code looks cleaner with this
    for(y=0; y<s->mb_height; y++){
        for(x=0; x<s->mb_width; x++){
            s->mb_index2xy[ x + y*s->mb_width ] = x + y*s->mb_stride;
        }
    }
    s->mb_index2xy[ s->mb_height*s->mb_width ] = (s->mb_height-1)*s->mb_stride + s->mb_width; //FIXME really needed?

    if (s->encoding) {
        /* Allocate MV tables */
        FF_ALLOCZ_OR_GOTO(s->avctx, s->p_mv_table_base            , mv_table_size * 2 * sizeof(int16_t), fail)
        FF_ALLOCZ_OR_GOTO(s->avctx, s->b_forw_mv_table_base       , mv_table_size * 2 * sizeof(int16_t), fail)
        FF_ALLOCZ_OR_GOTO(s->avctx, s->b_back_mv_table_base       , mv_table_size * 2 * sizeof(int16_t), fail)
        FF_ALLOCZ_OR_GOTO(s->avctx, s->b_bidir_forw_mv_table_base , mv_table_size * 2 * sizeof(int16_t), fail)
        FF_ALLOCZ_OR_GOTO(s->avctx, s->b_bidir_back_mv_table_base , mv_table_size * 2 * sizeof(int16_t), fail)
        FF_ALLOCZ_OR_GOTO(s->avctx, s->b_direct_mv_table_base     , mv_table_size * 2 * sizeof(int16_t), fail)
        s->p_mv_table           = s->p_mv_table_base            + s->mb_stride + 1;
        s->b_forw_mv_table      = s->b_forw_mv_table_base       + s->mb_stride + 1;
        s->b_back_mv_table      = s->b_back_mv_table_base       + s->mb_stride + 1;
        s->b_bidir_forw_mv_table= s->b_bidir_forw_mv_table_base + s->mb_stride + 1;
        s->b_bidir_back_mv_table= s->b_bidir_back_mv_table_base + s->mb_stride + 1;
        s->b_direct_mv_table    = s->b_direct_mv_table_base     + s->mb_stride + 1;

        if(s->msmpeg4_version){
            FF_ALLOCZ_OR_GOTO(s->avctx, s->ac_stats, 2*2*(MAX_LEVEL+1)*(MAX_RUN+1)*2*sizeof(int), fail);
        }
        FF_ALLOCZ_OR_GOTO(s->avctx, s->avctx->stats_out, 256, fail);

        /* Allocate MB type table */
        FF_ALLOCZ_OR_GOTO(s->avctx, s->mb_type  , mb_array_size * sizeof(uint16_t), fail) //needed for encoding

        FF_ALLOCZ_OR_GOTO(s->avctx, s->lambda_table, mb_array_size * sizeof(int), fail)

        FF_ALLOCZ_OR_GOTO(s->avctx, s->q_intra_matrix  , 64*32   * sizeof(int), fail)
        FF_ALLOCZ_OR_GOTO(s->avctx, s->q_chroma_intra_matrix  , 64*32   * sizeof(int), fail)
        FF_ALLOCZ_OR_GOTO(s->avctx, s->q_inter_matrix  , 64*32   * sizeof(int), fail)
        FF_ALLOCZ_OR_GOTO(s->avctx, s->q_intra_matrix16, 64*32*2 * sizeof(uint16_t), fail)
        FF_ALLOCZ_OR_GOTO(s->avctx, s->q_chroma_intra_matrix16, 64*32*2 * sizeof(uint16_t), fail)
        FF_ALLOCZ_OR_GOTO(s->avctx, s->q_inter_matrix16, 64*32*2 * sizeof(uint16_t), fail)
        FF_ALLOCZ_OR_GOTO(s->avctx, s->input_picture, MAX_PICTURE_COUNT * sizeof(Picture*), fail)
        FF_ALLOCZ_OR_GOTO(s->avctx, s->reordered_input_picture, MAX_PICTURE_COUNT * sizeof(Picture*), fail)

        if(s->avctx->noise_reduction){
            FF_ALLOCZ_OR_GOTO(s->avctx, s->dct_offset, 2 * 64 * sizeof(uint16_t), fail)
=======
        /* set default edge pos, will be overriden
         * in decode_header if needed */
        s->h_edge_pos = s->mb_width * 16;
        s->v_edge_pos = s->mb_height * 16;

        s->mb_num     = s->mb_width * s->mb_height;

        s->block_wrap[0] =
        s->block_wrap[1] =
        s->block_wrap[2] =
        s->block_wrap[3] = s->b8_stride;
        s->block_wrap[4] =
        s->block_wrap[5] = s->mb_stride;

        y_size  = s->b8_stride * (2 * s->mb_height + 1);
        c_size  = s->mb_stride * (s->mb_height + 1);
        yc_size = y_size + 2   * c_size;

        /* convert fourcc to upper case */
        s->codec_tag          = avpriv_toupper4(s->avctx->codec_tag);

        s->stream_codec_tag   = avpriv_toupper4(s->avctx->stream_codec_tag);

        s->avctx->coded_frame = (AVFrame *)&s->current_picture;

        FF_ALLOCZ_OR_GOTO(s->avctx, s->mb_index2xy, (s->mb_num + 1) * sizeof(int),
                          fail); // error ressilience code looks cleaner with this
        for (y = 0; y < s->mb_height; y++)
            for (x = 0; x < s->mb_width; x++)
                s->mb_index2xy[x + y * s->mb_width] = x + y * s->mb_stride;

        s->mb_index2xy[s->mb_height * s->mb_width] =
                       (s->mb_height - 1) * s->mb_stride + s->mb_width; // FIXME really needed?

        if (s->encoding) {
            /* Allocate MV tables */
            FF_ALLOCZ_OR_GOTO(s->avctx, s->p_mv_table_base,
                              mv_table_size * 2 * sizeof(int16_t), fail);
            FF_ALLOCZ_OR_GOTO(s->avctx, s->b_forw_mv_table_base,
                              mv_table_size * 2 * sizeof(int16_t), fail);
            FF_ALLOCZ_OR_GOTO(s->avctx, s->b_back_mv_table_base,
                              mv_table_size * 2 * sizeof(int16_t), fail);
            FF_ALLOCZ_OR_GOTO(s->avctx, s->b_bidir_forw_mv_table_base,
                              mv_table_size * 2 * sizeof(int16_t), fail);
            FF_ALLOCZ_OR_GOTO(s->avctx, s->b_bidir_back_mv_table_base,
                              mv_table_size * 2 * sizeof(int16_t), fail);
            FF_ALLOCZ_OR_GOTO(s->avctx, s->b_direct_mv_table_base,
                              mv_table_size * 2 * sizeof(int16_t), fail);
            s->p_mv_table            = s->p_mv_table_base +
                                       s->mb_stride + 1;
            s->b_forw_mv_table       = s->b_forw_mv_table_base +
                                       s->mb_stride + 1;
            s->b_back_mv_table       = s->b_back_mv_table_base +
                                       s->mb_stride + 1;
            s->b_bidir_forw_mv_table = s->b_bidir_forw_mv_table_base +
                                       s->mb_stride + 1;
            s->b_bidir_back_mv_table = s->b_bidir_back_mv_table_base +
                                       s->mb_stride + 1;
            s->b_direct_mv_table     = s->b_direct_mv_table_base +
                                       s->mb_stride + 1;

            if (s->msmpeg4_version) {
                FF_ALLOCZ_OR_GOTO(s->avctx, s->ac_stats,
                                  2 * 2 * (MAX_LEVEL + 1) *
                                  (MAX_RUN + 1) * 2 * sizeof(int), fail);
            }
            FF_ALLOCZ_OR_GOTO(s->avctx, s->avctx->stats_out, 256, fail);

            /* Allocate MB type table */
            FF_ALLOCZ_OR_GOTO(s->avctx, s->mb_type, mb_array_size *
                              sizeof(uint16_t), fail); // needed for encoding

            FF_ALLOCZ_OR_GOTO(s->avctx, s->lambda_table, mb_array_size *
                              sizeof(int), fail);

            FF_ALLOCZ_OR_GOTO(s->avctx, s->q_intra_matrix,
                              64 * 32   * sizeof(int), fail);
            FF_ALLOCZ_OR_GOTO(s->avctx, s->q_inter_matrix,
                              64 * 32   * sizeof(int), fail);
            FF_ALLOCZ_OR_GOTO(s->avctx, s->q_intra_matrix16,
                              64 * 32 * 2 * sizeof(uint16_t), fail);
            FF_ALLOCZ_OR_GOTO(s->avctx, s->q_inter_matrix16,
                              64 * 32 * 2 * sizeof(uint16_t), fail);
            FF_ALLOCZ_OR_GOTO(s->avctx, s->input_picture,
                              MAX_PICTURE_COUNT * sizeof(Picture *), fail);
            FF_ALLOCZ_OR_GOTO(s->avctx, s->reordered_input_picture,
                              MAX_PICTURE_COUNT * sizeof(Picture *), fail);

            if (s->avctx->noise_reduction) {
                FF_ALLOCZ_OR_GOTO(s->avctx, s->dct_offset,
                                  2 * 64 * sizeof(uint16_t), fail);
            }
>>>>>>> 4d9ec050
        }
    }

    s->picture_count = MAX_PICTURE_COUNT * FFMAX(1, s->avctx->thread_count);
    FF_ALLOCZ_OR_GOTO(s->avctx, s->picture,
                      s->picture_count * sizeof(Picture), fail);
    for (i = 0; i < s->picture_count; i++) {
        avcodec_get_frame_defaults((AVFrame *) &s->picture[i]);
    }

<<<<<<< HEAD
    FF_ALLOCZ_OR_GOTO(s->avctx, s->error_status_table, mb_array_size*sizeof(uint8_t), fail)

    if(s->codec_id==CODEC_ID_MPEG4 || (s->flags & CODEC_FLAG_INTERLACED_ME)){
        /* interlaced direct mode decoding tables */
            for(i=0; i<2; i++){
=======
    if (s->width && s->height) {
        FF_ALLOCZ_OR_GOTO(s->avctx, s->error_status_table,
                          mb_array_size * sizeof(uint8_t), fail);

        if (s->codec_id == CODEC_ID_MPEG4 ||
            (s->flags & CODEC_FLAG_INTERLACED_ME)) {
            /* interlaced direct mode decoding tables */
            for (i = 0; i < 2; i++) {
>>>>>>> 4d9ec050
                int j, k;
                for (j = 0; j < 2; j++) {
                    for (k = 0; k < 2; k++) {
                        FF_ALLOCZ_OR_GOTO(s->avctx,
                                          s->b_field_mv_table_base[i][j][k],
                                          mv_table_size * 2 * sizeof(int16_t),
                                          fail);
                        s->b_field_mv_table[i][j][k] = s->b_field_mv_table_base[i][j][k] +
                                                       s->mb_stride + 1;
                    }
                    FF_ALLOCZ_OR_GOTO(s->avctx, s->b_field_select_table [i][j],
                                      mb_array_size * 2 * sizeof(uint8_t),
                                      fail);
                    FF_ALLOCZ_OR_GOTO(s->avctx, s->p_field_mv_table_base[i][j],
                                      mv_table_size * 2 * sizeof(int16_t),
                                      fail);
                    s->p_field_mv_table[i][j] = s->p_field_mv_table_base[i][j]
                                                + s->mb_stride + 1;
                }
                FF_ALLOCZ_OR_GOTO(s->avctx, s->p_field_select_table[i],
                                  mb_array_size * 2 * sizeof(uint8_t),
                                  fail);
            }
<<<<<<< HEAD
    }
    if (s->out_format == FMT_H263) {
        /* cbp values */
        FF_ALLOCZ_OR_GOTO(s->avctx, s->coded_block_base, y_size, fail);
        s->coded_block= s->coded_block_base + s->b8_stride + 1;

        /* cbp, ac_pred, pred_dir */
        FF_ALLOCZ_OR_GOTO(s->avctx, s->cbp_table     , mb_array_size * sizeof(uint8_t), fail)
        FF_ALLOCZ_OR_GOTO(s->avctx, s->pred_dir_table, mb_array_size * sizeof(uint8_t), fail)
    }
=======
        }
        if (s->out_format == FMT_H263) {
            /* cbp values */
            FF_ALLOCZ_OR_GOTO(s->avctx, s->coded_block_base, y_size, fail);
            s->coded_block = s->coded_block_base + s->b8_stride + 1;

            /* cbp, ac_pred, pred_dir */
            FF_ALLOCZ_OR_GOTO(s->avctx, s->cbp_table,
                              mb_array_size * sizeof(uint8_t), fail);
            FF_ALLOCZ_OR_GOTO(s->avctx, s->pred_dir_table,
                              mb_array_size * sizeof(uint8_t), fail);
        }

        if (s->h263_pred || s->h263_plus || !s->encoding) {
            /* dc values */
            // MN: we need these for  error resilience of intra-frames
            FF_ALLOCZ_OR_GOTO(s->avctx, s->dc_val_base,
                              yc_size * sizeof(int16_t), fail);
            s->dc_val[0] = s->dc_val_base + s->b8_stride + 1;
            s->dc_val[1] = s->dc_val_base + y_size + s->mb_stride + 1;
            s->dc_val[2] = s->dc_val[1] + c_size;
            for (i = 0; i < yc_size; i++)
                s->dc_val_base[i] = 1024;
        }
>>>>>>> 4d9ec050

    if (s->h263_pred || s->h263_plus || !s->encoding) {
        /* dc values */
        //MN: we need these for error resilience of intra-frames
        FF_ALLOCZ_OR_GOTO(s->avctx, s->dc_val_base, yc_size * sizeof(int16_t), fail);
        s->dc_val[0] = s->dc_val_base + s->b8_stride + 1;
        s->dc_val[1] = s->dc_val_base + y_size + s->mb_stride + 1;
        s->dc_val[2] = s->dc_val[1] + c_size;
        for(i=0;i<yc_size;i++)
            s->dc_val_base[i] = 1024;
    }

<<<<<<< HEAD
    /* which mb is a intra block */
    FF_ALLOCZ_OR_GOTO(s->avctx, s->mbintra_table, mb_array_size, fail);
    memset(s->mbintra_table, 1, mb_array_size);

    /* init macroblock skip table */
    FF_ALLOCZ_OR_GOTO(s->avctx, s->mbskip_table, mb_array_size+2, fail);
    //Note the +1 is for a quicker mpeg4 slice_end detection
    FF_ALLOCZ_OR_GOTO(s->avctx, s->prev_pict_types, PREV_PICT_TYPES_BUFFER_SIZE, fail);

    s->parse_context.state= -1;
    if((s->avctx->debug&(FF_DEBUG_VIS_QP|FF_DEBUG_VIS_MB_TYPE)) || (s->avctx->debug_mv)){
       s->visualization_buffer[0] = av_malloc((s->mb_width*16 + 2*EDGE_WIDTH) * s->mb_height*16 + 2*EDGE_WIDTH);
       s->visualization_buffer[1] = av_malloc((s->mb_width*16 + 2*EDGE_WIDTH) * s->mb_height*16 + 2*EDGE_WIDTH);
       s->visualization_buffer[2] = av_malloc((s->mb_width*16 + 2*EDGE_WIDTH) * s->mb_height*16 + 2*EDGE_WIDTH);
=======
        /* init macroblock skip table */
        FF_ALLOCZ_OR_GOTO(s->avctx, s->mbskip_table, mb_array_size + 2, fail);
        // Note the + 1 is for  a quicker mpeg4 slice_end detection
        FF_ALLOCZ_OR_GOTO(s->avctx, s->prev_pict_types,
                          PREV_PICT_TYPES_BUFFER_SIZE, fail);

        s->parse_context.state = -1;
        if ((s->avctx->debug & (FF_DEBUG_VIS_QP | FF_DEBUG_VIS_MB_TYPE)) ||
            (s->avctx->debug_mv)) {
            s->visualization_buffer[0] = av_malloc((s->mb_width * 16 +
                        2 * EDGE_WIDTH) * s->mb_height * 16 + 2 * EDGE_WIDTH);
            s->visualization_buffer[1] = av_malloc((s->mb_width * 16 +
                        2 * EDGE_WIDTH) * s->mb_height * 16 + 2 * EDGE_WIDTH);
            s->visualization_buffer[2] = av_malloc((s->mb_width * 16 +
                        2 * EDGE_WIDTH) * s->mb_height * 16 + 2 * EDGE_WIDTH);
        }
>>>>>>> 4d9ec050
    }

    s->context_initialized = 1;
    s->thread_context[0]   = s;

<<<<<<< HEAD
    if (s->encoding || (HAVE_THREADS && s->avctx->active_thread_type&FF_THREAD_SLICE)) {
        for(i=1; i<threads; i++){
            s->thread_context[i]= av_malloc(sizeof(MpegEncContext));
            memcpy(s->thread_context[i], s, sizeof(MpegEncContext));
        }
=======
    if (s->width && s->height) {
        if (s->encoding || (HAVE_THREADS &&
                            s->avctx->active_thread_type&FF_THREAD_SLICE)) {
            for (i = 1; i < threads; i++) {
                s->thread_context[i] = av_malloc(sizeof(MpegEncContext));
                memcpy(s->thread_context[i], s, sizeof(MpegEncContext));
            }
>>>>>>> 4d9ec050

            for (i = 0; i < threads; i++) {
                if (init_duplicate_context(s->thread_context[i], s) < 0)
                    goto fail;
                    s->thread_context[i]->start_mb_y =
                        (s->mb_height * (i) + s->avctx->thread_count / 2) /
                        s->avctx->thread_count;
                    s->thread_context[i]->end_mb_y   =
                        (s->mb_height * (i + 1) + s->avctx->thread_count / 2) /
                        s->avctx->thread_count;
            }
        } else {
            if (init_duplicate_context(s, s) < 0)
                goto fail;
            s->start_mb_y = 0;
            s->end_mb_y   = s->mb_height;
        }
<<<<<<< HEAD
    } else {
        if(init_duplicate_context(s, s) < 0) goto fail;
        s->start_mb_y = 0;
        s->end_mb_y   = s->mb_height;

=======
>>>>>>> 4d9ec050
    }

    return 0;
 fail:
    MPV_common_end(s);
    return -1;
}

/* init common structure for both encoder and decoder */
void MPV_common_end(MpegEncContext *s)
{
    int i, j, k;

    if (s->encoding || (HAVE_THREADS &&
        s->avctx->active_thread_type & FF_THREAD_SLICE)) {
        for (i = 0; i < s->avctx->thread_count; i++) {
            free_duplicate_context(s->thread_context[i]);
        }
        for (i = 1; i < s->avctx->thread_count; i++) {
            av_freep(&s->thread_context[i]);
        }
    } else free_duplicate_context(s);

    av_freep(&s->parse_context.buffer);
    s->parse_context.buffer_size = 0;

    av_freep(&s->mb_type);
    av_freep(&s->p_mv_table_base);
    av_freep(&s->b_forw_mv_table_base);
    av_freep(&s->b_back_mv_table_base);
    av_freep(&s->b_bidir_forw_mv_table_base);
    av_freep(&s->b_bidir_back_mv_table_base);
    av_freep(&s->b_direct_mv_table_base);
    s->p_mv_table            = NULL;
    s->b_forw_mv_table       = NULL;
    s->b_back_mv_table       = NULL;
    s->b_bidir_forw_mv_table = NULL;
    s->b_bidir_back_mv_table = NULL;
    s->b_direct_mv_table     = NULL;
    for (i = 0; i < 2; i++) {
        for (j = 0; j < 2; j++) {
            for (k = 0; k < 2; k++) {
                av_freep(&s->b_field_mv_table_base[i][j][k]);
                s->b_field_mv_table[i][j][k] = NULL;
            }
            av_freep(&s->b_field_select_table[i][j]);
            av_freep(&s->p_field_mv_table_base[i][j]);
            s->p_field_mv_table[i][j] = NULL;
        }
        av_freep(&s->p_field_select_table[i]);
    }

    av_freep(&s->dc_val_base);
    av_freep(&s->coded_block_base);
    av_freep(&s->mbintra_table);
    av_freep(&s->cbp_table);
    av_freep(&s->pred_dir_table);

    av_freep(&s->mbskip_table);
    av_freep(&s->prev_pict_types);
    av_freep(&s->bitstream_buffer);
    s->allocated_bitstream_buffer_size = 0;

    av_freep(&s->avctx->stats_out);
    av_freep(&s->ac_stats);
    av_freep(&s->error_status_table);
    av_freep(&s->mb_index2xy);
    av_freep(&s->lambda_table);
    if(s->q_chroma_intra_matrix   != s->q_intra_matrix  ) av_freep(&s->q_chroma_intra_matrix);
    if(s->q_chroma_intra_matrix16 != s->q_intra_matrix16) av_freep(&s->q_chroma_intra_matrix16);
    s->q_chroma_intra_matrix=   NULL;
    s->q_chroma_intra_matrix16= NULL;
    av_freep(&s->q_intra_matrix);
    av_freep(&s->q_inter_matrix);
    av_freep(&s->q_intra_matrix16);
    av_freep(&s->q_inter_matrix16);
    av_freep(&s->input_picture);
    av_freep(&s->reordered_input_picture);
    av_freep(&s->dct_offset);

    if (s->picture && !s->avctx->internal->is_copy) {
        for (i = 0; i < s->picture_count; i++) {
            free_picture(s, &s->picture[i]);
        }
    }
    av_freep(&s->picture);
    s->context_initialized      = 0;
    s->last_picture_ptr         =
    s->next_picture_ptr         =
    s->current_picture_ptr      = NULL;
    s->linesize = s->uvlinesize = 0;

    for (i = 0; i < 3; i++)
        av_freep(&s->visualization_buffer[i]);

    if (!(s->avctx->active_thread_type & FF_THREAD_FRAME))
        avcodec_default_free_buffers(s->avctx);
}

void init_rl(RLTable *rl,
             uint8_t static_store[2][2 * MAX_RUN + MAX_LEVEL + 3])
{
    int8_t  max_level[MAX_RUN + 1], max_run[MAX_LEVEL + 1];
    uint8_t index_run[MAX_RUN + 1];
    int last, run, level, start, end, i;

    /* If  table is static, we can quit if rl->max_level[0] is not NULL */
    if (static_store && rl->max_level[0])
        return;

    /* compute max_level[], max_run[] and index_run[] */
    for (last = 0; last < 2; last++) {
        if (last == 0) {
            start = 0;
            end = rl->last;
        } else {
            start = rl->last;
            end = rl->n;
        }

        memset(max_level, 0, MAX_RUN + 1);
        memset(max_run, 0, MAX_LEVEL + 1);
        memset(index_run, rl->n, MAX_RUN + 1);
        for (i = start; i < end; i++) {
            run   = rl->table_run[i];
            level = rl->table_level[i];
            if (index_run[run] == rl->n)
                index_run[run] = i;
            if (level > max_level[run])
                max_level[run] = level;
            if (run > max_run[level])
                max_run[level] = run;
        }
        if (static_store)
            rl->max_level[last] = static_store[last];
        else
            rl->max_level[last] = av_malloc(MAX_RUN + 1);
        memcpy(rl->max_level[last], max_level, MAX_RUN + 1);
        if (static_store)
            rl->max_run[last]   = static_store[last] + MAX_RUN + 1;
        else
            rl->max_run[last]   = av_malloc(MAX_LEVEL + 1);
        memcpy(rl->max_run[last], max_run, MAX_LEVEL + 1);
        if (static_store)
            rl->index_run[last] = static_store[last] + MAX_RUN + MAX_LEVEL + 2;
        else
            rl->index_run[last] = av_malloc(MAX_RUN + 1);
        memcpy(rl->index_run[last], index_run, MAX_RUN + 1);
    }
}

void init_vlc_rl(RLTable *rl)
{
    int i, q;

    for (q = 0; q < 32; q++) {
        int qmul = q * 2;
        int qadd = (q - 1) | 1;

        if (q == 0) {
            qmul = 1;
            qadd = 0;
        }
        for (i = 0; i < rl->vlc.table_size; i++) {
            int code = rl->vlc.table[i][0];
            int len  = rl->vlc.table[i][1];
            int level, run;

            if (len == 0) { // illegal code
                run   = 66;
                level = MAX_LEVEL;
            } else if (len < 0) { // more bits needed
                run   = 0;
                level = code;
            } else {
                if (code == rl->n) { // esc
                    run   = 66;
                    level =  0;
                } else {
                    run   = rl->table_run[code] + 1;
                    level = rl->table_level[code] * qmul + qadd;
                    if (code >= rl->last) run += 192;
                }
            }
            rl->rl_vlc[q][i].len   = len;
            rl->rl_vlc[q][i].level = level;
            rl->rl_vlc[q][i].run   = run;
        }
    }
}

void ff_release_unused_pictures(MpegEncContext*s, int remove_current)
{
    int i;

    /* release non reference frames */
    for (i = 0; i < s->picture_count; i++) {
        if (s->picture[i].f.data[0] && !s->picture[i].f.reference &&
            (!s->picture[i].owner2 || s->picture[i].owner2 == s) &&
            (remove_current || &s->picture[i] !=  s->current_picture_ptr)
            /* && s->picture[i].type!= FF_BUFFER_TYPE_SHARED */) {
            free_frame_buffer(s, &s->picture[i]);
        }
    }
}

int ff_find_unused_picture(MpegEncContext *s, int shared)
{
    int i;

    if (shared) {
        for (i = s->picture_range_start; i < s->picture_range_end; i++) {
            if (s->picture[i].f.data[0] == NULL && s->picture[i].f.type == 0)
                return i;
        }
    } else {
        for (i = s->picture_range_start; i < s->picture_range_end; i++) {
            if (s->picture[i].f.data[0] == NULL && s->picture[i].f.type != 0)
                return i; // FIXME
        }
        for (i = s->picture_range_start; i < s->picture_range_end; i++) {
            if (s->picture[i].f.data[0] == NULL)
                return i;
        }
    }

    av_log(s->avctx, AV_LOG_FATAL,
           "Internal error, picture buffer overflow\n");
    /* We could return -1, but the codec would crash trying to draw into a
     * non-existing frame anyway. This is safer than waiting for a random crash.
     * Also the return of this is never useful, an encoder must only allocate
     * as much as allowed in the specification. This has no relationship to how
     * much libavcodec could allocate (and MAX_PICTURE_COUNT is always large
     * enough for such valid streams).
     * Plus, a decoder has to check stream validity and remove frames if too
     * many reference frames are around. Waiting for "OOM" is not correct at
     * all. Similarly, missing reference frames have to be replaced by
     * interpolated/MC frames, anything else is a bug in the codec ...
     */
    abort();
    return -1;
}

static void update_noise_reduction(MpegEncContext *s){
    int intra, i;

    for(intra=0; intra<2; intra++){
        if(s->dct_count[intra] > (1<<16)){
            for(i=0; i<64; i++){
                s->dct_error_sum[intra][i] >>=1;
            }
            s->dct_count[intra] >>= 1;
        }

        for(i=0; i<64; i++){
            s->dct_offset[intra][i]= (s->avctx->noise_reduction * s->dct_count[intra] + s->dct_error_sum[intra][i]/2) / (s->dct_error_sum[intra][i]+1);
        }
    }
}

/**
 * generic function for encode/decode called after coding/decoding the header and before a frame is coded/decoded
 */
int MPV_frame_start(MpegEncContext *s, AVCodecContext *avctx)
{
    int i;
    Picture *pic;
    s->mb_skipped = 0;

    assert(s->last_picture_ptr==NULL || s->out_format != FMT_H264 || s->codec_id == CODEC_ID_SVQ3);

    /* mark&release old frames */
    if (s->pict_type != AV_PICTURE_TYPE_B && s->last_picture_ptr && s->last_picture_ptr != s->next_picture_ptr && s->last_picture_ptr->f.data[0]) {
      if(s->out_format != FMT_H264 || s->codec_id == CODEC_ID_SVQ3){
          if (s->last_picture_ptr->owner2 == s)
              free_frame_buffer(s, s->last_picture_ptr);

        /* release forgotten pictures */
        /* if(mpeg124/h263) */
        if(!s->encoding){
            for(i=0; i<s->picture_count; i++){
                if (s->picture[i].owner2 == s && s->picture[i].f.data[0] && &s->picture[i] != s->next_picture_ptr && s->picture[i].f.reference) {
                    if (!(avctx->active_thread_type & FF_THREAD_FRAME))
                        av_log(avctx, AV_LOG_ERROR, "releasing zombie picture\n");
                    free_frame_buffer(s, &s->picture[i]);
                }
            }
        }
      }
    }

    if(!s->encoding){
        ff_release_unused_pictures(s, 1);

        if (s->current_picture_ptr && s->current_picture_ptr->f.data[0] == NULL)
            pic= s->current_picture_ptr; //we already have a unused image (maybe it was set before reading the header)
        else{
            i= ff_find_unused_picture(s, 0);
            pic= &s->picture[i];
        }

        pic->f.reference = 0;
        if (!s->dropable){
            if (s->codec_id == CODEC_ID_H264)
                pic->f.reference = s->picture_structure;
            else if (s->pict_type != AV_PICTURE_TYPE_B)
                pic->f.reference = 3;
        }

        pic->f.coded_picture_number = s->coded_picture_number++;

        if(ff_alloc_picture(s, pic, 0) < 0)
            return -1;

        s->current_picture_ptr= pic;
        //FIXME use only the vars from current_pic
        s->current_picture_ptr->f.top_field_first = s->top_field_first;
        if(s->codec_id == CODEC_ID_MPEG1VIDEO || s->codec_id == CODEC_ID_MPEG2VIDEO) {
            if(s->picture_structure != PICT_FRAME)
                s->current_picture_ptr->f.top_field_first = (s->picture_structure == PICT_TOP_FIELD) == s->first_field;
        }
        s->current_picture_ptr->f.interlaced_frame = !s->progressive_frame && !s->progressive_sequence;
        s->current_picture_ptr->field_picture = s->picture_structure != PICT_FRAME;
    }

    s->current_picture_ptr->f.pict_type = s->pict_type;
//    if(s->flags && CODEC_FLAG_QSCALE)
  //      s->current_picture_ptr->quality= s->new_picture_ptr->quality;
    s->current_picture_ptr->f.key_frame = s->pict_type == AV_PICTURE_TYPE_I;

    ff_copy_picture(&s->current_picture, s->current_picture_ptr);

    if (s->pict_type != AV_PICTURE_TYPE_B) {
        s->last_picture_ptr= s->next_picture_ptr;
        if(!s->dropable)
            s->next_picture_ptr= s->current_picture_ptr;
    }
/*    av_log(s->avctx, AV_LOG_DEBUG, "L%p N%p C%p L%p N%p C%p type:%d drop:%d\n", s->last_picture_ptr, s->next_picture_ptr,s->current_picture_ptr,
        s->last_picture_ptr    ? s->last_picture_ptr->f.data[0]    : NULL,
        s->next_picture_ptr    ? s->next_picture_ptr->f.data[0]    : NULL,
        s->current_picture_ptr ? s->current_picture_ptr->f.data[0] : NULL,
        s->pict_type, s->dropable);*/

    if(s->codec_id != CODEC_ID_H264){
        if ((s->last_picture_ptr == NULL || s->last_picture_ptr->f.data[0] == NULL) &&
           (s->pict_type!=AV_PICTURE_TYPE_I || s->picture_structure != PICT_FRAME)){
            if (s->pict_type != AV_PICTURE_TYPE_I)
                av_log(avctx, AV_LOG_ERROR, "warning: first frame is no keyframe\n");
            else if (s->picture_structure != PICT_FRAME)
                av_log(avctx, AV_LOG_INFO, "allocate dummy last picture for field based first keyframe\n");

            /* Allocate a dummy frame */
            i= ff_find_unused_picture(s, 0);
            s->last_picture_ptr= &s->picture[i];
            s->last_picture_ptr->f.key_frame = 0;
            if(ff_alloc_picture(s, s->last_picture_ptr, 0) < 0)
                return -1;

            if(s->codec_id == CODEC_ID_FLV1 || s->codec_id == CODEC_ID_H263){
                for(i=0; i<s->height; i++)
                    memset(s->last_picture_ptr->f.data[0] + s->last_picture_ptr->f.linesize[0]*i, 16, s->width);
            }

            ff_thread_report_progress((AVFrame*)s->last_picture_ptr, INT_MAX, 0);
            ff_thread_report_progress((AVFrame*)s->last_picture_ptr, INT_MAX, 1);
        }
        if ((s->next_picture_ptr == NULL || s->next_picture_ptr->f.data[0] == NULL) && s->pict_type == AV_PICTURE_TYPE_B) {
            /* Allocate a dummy frame */
            i= ff_find_unused_picture(s, 0);
            s->next_picture_ptr= &s->picture[i];
            s->next_picture_ptr->f.key_frame = 0;
            if(ff_alloc_picture(s, s->next_picture_ptr, 0) < 0)
                return -1;
            ff_thread_report_progress((AVFrame*)s->next_picture_ptr, INT_MAX, 0);
            ff_thread_report_progress((AVFrame*)s->next_picture_ptr, INT_MAX, 1);
        }
    }

    if(s->last_picture_ptr) ff_copy_picture(&s->last_picture, s->last_picture_ptr);
    if(s->next_picture_ptr) ff_copy_picture(&s->next_picture, s->next_picture_ptr);

    assert(s->pict_type == AV_PICTURE_TYPE_I || (s->last_picture_ptr && s->last_picture_ptr->f.data[0]));

    if(s->picture_structure!=PICT_FRAME && s->out_format != FMT_H264){
        int i;
        for(i=0; i<4; i++){
            if(s->picture_structure == PICT_BOTTOM_FIELD){
                 s->current_picture.f.data[i] += s->current_picture.f.linesize[i];
            }
            s->current_picture.f.linesize[i] *= 2;
            s->last_picture.f.linesize[i]    *= 2;
            s->next_picture.f.linesize[i]    *= 2;
        }
    }

    s->error_recognition= avctx->error_recognition;

    /* set dequantizer, we can't do it during init as it might change for mpeg4
       and we can't do it in the header decode as init is not called for mpeg4 there yet */
    if(s->mpeg_quant || s->codec_id == CODEC_ID_MPEG2VIDEO){
        s->dct_unquantize_intra = s->dct_unquantize_mpeg2_intra;
        s->dct_unquantize_inter = s->dct_unquantize_mpeg2_inter;
    }else if(s->out_format == FMT_H263 || s->out_format == FMT_H261){
        s->dct_unquantize_intra = s->dct_unquantize_h263_intra;
        s->dct_unquantize_inter = s->dct_unquantize_h263_inter;
    }else{
        s->dct_unquantize_intra = s->dct_unquantize_mpeg1_intra;
        s->dct_unquantize_inter = s->dct_unquantize_mpeg1_inter;
    }

    if(s->dct_error_sum){
        assert(s->avctx->noise_reduction && s->encoding);

        update_noise_reduction(s);
    }

    if(CONFIG_MPEG_XVMC_DECODER && s->avctx->xvmc_acceleration)
        return ff_xvmc_field_start(s, avctx);

    return 0;
}

/* generic function for encode/decode called after a frame has been coded/decoded */
void MPV_frame_end(MpegEncContext *s)
{
    int i;
    /* redraw edges for the frame if decoding didn't complete */
    //just to make sure that all data is rendered.
    if(CONFIG_MPEG_XVMC_DECODER && s->avctx->xvmc_acceleration){
        ff_xvmc_field_end(s);
   }else if((s->error_count || s->encoding || !(s->avctx->codec->capabilities&CODEC_CAP_DRAW_HORIZ_BAND))
       && !s->avctx->hwaccel
       && !(s->avctx->codec->capabilities&CODEC_CAP_HWACCEL_VDPAU)
       && s->unrestricted_mv
       && s->current_picture.f.reference
       && !s->intra_only
       && !(s->flags&CODEC_FLAG_EMU_EDGE)) {
            int hshift = av_pix_fmt_descriptors[s->avctx->pix_fmt].log2_chroma_w;
            int vshift = av_pix_fmt_descriptors[s->avctx->pix_fmt].log2_chroma_h;
            s->dsp.draw_edges(s->current_picture.f.data[0], s->linesize,
                              s->h_edge_pos             , s->v_edge_pos,
                              EDGE_WIDTH        , EDGE_WIDTH        , EDGE_TOP | EDGE_BOTTOM);
            s->dsp.draw_edges(s->current_picture.f.data[1], s->uvlinesize,
                              s->h_edge_pos>>hshift, s->v_edge_pos>>vshift,
                              EDGE_WIDTH>>hshift, EDGE_WIDTH>>vshift, EDGE_TOP | EDGE_BOTTOM);
            s->dsp.draw_edges(s->current_picture.f.data[2], s->uvlinesize,
                              s->h_edge_pos>>hshift, s->v_edge_pos>>vshift,
                              EDGE_WIDTH>>hshift, EDGE_WIDTH>>vshift, EDGE_TOP | EDGE_BOTTOM);
    }

    emms_c();

    s->last_pict_type    = s->pict_type;
    s->last_lambda_for[s->pict_type] = s->current_picture_ptr->f.quality;
    if(s->pict_type!=AV_PICTURE_TYPE_B){
        s->last_non_b_pict_type= s->pict_type;
    }
#if 0
        /* copy back current_picture variables */
    for(i=0; i<MAX_PICTURE_COUNT; i++){
        if(s->picture[i].f.data[0] == s->current_picture.f.data[0]){
            s->picture[i]= s->current_picture;
            break;
        }
    }
    assert(i<MAX_PICTURE_COUNT);
#endif

    if(s->encoding){
        /* release non-reference frames */
        for(i=0; i<s->picture_count; i++){
            if (s->picture[i].f.data[0] && !s->picture[i].f.reference /*&& s->picture[i].type != FF_BUFFER_TYPE_SHARED*/) {
                free_frame_buffer(s, &s->picture[i]);
            }
        }
    }
    // clear copies, to avoid confusion
#if 0
    memset(&s->last_picture, 0, sizeof(Picture));
    memset(&s->next_picture, 0, sizeof(Picture));
    memset(&s->current_picture, 0, sizeof(Picture));
#endif
    s->avctx->coded_frame= (AVFrame*)s->current_picture_ptr;

    if (s->codec_id != CODEC_ID_H264 && s->current_picture.f.reference) {
        ff_thread_report_progress((AVFrame*)s->current_picture_ptr, s->mb_height-1, 0);
    }
}

/**
 * draws an line from (ex, ey) -> (sx, sy).
 * @param w width of the image
 * @param h height of the image
 * @param stride stride/linesize of the image
 * @param color color of the arrow
 */
static void draw_line(uint8_t *buf, int sx, int sy, int ex, int ey, int w, int h, int stride, int color){
    int x, y, fr, f;

    sx= av_clip(sx, 0, w-1);
    sy= av_clip(sy, 0, h-1);
    ex= av_clip(ex, 0, w-1);
    ey= av_clip(ey, 0, h-1);

    buf[sy*stride + sx]+= color;

    if(FFABS(ex - sx) > FFABS(ey - sy)){
        if(sx > ex){
            FFSWAP(int, sx, ex);
            FFSWAP(int, sy, ey);
        }
        buf+= sx + sy*stride;
        ex-= sx;
        f= ((ey-sy)<<16)/ex;
        for(x= 0; x <= ex; x++){
            y = (x*f)>>16;
            fr= (x*f)&0xFFFF;
            buf[ y   *stride + x]+= (color*(0x10000-fr))>>16;
            buf[(y+1)*stride + x]+= (color*         fr )>>16;
        }
    }else{
        if(sy > ey){
            FFSWAP(int, sx, ex);
            FFSWAP(int, sy, ey);
        }
        buf+= sx + sy*stride;
        ey-= sy;
        if(ey) f= ((ex-sx)<<16)/ey;
        else   f= 0;
        for(y= 0; y <= ey; y++){
            x = (y*f)>>16;
            fr= (y*f)&0xFFFF;
            buf[y*stride + x  ]+= (color*(0x10000-fr))>>16;
            buf[y*stride + x+1]+= (color*         fr )>>16;
        }
    }
}

/**
 * draws an arrow from (ex, ey) -> (sx, sy).
 * @param w width of the image
 * @param h height of the image
 * @param stride stride/linesize of the image
 * @param color color of the arrow
 */
static void draw_arrow(uint8_t *buf, int sx, int sy, int ex, int ey, int w, int h, int stride, int color){
    int dx,dy;

    sx= av_clip(sx, -100, w+100);
    sy= av_clip(sy, -100, h+100);
    ex= av_clip(ex, -100, w+100);
    ey= av_clip(ey, -100, h+100);

    dx= ex - sx;
    dy= ey - sy;

    if(dx*dx + dy*dy > 3*3){
        int rx=  dx + dy;
        int ry= -dx + dy;
        int length= ff_sqrt((rx*rx + ry*ry)<<8);

        //FIXME subpixel accuracy
        rx= ROUNDED_DIV(rx*3<<4, length);
        ry= ROUNDED_DIV(ry*3<<4, length);

        draw_line(buf, sx, sy, sx + rx, sy + ry, w, h, stride, color);
        draw_line(buf, sx, sy, sx - ry, sy + rx, w, h, stride, color);
    }
    draw_line(buf, sx, sy, ex, ey, w, h, stride, color);
}

/**
 * prints debuging info for the given picture.
 */
void ff_print_debug_info(MpegEncContext *s, AVFrame *pict){

    if(s->avctx->hwaccel || !pict || !pict->mb_type) return;

    if(s->avctx->debug&(FF_DEBUG_SKIP | FF_DEBUG_QP | FF_DEBUG_MB_TYPE)){
        int x,y;

        av_log(s->avctx, AV_LOG_DEBUG, "New frame, type: %c\n",
               av_get_picture_type_char(pict->pict_type));
        for(y=0; y<s->mb_height; y++){
            for(x=0; x<s->mb_width; x++){
                if(s->avctx->debug&FF_DEBUG_SKIP){
                    int count= s->mbskip_table[x + y*s->mb_stride];
                    if(count>9) count=9;
                    av_log(s->avctx, AV_LOG_DEBUG, "%1d", count);
                }
                if(s->avctx->debug&FF_DEBUG_QP){
                    av_log(s->avctx, AV_LOG_DEBUG, "%2d", pict->qscale_table[x + y*s->mb_stride]);
                }
                if(s->avctx->debug&FF_DEBUG_MB_TYPE){
                    int mb_type= pict->mb_type[x + y*s->mb_stride];
                    //Type & MV direction
                    if(IS_PCM(mb_type))
                        av_log(s->avctx, AV_LOG_DEBUG, "P");
                    else if(IS_INTRA(mb_type) && IS_ACPRED(mb_type))
                        av_log(s->avctx, AV_LOG_DEBUG, "A");
                    else if(IS_INTRA4x4(mb_type))
                        av_log(s->avctx, AV_LOG_DEBUG, "i");
                    else if(IS_INTRA16x16(mb_type))
                        av_log(s->avctx, AV_LOG_DEBUG, "I");
                    else if(IS_DIRECT(mb_type) && IS_SKIP(mb_type))
                        av_log(s->avctx, AV_LOG_DEBUG, "d");
                    else if(IS_DIRECT(mb_type))
                        av_log(s->avctx, AV_LOG_DEBUG, "D");
                    else if(IS_GMC(mb_type) && IS_SKIP(mb_type))
                        av_log(s->avctx, AV_LOG_DEBUG, "g");
                    else if(IS_GMC(mb_type))
                        av_log(s->avctx, AV_LOG_DEBUG, "G");
                    else if(IS_SKIP(mb_type))
                        av_log(s->avctx, AV_LOG_DEBUG, "S");
                    else if(!USES_LIST(mb_type, 1))
                        av_log(s->avctx, AV_LOG_DEBUG, ">");
                    else if(!USES_LIST(mb_type, 0))
                        av_log(s->avctx, AV_LOG_DEBUG, "<");
                    else{
                        assert(USES_LIST(mb_type, 0) && USES_LIST(mb_type, 1));
                        av_log(s->avctx, AV_LOG_DEBUG, "X");
                    }

                    //segmentation
                    if(IS_8X8(mb_type))
                        av_log(s->avctx, AV_LOG_DEBUG, "+");
                    else if(IS_16X8(mb_type))
                        av_log(s->avctx, AV_LOG_DEBUG, "-");
                    else if(IS_8X16(mb_type))
                        av_log(s->avctx, AV_LOG_DEBUG, "|");
                    else if(IS_INTRA(mb_type) || IS_16X16(mb_type))
                        av_log(s->avctx, AV_LOG_DEBUG, " ");
                    else
                        av_log(s->avctx, AV_LOG_DEBUG, "?");


                    if(IS_INTERLACED(mb_type))
                        av_log(s->avctx, AV_LOG_DEBUG, "=");
                    else
                        av_log(s->avctx, AV_LOG_DEBUG, " ");
                }
//                av_log(s->avctx, AV_LOG_DEBUG, " ");
            }
            av_log(s->avctx, AV_LOG_DEBUG, "\n");
        }
    }

    if((s->avctx->debug&(FF_DEBUG_VIS_QP|FF_DEBUG_VIS_MB_TYPE)) || (s->avctx->debug_mv)){
        const int shift= 1 + s->quarter_sample;
        int mb_y;
        uint8_t *ptr;
        int i;
        int h_chroma_shift, v_chroma_shift, block_height;
        const int width = s->avctx->width;
        const int height= s->avctx->height;
        const int mv_sample_log2= 4 - pict->motion_subsample_log2;
        const int mv_stride= (s->mb_width << mv_sample_log2) + (s->codec_id == CODEC_ID_H264 ? 0 : 1);
        s->low_delay=0; //needed to see the vectors without trashing the buffers

        avcodec_get_chroma_sub_sample(s->avctx->pix_fmt, &h_chroma_shift, &v_chroma_shift);
        for(i=0; i<3; i++){
            memcpy(s->visualization_buffer[i], pict->data[i], (i==0) ? pict->linesize[i]*height:pict->linesize[i]*height >> v_chroma_shift);
            pict->data[i]= s->visualization_buffer[i];
        }
        pict->type= FF_BUFFER_TYPE_COPY;
        pict->opaque= NULL;
        ptr= pict->data[0];
        block_height = 16>>v_chroma_shift;

        for(mb_y=0; mb_y<s->mb_height; mb_y++){
            int mb_x;
            for(mb_x=0; mb_x<s->mb_width; mb_x++){
                const int mb_index= mb_x + mb_y*s->mb_stride;
                if((s->avctx->debug_mv) && pict->motion_val){
                  int type;
                  for(type=0; type<3; type++){
                    int direction = 0;
                    switch (type) {
                      case 0: if ((!(s->avctx->debug_mv&FF_DEBUG_VIS_MV_P_FOR)) || (pict->pict_type!=AV_PICTURE_TYPE_P))
                                continue;
                              direction = 0;
                              break;
                      case 1: if ((!(s->avctx->debug_mv&FF_DEBUG_VIS_MV_B_FOR)) || (pict->pict_type!=AV_PICTURE_TYPE_B))
                                continue;
                              direction = 0;
                              break;
                      case 2: if ((!(s->avctx->debug_mv&FF_DEBUG_VIS_MV_B_BACK)) || (pict->pict_type!=AV_PICTURE_TYPE_B))
                                continue;
                              direction = 1;
                              break;
                    }
                    if(!USES_LIST(pict->mb_type[mb_index], direction))
                        continue;

                    if(IS_8X8(pict->mb_type[mb_index])){
                      int i;
                      for(i=0; i<4; i++){
                        int sx= mb_x*16 + 4 + 8*(i&1);
                        int sy= mb_y*16 + 4 + 8*(i>>1);
                        int xy= (mb_x*2 + (i&1) + (mb_y*2 + (i>>1))*mv_stride) << (mv_sample_log2-1);
                        int mx= (pict->motion_val[direction][xy][0]>>shift) + sx;
                        int my= (pict->motion_val[direction][xy][1]>>shift) + sy;
                        draw_arrow(ptr, sx, sy, mx, my, width, height, s->linesize, 100);
                      }
                    }else if(IS_16X8(pict->mb_type[mb_index])){
                      int i;
                      for(i=0; i<2; i++){
                        int sx=mb_x*16 + 8;
                        int sy=mb_y*16 + 4 + 8*i;
                        int xy= (mb_x*2 + (mb_y*2 + i)*mv_stride) << (mv_sample_log2-1);
                        int mx=(pict->motion_val[direction][xy][0]>>shift);
                        int my=(pict->motion_val[direction][xy][1]>>shift);

                        if(IS_INTERLACED(pict->mb_type[mb_index]))
                            my*=2;

                        draw_arrow(ptr, sx, sy, mx+sx, my+sy, width, height, s->linesize, 100);
                      }
                    }else if(IS_8X16(pict->mb_type[mb_index])){
                      int i;
                      for(i=0; i<2; i++){
                        int sx=mb_x*16 + 4 + 8*i;
                        int sy=mb_y*16 + 8;
                        int xy= (mb_x*2 + i + mb_y*2*mv_stride) << (mv_sample_log2-1);
                        int mx=(pict->motion_val[direction][xy][0]>>shift);
                        int my=(pict->motion_val[direction][xy][1]>>shift);

                        if(IS_INTERLACED(pict->mb_type[mb_index]))
                            my*=2;

                        draw_arrow(ptr, sx, sy, mx+sx, my+sy, width, height, s->linesize, 100);
                      }
                    }else{
                      int sx= mb_x*16 + 8;
                      int sy= mb_y*16 + 8;
                      int xy= (mb_x + mb_y*mv_stride) << mv_sample_log2;
                      int mx= (pict->motion_val[direction][xy][0]>>shift) + sx;
                      int my= (pict->motion_val[direction][xy][1]>>shift) + sy;
                      draw_arrow(ptr, sx, sy, mx, my, width, height, s->linesize, 100);
                    }
                  }
                }
                if((s->avctx->debug&FF_DEBUG_VIS_QP) && pict->motion_val){
                    uint64_t c= (pict->qscale_table[mb_index]*128/31) * 0x0101010101010101ULL;
                    int y;
                    for(y=0; y<block_height; y++){
                        *(uint64_t*)(pict->data[1] + 8*mb_x + (block_height*mb_y + y)*pict->linesize[1])= c;
                        *(uint64_t*)(pict->data[2] + 8*mb_x + (block_height*mb_y + y)*pict->linesize[2])= c;
                    }
                }
                if((s->avctx->debug&FF_DEBUG_VIS_MB_TYPE) && pict->motion_val){
                    int mb_type= pict->mb_type[mb_index];
                    uint64_t u,v;
                    int y;
#define COLOR(theta, r)\
u= (int)(128 + r*cos(theta*3.141592/180));\
v= (int)(128 + r*sin(theta*3.141592/180));


                    u=v=128;
                    if(IS_PCM(mb_type)){
                        COLOR(120,48)
                    }else if((IS_INTRA(mb_type) && IS_ACPRED(mb_type)) || IS_INTRA16x16(mb_type)){
                        COLOR(30,48)
                    }else if(IS_INTRA4x4(mb_type)){
                        COLOR(90,48)
                    }else if(IS_DIRECT(mb_type) && IS_SKIP(mb_type)){
//                        COLOR(120,48)
                    }else if(IS_DIRECT(mb_type)){
                        COLOR(150,48)
                    }else if(IS_GMC(mb_type) && IS_SKIP(mb_type)){
                        COLOR(170,48)
                    }else if(IS_GMC(mb_type)){
                        COLOR(190,48)
                    }else if(IS_SKIP(mb_type)){
//                        COLOR(180,48)
                    }else if(!USES_LIST(mb_type, 1)){
                        COLOR(240,48)
                    }else if(!USES_LIST(mb_type, 0)){
                        COLOR(0,48)
                    }else{
                        assert(USES_LIST(mb_type, 0) && USES_LIST(mb_type, 1));
                        COLOR(300,48)
                    }

                    u*= 0x0101010101010101ULL;
                    v*= 0x0101010101010101ULL;
                    for(y=0; y<block_height; y++){
                        *(uint64_t*)(pict->data[1] + 8*mb_x + (block_height*mb_y + y)*pict->linesize[1])= u;
                        *(uint64_t*)(pict->data[2] + 8*mb_x + (block_height*mb_y + y)*pict->linesize[2])= v;
                    }

                    //segmentation
                    if(IS_8X8(mb_type) || IS_16X8(mb_type)){
                        *(uint64_t*)(pict->data[0] + 16*mb_x + 0 + (16*mb_y + 8)*pict->linesize[0])^= 0x8080808080808080ULL;
                        *(uint64_t*)(pict->data[0] + 16*mb_x + 8 + (16*mb_y + 8)*pict->linesize[0])^= 0x8080808080808080ULL;
                    }
                    if(IS_8X8(mb_type) || IS_8X16(mb_type)){
                        for(y=0; y<16; y++)
                            pict->data[0][16*mb_x + 8 + (16*mb_y + y)*pict->linesize[0]]^= 0x80;
                    }
                    if(IS_8X8(mb_type) && mv_sample_log2 >= 2){
                        int dm= 1 << (mv_sample_log2-2);
                        for(i=0; i<4; i++){
                            int sx= mb_x*16 + 8*(i&1);
                            int sy= mb_y*16 + 8*(i>>1);
                            int xy= (mb_x*2 + (i&1) + (mb_y*2 + (i>>1))*mv_stride) << (mv_sample_log2-1);
                            //FIXME bidir
                            int32_t *mv = (int32_t*)&pict->motion_val[0][xy];
                            if(mv[0] != mv[dm] || mv[dm*mv_stride] != mv[dm*(mv_stride+1)])
                                for(y=0; y<8; y++)
                                    pict->data[0][sx + 4 + (sy + y)*pict->linesize[0]]^= 0x80;
                            if(mv[0] != mv[dm*mv_stride] || mv[dm] != mv[dm*(mv_stride+1)])
                                *(uint64_t*)(pict->data[0] + sx + (sy + 4)*pict->linesize[0])^= 0x8080808080808080ULL;
                        }
                    }

                    if(IS_INTERLACED(mb_type) && s->codec_id == CODEC_ID_H264){
                        // hmm
                    }
                }
                s->mbskip_table[mb_index]=0;
            }
        }
    }
}

static inline int hpel_motion_lowres(MpegEncContext *s,
                                  uint8_t *dest, uint8_t *src,
                                  int field_based, int field_select,
                                  int src_x, int src_y,
                                  int width, int height, int stride,
                                  int h_edge_pos, int v_edge_pos,
                                  int w, int h, h264_chroma_mc_func *pix_op,
                                  int motion_x, int motion_y)
{
    const int lowres= s->avctx->lowres;
    const int op_index= FFMIN(lowres, 2);
    const int s_mask= (2<<lowres)-1;
    int emu=0;
    int sx, sy;

    if(s->quarter_sample){
        motion_x/=2;
        motion_y/=2;
    }

    sx= motion_x & s_mask;
    sy= motion_y & s_mask;
    src_x += motion_x >> (lowres+1);
    src_y += motion_y >> (lowres+1);

    src += src_y * stride + src_x;

    if(   (unsigned)src_x > h_edge_pos                 - (!!sx) - w
       || (unsigned)src_y >(v_edge_pos >> field_based) - (!!sy) - h){
        s->dsp.emulated_edge_mc(s->edge_emu_buffer, src, s->linesize, w+1, (h+1)<<field_based,
                            src_x, src_y<<field_based, h_edge_pos, v_edge_pos);
        src= s->edge_emu_buffer;
        emu=1;
    }

    sx= (sx << 2) >> lowres;
    sy= (sy << 2) >> lowres;
    if(field_select)
        src += s->linesize;
    pix_op[op_index](dest, src, stride, h, sx, sy);
    return emu;
}

/* apply one mpeg motion vector to the three components */
static av_always_inline void mpeg_motion_lowres(MpegEncContext *s,
                               uint8_t *dest_y, uint8_t *dest_cb, uint8_t *dest_cr,
                               int field_based, int bottom_field, int field_select,
                               uint8_t **ref_picture, h264_chroma_mc_func *pix_op,
                               int motion_x, int motion_y, int h, int mb_y)
{
    uint8_t *ptr_y, *ptr_cb, *ptr_cr;
    int mx, my, src_x, src_y, uvsrc_x, uvsrc_y, uvlinesize, linesize, sx, sy, uvsx, uvsy;
    const int lowres= s->avctx->lowres;
    const int op_index= FFMIN(lowres-1+s->chroma_x_shift, 2);
    const int block_s= 8>>lowres;
    const int s_mask= (2<<lowres)-1;
    const int h_edge_pos = s->h_edge_pos >> lowres;
    const int v_edge_pos = s->v_edge_pos >> lowres;
    linesize   = s->current_picture.f.linesize[0] << field_based;
    uvlinesize = s->current_picture.f.linesize[1] << field_based;

    if(s->quarter_sample){ //FIXME obviously not perfect but qpel will not work in lowres anyway
        motion_x/=2;
        motion_y/=2;
    }

    if(field_based){
        motion_y += (bottom_field - field_select)*((1<<lowres)-1);
    }

    sx= motion_x & s_mask;
    sy= motion_y & s_mask;
    src_x = s->mb_x*2*block_s               + (motion_x >> (lowres+1));
    src_y =(   mb_y*2*block_s>>field_based) + (motion_y >> (lowres+1));

    if (s->out_format == FMT_H263) {
        uvsx = ((motion_x>>1) & s_mask) | (sx&1);
        uvsy = ((motion_y>>1) & s_mask) | (sy&1);
        uvsrc_x = src_x>>1;
        uvsrc_y = src_y>>1;
    }else if(s->out_format == FMT_H261){//even chroma mv's are full pel in H261
        mx = motion_x / 4;
        my = motion_y / 4;
        uvsx = (2*mx) & s_mask;
        uvsy = (2*my) & s_mask;
        uvsrc_x = s->mb_x*block_s               + (mx >> lowres);
        uvsrc_y =    mb_y*block_s               + (my >> lowres);
    } else {
        if(s->chroma_y_shift){
            mx = motion_x / 2;
            my = motion_y / 2;
            uvsx = mx & s_mask;
            uvsy = my & s_mask;
            uvsrc_x = s->mb_x*block_s               + (mx >> (lowres+1));
            uvsrc_y =(   mb_y*block_s>>field_based) + (my >> (lowres+1));
        } else {
            if(s->chroma_x_shift){
            //Chroma422
                mx = motion_x / 2;
                uvsx = mx & s_mask;
                uvsy = motion_y & s_mask;
                uvsrc_y = src_y;
                uvsrc_x = s->mb_x*block_s               + (mx >> (lowres+1));
            } else {
            //Chroma444
                uvsx = motion_x & s_mask;
                uvsy = motion_y & s_mask;
                uvsrc_x = src_x;
                uvsrc_y = src_y;
            }
        }
    }

    ptr_y  = ref_picture[0] + src_y * linesize + src_x;
    ptr_cb = ref_picture[1] + uvsrc_y * uvlinesize + uvsrc_x;
    ptr_cr = ref_picture[2] + uvsrc_y * uvlinesize + uvsrc_x;

    if(   (unsigned)src_x > h_edge_pos                 - (!!sx) - 2*block_s
       || (unsigned)src_y >(v_edge_pos >> field_based) - (!!sy) - h){
            s->dsp.emulated_edge_mc(s->edge_emu_buffer, ptr_y, s->linesize, 17, 17+field_based,
                             src_x, src_y<<field_based, h_edge_pos, v_edge_pos);
            ptr_y = s->edge_emu_buffer;
            if(!CONFIG_GRAY || !(s->flags&CODEC_FLAG_GRAY)){
                uint8_t *uvbuf= s->edge_emu_buffer+18*s->linesize;
                s->dsp.emulated_edge_mc(uvbuf  , ptr_cb, s->uvlinesize, 9, 9+field_based,
                                 uvsrc_x, uvsrc_y<<field_based, h_edge_pos>>1, v_edge_pos>>1);
                s->dsp.emulated_edge_mc(uvbuf+16, ptr_cr, s->uvlinesize, 9, 9+field_based,
                                 uvsrc_x, uvsrc_y<<field_based, h_edge_pos>>1, v_edge_pos>>1);
                ptr_cb= uvbuf;
                ptr_cr= uvbuf+16;
            }
    }

    if(bottom_field){ //FIXME use this for field pix too instead of the obnoxious hack which changes picture.f.data
        dest_y += s->linesize;
        dest_cb+= s->uvlinesize;
        dest_cr+= s->uvlinesize;
    }

    if(field_select){
        ptr_y += s->linesize;
        ptr_cb+= s->uvlinesize;
        ptr_cr+= s->uvlinesize;
    }

    sx= (sx << 2) >> lowres;
    sy= (sy << 2) >> lowres;
    pix_op[lowres-1](dest_y, ptr_y, linesize, h, sx, sy);

    if(!CONFIG_GRAY || !(s->flags&CODEC_FLAG_GRAY)){
        uvsx= (uvsx << 2) >> lowres;
        uvsy= (uvsy << 2) >> lowres;
        if(h >> s->chroma_y_shift){
            pix_op[op_index](dest_cb, ptr_cb, uvlinesize, h >> s->chroma_y_shift, uvsx, uvsy);
            pix_op[op_index](dest_cr, ptr_cr, uvlinesize, h >> s->chroma_y_shift, uvsx, uvsy);
        }
    }
    //FIXME h261 lowres loop filter
}

static inline void chroma_4mv_motion_lowres(MpegEncContext *s,
                                     uint8_t *dest_cb, uint8_t *dest_cr,
                                     uint8_t **ref_picture,
                                     h264_chroma_mc_func *pix_op,
                                     int mx, int my){
    const int lowres= s->avctx->lowres;
    const int op_index= FFMIN(lowres, 2);
    const int block_s= 8>>lowres;
    const int s_mask= (2<<lowres)-1;
    const int h_edge_pos = s->h_edge_pos >> (lowres+1);
    const int v_edge_pos = s->v_edge_pos >> (lowres+1);
    int emu=0, src_x, src_y, offset, sx, sy;
    uint8_t *ptr;

    if(s->quarter_sample){
        mx/=2;
        my/=2;
    }

    /* In case of 8X8, we construct a single chroma motion vector
       with a special rounding */
    mx= ff_h263_round_chroma(mx);
    my= ff_h263_round_chroma(my);

    sx= mx & s_mask;
    sy= my & s_mask;
    src_x = s->mb_x*block_s + (mx >> (lowres+1));
    src_y = s->mb_y*block_s + (my >> (lowres+1));

    offset = src_y * s->uvlinesize + src_x;
    ptr = ref_picture[1] + offset;
    if(s->flags&CODEC_FLAG_EMU_EDGE){
        if(   (unsigned)src_x > h_edge_pos - (!!sx) - block_s
           || (unsigned)src_y > v_edge_pos - (!!sy) - block_s){
            s->dsp.emulated_edge_mc(s->edge_emu_buffer, ptr, s->uvlinesize, 9, 9, src_x, src_y, h_edge_pos, v_edge_pos);
            ptr= s->edge_emu_buffer;
            emu=1;
        }
    }
    sx= (sx << 2) >> lowres;
    sy= (sy << 2) >> lowres;
    pix_op[op_index](dest_cb, ptr, s->uvlinesize, block_s, sx, sy);

    ptr = ref_picture[2] + offset;
    if(emu){
        s->dsp.emulated_edge_mc(s->edge_emu_buffer, ptr, s->uvlinesize, 9, 9, src_x, src_y, h_edge_pos, v_edge_pos);
        ptr= s->edge_emu_buffer;
    }
    pix_op[op_index](dest_cr, ptr, s->uvlinesize, block_s, sx, sy);
}

/**
 * motion compensation of a single macroblock
 * @param s context
 * @param dest_y luma destination pointer
 * @param dest_cb chroma cb/u destination pointer
 * @param dest_cr chroma cr/v destination pointer
 * @param dir direction (0->forward, 1->backward)
 * @param ref_picture array[3] of pointers to the 3 planes of the reference picture
 * @param pix_op halfpel motion compensation function (average or put normally)
 * the motion vectors are taken from s->mv and the MV type from s->mv_type
 */
static inline void MPV_motion_lowres(MpegEncContext *s,
                              uint8_t *dest_y, uint8_t *dest_cb, uint8_t *dest_cr,
                              int dir, uint8_t **ref_picture,
                              h264_chroma_mc_func *pix_op)
{
    int mx, my;
    int mb_x, mb_y, i;
    const int lowres= s->avctx->lowres;
    const int block_s= 8>>lowres;

    mb_x = s->mb_x;
    mb_y = s->mb_y;

    switch(s->mv_type) {
    case MV_TYPE_16X16:
        mpeg_motion_lowres(s, dest_y, dest_cb, dest_cr,
                    0, 0, 0,
                    ref_picture, pix_op,
                    s->mv[dir][0][0], s->mv[dir][0][1], 2*block_s, mb_y);
        break;
    case MV_TYPE_8X8:
        mx = 0;
        my = 0;
            for(i=0;i<4;i++) {
                hpel_motion_lowres(s, dest_y + ((i & 1) + (i >> 1) * s->linesize)*block_s,
                            ref_picture[0], 0, 0,
                            (2*mb_x + (i & 1))*block_s, (2*mb_y + (i >>1))*block_s,
                            s->width, s->height, s->linesize,
                            s->h_edge_pos >> lowres, s->v_edge_pos >> lowres,
                            block_s, block_s, pix_op,
                            s->mv[dir][i][0], s->mv[dir][i][1]);

                mx += s->mv[dir][i][0];
                my += s->mv[dir][i][1];
            }

        if(!CONFIG_GRAY || !(s->flags&CODEC_FLAG_GRAY))
            chroma_4mv_motion_lowres(s, dest_cb, dest_cr, ref_picture, pix_op, mx, my);
        break;
    case MV_TYPE_FIELD:
        if (s->picture_structure == PICT_FRAME) {
            /* top field */
            mpeg_motion_lowres(s, dest_y, dest_cb, dest_cr,
                        1, 0, s->field_select[dir][0],
                        ref_picture, pix_op,
                        s->mv[dir][0][0], s->mv[dir][0][1], block_s, mb_y);
            /* bottom field */
            mpeg_motion_lowres(s, dest_y, dest_cb, dest_cr,
                        1, 1, s->field_select[dir][1],
                        ref_picture, pix_op,
                        s->mv[dir][1][0], s->mv[dir][1][1], block_s, mb_y);
        } else {
            if(s->picture_structure != s->field_select[dir][0] + 1 && s->pict_type != AV_PICTURE_TYPE_B && !s->first_field){
                ref_picture = s->current_picture_ptr->f.data;
            }

            mpeg_motion_lowres(s, dest_y, dest_cb, dest_cr,
                        0, 0, s->field_select[dir][0],
                        ref_picture, pix_op,
                        s->mv[dir][0][0], s->mv[dir][0][1], 2*block_s, mb_y>>1);
        }
        break;
    case MV_TYPE_16X8:
        for(i=0; i<2; i++){
            uint8_t ** ref2picture;

            if(s->picture_structure == s->field_select[dir][i] + 1 || s->pict_type == AV_PICTURE_TYPE_B || s->first_field){
                ref2picture= ref_picture;
            }else{
                ref2picture = s->current_picture_ptr->f.data;
            }

            mpeg_motion_lowres(s, dest_y, dest_cb, dest_cr,
                        0, 0, s->field_select[dir][i],
                        ref2picture, pix_op,
                        s->mv[dir][i][0], s->mv[dir][i][1] + 2*block_s*i, block_s, mb_y>>1);

            dest_y += 2*block_s*s->linesize;
            dest_cb+= (2*block_s>>s->chroma_y_shift)*s->uvlinesize;
            dest_cr+= (2*block_s>>s->chroma_y_shift)*s->uvlinesize;
        }
        break;
    case MV_TYPE_DMV:
        if(s->picture_structure == PICT_FRAME){
            for(i=0; i<2; i++){
                int j;
                for(j=0; j<2; j++){
                    mpeg_motion_lowres(s, dest_y, dest_cb, dest_cr,
                                1, j, j^i,
                                ref_picture, pix_op,
                                s->mv[dir][2*i + j][0], s->mv[dir][2*i + j][1], block_s, mb_y);
                }
                pix_op = s->dsp.avg_h264_chroma_pixels_tab;
            }
        }else{
            for(i=0; i<2; i++){
                mpeg_motion_lowres(s, dest_y, dest_cb, dest_cr,
                            0, 0, s->picture_structure != i+1,
                            ref_picture, pix_op,
                            s->mv[dir][2*i][0],s->mv[dir][2*i][1],2*block_s, mb_y>>1);

                // after put we make avg of the same block
                pix_op = s->dsp.avg_h264_chroma_pixels_tab;

                //opposite parity is always in the same frame if this is second field
                if(!s->first_field){
                    ref_picture = s->current_picture_ptr->f.data;
                }
            }
        }
    break;
    default: assert(0);
    }
}

/**
 * find the lowest MB row referenced in the MVs
 */
int MPV_lowest_referenced_row(MpegEncContext *s, int dir)
{
    int my_max = INT_MIN, my_min = INT_MAX, qpel_shift = !s->quarter_sample;
    int my, off, i, mvs;

    if (s->picture_structure != PICT_FRAME) goto unhandled;

    switch (s->mv_type) {
        case MV_TYPE_16X16:
            mvs = 1;
            break;
        case MV_TYPE_16X8:
            mvs = 2;
            break;
        case MV_TYPE_8X8:
            mvs = 4;
            break;
        default:
            goto unhandled;
    }

    for (i = 0; i < mvs; i++) {
        my = s->mv[dir][i][1]<<qpel_shift;
        my_max = FFMAX(my_max, my);
        my_min = FFMIN(my_min, my);
    }

    off = (FFMAX(-my_min, my_max) + 63) >> 6;

    return FFMIN(FFMAX(s->mb_y + off, 0), s->mb_height-1);
unhandled:
    return s->mb_height-1;
}

/* put block[] to dest[] */
static inline void put_dct(MpegEncContext *s,
                           DCTELEM *block, int i, uint8_t *dest, int line_size, int qscale)
{
    s->dct_unquantize_intra(s, block, i, qscale);
    s->dsp.idct_put (dest, line_size, block);
}

/* add block[] to dest[] */
static inline void add_dct(MpegEncContext *s,
                           DCTELEM *block, int i, uint8_t *dest, int line_size)
{
    if (s->block_last_index[i] >= 0) {
        s->dsp.idct_add (dest, line_size, block);
    }
}

static inline void add_dequant_dct(MpegEncContext *s,
                           DCTELEM *block, int i, uint8_t *dest, int line_size, int qscale)
{
    if (s->block_last_index[i] >= 0) {
        s->dct_unquantize_inter(s, block, i, qscale);

        s->dsp.idct_add (dest, line_size, block);
    }
}

/**
 * cleans dc, ac, coded_block for the current non intra MB
 */
void ff_clean_intra_table_entries(MpegEncContext *s)
{
    int wrap = s->b8_stride;
    int xy = s->block_index[0];

    s->dc_val[0][xy           ] =
    s->dc_val[0][xy + 1       ] =
    s->dc_val[0][xy     + wrap] =
    s->dc_val[0][xy + 1 + wrap] = 1024;
    /* ac pred */
    memset(s->ac_val[0][xy       ], 0, 32 * sizeof(int16_t));
    memset(s->ac_val[0][xy + wrap], 0, 32 * sizeof(int16_t));
    if (s->msmpeg4_version>=3) {
        s->coded_block[xy           ] =
        s->coded_block[xy + 1       ] =
        s->coded_block[xy     + wrap] =
        s->coded_block[xy + 1 + wrap] = 0;
    }
    /* chroma */
    wrap = s->mb_stride;
    xy = s->mb_x + s->mb_y * wrap;
    s->dc_val[1][xy] =
    s->dc_val[2][xy] = 1024;
    /* ac pred */
    memset(s->ac_val[1][xy], 0, 16 * sizeof(int16_t));
    memset(s->ac_val[2][xy], 0, 16 * sizeof(int16_t));

    s->mbintra_table[xy]= 0;
}

/* generic function called after a macroblock has been parsed by the
   decoder or after it has been encoded by the encoder.

   Important variables used:
   s->mb_intra : true if intra macroblock
   s->mv_dir   : motion vector direction
   s->mv_type  : motion vector type
   s->mv       : motion vector
   s->interlaced_dct : true if interlaced dct used (mpeg2)
 */
static av_always_inline
void MPV_decode_mb_internal(MpegEncContext *s, DCTELEM block[12][64],
                            int lowres_flag, int is_mpeg12)
{
    const int mb_xy = s->mb_y * s->mb_stride + s->mb_x;
    if(CONFIG_MPEG_XVMC_DECODER && s->avctx->xvmc_acceleration){
        ff_xvmc_decode_mb(s);//xvmc uses pblocks
        return;
    }

    if(s->avctx->debug&FF_DEBUG_DCT_COEFF) {
       /* save DCT coefficients */
       int i,j;
       DCTELEM *dct = &s->current_picture.f.dct_coeff[mb_xy * 64 * 6];
       av_log(s->avctx, AV_LOG_DEBUG, "DCT coeffs of MB at %dx%d:\n", s->mb_x, s->mb_y);
       for(i=0; i<6; i++){
           for(j=0; j<64; j++){
               *dct++ = block[i][s->dsp.idct_permutation[j]];
               av_log(s->avctx, AV_LOG_DEBUG, "%5d", dct[-1]);
           }
           av_log(s->avctx, AV_LOG_DEBUG, "\n");
       }
    }

    s->current_picture.f.qscale_table[mb_xy] = s->qscale;

    /* update DC predictors for P macroblocks */
    if (!s->mb_intra) {
        if (!is_mpeg12 && (s->h263_pred || s->h263_aic)) {
            if(s->mbintra_table[mb_xy])
                ff_clean_intra_table_entries(s);
        } else {
            s->last_dc[0] =
            s->last_dc[1] =
            s->last_dc[2] = 128 << s->intra_dc_precision;
        }
    }
    else if (!is_mpeg12 && (s->h263_pred || s->h263_aic))
        s->mbintra_table[mb_xy]=1;

    if ((s->flags&CODEC_FLAG_PSNR) || !(s->encoding && (s->intra_only || s->pict_type==AV_PICTURE_TYPE_B) && s->avctx->mb_decision != FF_MB_DECISION_RD)) { //FIXME precalc
        uint8_t *dest_y, *dest_cb, *dest_cr;
        int dct_linesize, dct_offset;
        op_pixels_func (*op_pix)[4];
        qpel_mc_func (*op_qpix)[16];
        const int linesize   = s->current_picture.f.linesize[0]; //not s->linesize as this would be wrong for field pics
        const int uvlinesize = s->current_picture.f.linesize[1];
        const int readable= s->pict_type != AV_PICTURE_TYPE_B || s->encoding || s->avctx->draw_horiz_band || lowres_flag;
        const int block_size= lowres_flag ? 8>>s->avctx->lowres : 8;

        /* avoid copy if macroblock skipped in last frame too */
        /* skip only during decoding as we might trash the buffers during encoding a bit */
        if(!s->encoding){
            uint8_t *mbskip_ptr = &s->mbskip_table[mb_xy];
            const int age = s->current_picture.f.age;

            assert(age);

            if (s->mb_skipped) {
                s->mb_skipped= 0;
                assert(s->pict_type!=AV_PICTURE_TYPE_I);

                (*mbskip_ptr) ++; /* indicate that this time we skipped it */
                if(*mbskip_ptr >99) *mbskip_ptr= 99;

                /* if previous was skipped too, then nothing to do !  */
                if (*mbskip_ptr >= age && s->current_picture.f.reference){
                    return;
                }
            } else if(!s->current_picture.f.reference) {
                (*mbskip_ptr) ++; /* increase counter so the age can be compared cleanly */
                if(*mbskip_ptr >99) *mbskip_ptr= 99;
            } else{
                *mbskip_ptr = 0; /* not skipped */
            }
        }

        dct_linesize = linesize << s->interlaced_dct;
        dct_offset =(s->interlaced_dct)? linesize : linesize*block_size;

        if(readable){
            dest_y=  s->dest[0];
            dest_cb= s->dest[1];
            dest_cr= s->dest[2];
        }else{
            dest_y = s->b_scratchpad;
            dest_cb= s->b_scratchpad+16*linesize;
            dest_cr= s->b_scratchpad+32*linesize;
        }

        if (!s->mb_intra) {
            /* motion handling */
            /* decoding or more than one mb_type (MC was already done otherwise) */
            if(!s->encoding){

                if(HAVE_THREADS && s->avctx->active_thread_type&FF_THREAD_FRAME) {
                    if (s->mv_dir & MV_DIR_FORWARD) {
                        ff_thread_await_progress((AVFrame*)s->last_picture_ptr, MPV_lowest_referenced_row(s, 0), 0);
                    }
                    if (s->mv_dir & MV_DIR_BACKWARD) {
                        ff_thread_await_progress((AVFrame*)s->next_picture_ptr, MPV_lowest_referenced_row(s, 1), 0);
                    }
                }

                if(lowres_flag){
                    h264_chroma_mc_func *op_pix = s->dsp.put_h264_chroma_pixels_tab;

                    if (s->mv_dir & MV_DIR_FORWARD) {
                        MPV_motion_lowres(s, dest_y, dest_cb, dest_cr, 0, s->last_picture.f.data, op_pix);
                        op_pix = s->dsp.avg_h264_chroma_pixels_tab;
                    }
                    if (s->mv_dir & MV_DIR_BACKWARD) {
                        MPV_motion_lowres(s, dest_y, dest_cb, dest_cr, 1, s->next_picture.f.data, op_pix);
                    }
                }else{
                    op_qpix= s->me.qpel_put;
                    if ((!s->no_rounding) || s->pict_type==AV_PICTURE_TYPE_B){
                        op_pix = s->dsp.put_pixels_tab;
                    }else{
                        op_pix = s->dsp.put_no_rnd_pixels_tab;
                    }
                    if (s->mv_dir & MV_DIR_FORWARD) {
                        MPV_motion(s, dest_y, dest_cb, dest_cr, 0, s->last_picture.f.data, op_pix, op_qpix);
                        op_pix = s->dsp.avg_pixels_tab;
                        op_qpix= s->me.qpel_avg;
                    }
                    if (s->mv_dir & MV_DIR_BACKWARD) {
                        MPV_motion(s, dest_y, dest_cb, dest_cr, 1, s->next_picture.f.data, op_pix, op_qpix);
                    }
                }
            }

            /* skip dequant / idct if we are really late ;) */
            if(s->avctx->skip_idct){
                if(  (s->avctx->skip_idct >= AVDISCARD_NONREF && s->pict_type == AV_PICTURE_TYPE_B)
                   ||(s->avctx->skip_idct >= AVDISCARD_NONKEY && s->pict_type != AV_PICTURE_TYPE_I)
                   || s->avctx->skip_idct >= AVDISCARD_ALL)
                    goto skip_idct;
            }

            /* add dct residue */
            if(s->encoding || !(   s->msmpeg4_version || s->codec_id==CODEC_ID_MPEG1VIDEO || s->codec_id==CODEC_ID_MPEG2VIDEO
                                || (s->codec_id==CODEC_ID_MPEG4 && !s->mpeg_quant))){
                add_dequant_dct(s, block[0], 0, dest_y                          , dct_linesize, s->qscale);
                add_dequant_dct(s, block[1], 1, dest_y              + block_size, dct_linesize, s->qscale);
                add_dequant_dct(s, block[2], 2, dest_y + dct_offset             , dct_linesize, s->qscale);
                add_dequant_dct(s, block[3], 3, dest_y + dct_offset + block_size, dct_linesize, s->qscale);

                if(!CONFIG_GRAY || !(s->flags&CODEC_FLAG_GRAY)){
                    if (s->chroma_y_shift){
                        add_dequant_dct(s, block[4], 4, dest_cb, uvlinesize, s->chroma_qscale);
                        add_dequant_dct(s, block[5], 5, dest_cr, uvlinesize, s->chroma_qscale);
                    }else{
                        dct_linesize >>= 1;
                        dct_offset >>=1;
                        add_dequant_dct(s, block[4], 4, dest_cb,              dct_linesize, s->chroma_qscale);
                        add_dequant_dct(s, block[5], 5, dest_cr,              dct_linesize, s->chroma_qscale);
                        add_dequant_dct(s, block[6], 6, dest_cb + dct_offset, dct_linesize, s->chroma_qscale);
                        add_dequant_dct(s, block[7], 7, dest_cr + dct_offset, dct_linesize, s->chroma_qscale);
                    }
                }
            } else if(is_mpeg12 || (s->codec_id != CODEC_ID_WMV2)){
                add_dct(s, block[0], 0, dest_y                          , dct_linesize);
                add_dct(s, block[1], 1, dest_y              + block_size, dct_linesize);
                add_dct(s, block[2], 2, dest_y + dct_offset             , dct_linesize);
                add_dct(s, block[3], 3, dest_y + dct_offset + block_size, dct_linesize);

                if(!CONFIG_GRAY || !(s->flags&CODEC_FLAG_GRAY)){
                    if(s->chroma_y_shift){//Chroma420
                        add_dct(s, block[4], 4, dest_cb, uvlinesize);
                        add_dct(s, block[5], 5, dest_cr, uvlinesize);
                    }else{
                        //chroma422
                        dct_linesize = uvlinesize << s->interlaced_dct;
                        dct_offset =(s->interlaced_dct)? uvlinesize : uvlinesize*block_size;

                        add_dct(s, block[4], 4, dest_cb, dct_linesize);
                        add_dct(s, block[5], 5, dest_cr, dct_linesize);
                        add_dct(s, block[6], 6, dest_cb+dct_offset, dct_linesize);
                        add_dct(s, block[7], 7, dest_cr+dct_offset, dct_linesize);
                        if(!s->chroma_x_shift){//Chroma444
                            add_dct(s, block[8], 8, dest_cb+block_size, dct_linesize);
                            add_dct(s, block[9], 9, dest_cr+block_size, dct_linesize);
                            add_dct(s, block[10], 10, dest_cb+block_size+dct_offset, dct_linesize);
                            add_dct(s, block[11], 11, dest_cr+block_size+dct_offset, dct_linesize);
                        }
                    }
                }//fi gray
            }
            else if (CONFIG_WMV2_DECODER || CONFIG_WMV2_ENCODER) {
                ff_wmv2_add_mb(s, block, dest_y, dest_cb, dest_cr);
            }
        } else {
            /* dct only in intra block */
            if(s->encoding || !(s->codec_id==CODEC_ID_MPEG1VIDEO || s->codec_id==CODEC_ID_MPEG2VIDEO)){
                put_dct(s, block[0], 0, dest_y                          , dct_linesize, s->qscale);
                put_dct(s, block[1], 1, dest_y              + block_size, dct_linesize, s->qscale);
                put_dct(s, block[2], 2, dest_y + dct_offset             , dct_linesize, s->qscale);
                put_dct(s, block[3], 3, dest_y + dct_offset + block_size, dct_linesize, s->qscale);

                if(!CONFIG_GRAY || !(s->flags&CODEC_FLAG_GRAY)){
                    if(s->chroma_y_shift){
                        put_dct(s, block[4], 4, dest_cb, uvlinesize, s->chroma_qscale);
                        put_dct(s, block[5], 5, dest_cr, uvlinesize, s->chroma_qscale);
                    }else{
                        dct_offset >>=1;
                        dct_linesize >>=1;
                        put_dct(s, block[4], 4, dest_cb,              dct_linesize, s->chroma_qscale);
                        put_dct(s, block[5], 5, dest_cr,              dct_linesize, s->chroma_qscale);
                        put_dct(s, block[6], 6, dest_cb + dct_offset, dct_linesize, s->chroma_qscale);
                        put_dct(s, block[7], 7, dest_cr + dct_offset, dct_linesize, s->chroma_qscale);
                    }
                }
            }else{
                s->dsp.idct_put(dest_y                          , dct_linesize, block[0]);
                s->dsp.idct_put(dest_y              + block_size, dct_linesize, block[1]);
                s->dsp.idct_put(dest_y + dct_offset             , dct_linesize, block[2]);
                s->dsp.idct_put(dest_y + dct_offset + block_size, dct_linesize, block[3]);

                if(!CONFIG_GRAY || !(s->flags&CODEC_FLAG_GRAY)){
                    if(s->chroma_y_shift){
                        s->dsp.idct_put(dest_cb, uvlinesize, block[4]);
                        s->dsp.idct_put(dest_cr, uvlinesize, block[5]);
                    }else{

                        dct_linesize = uvlinesize << s->interlaced_dct;
                        dct_offset =(s->interlaced_dct)? uvlinesize : uvlinesize*block_size;

                        s->dsp.idct_put(dest_cb,              dct_linesize, block[4]);
                        s->dsp.idct_put(dest_cr,              dct_linesize, block[5]);
                        s->dsp.idct_put(dest_cb + dct_offset, dct_linesize, block[6]);
                        s->dsp.idct_put(dest_cr + dct_offset, dct_linesize, block[7]);
                        if(!s->chroma_x_shift){//Chroma444
                            s->dsp.idct_put(dest_cb + block_size,              dct_linesize, block[8]);
                            s->dsp.idct_put(dest_cr + block_size,              dct_linesize, block[9]);
                            s->dsp.idct_put(dest_cb + block_size + dct_offset, dct_linesize, block[10]);
                            s->dsp.idct_put(dest_cr + block_size + dct_offset, dct_linesize, block[11]);
                        }
                    }
                }//gray
            }
        }
skip_idct:
        if(!readable){
            s->dsp.put_pixels_tab[0][0](s->dest[0], dest_y ,   linesize,16);
            s->dsp.put_pixels_tab[s->chroma_x_shift][0](s->dest[1], dest_cb, uvlinesize,16 >> s->chroma_y_shift);
            s->dsp.put_pixels_tab[s->chroma_x_shift][0](s->dest[2], dest_cr, uvlinesize,16 >> s->chroma_y_shift);
        }
    }
}

void MPV_decode_mb(MpegEncContext *s, DCTELEM block[12][64]){
#if !CONFIG_SMALL
    if(s->out_format == FMT_MPEG1) {
        if(s->avctx->lowres) MPV_decode_mb_internal(s, block, 1, 1);
        else                 MPV_decode_mb_internal(s, block, 0, 1);
    } else
#endif
    if(s->avctx->lowres) MPV_decode_mb_internal(s, block, 1, 0);
    else                  MPV_decode_mb_internal(s, block, 0, 0);
}

/**
 *
 * @param h is the normal height, this will be reduced automatically if needed for the last row
 */
void ff_draw_horiz_band(MpegEncContext *s, int y, int h){
    const int field_pic= s->picture_structure != PICT_FRAME;
    if(field_pic){
        h <<= 1;
        y <<= 1;
    }

    if (!s->avctx->hwaccel
       && !(s->avctx->codec->capabilities&CODEC_CAP_HWACCEL_VDPAU)
       && s->unrestricted_mv
       && s->current_picture.f.reference
       && !s->intra_only
       && !(s->flags&CODEC_FLAG_EMU_EDGE)) {
        int sides = 0, edge_h;
        int hshift = av_pix_fmt_descriptors[s->avctx->pix_fmt].log2_chroma_w;
        int vshift = av_pix_fmt_descriptors[s->avctx->pix_fmt].log2_chroma_h;
        if (y==0) sides |= EDGE_TOP;
        if (y + h >= s->v_edge_pos) sides |= EDGE_BOTTOM;

        edge_h= FFMIN(h, s->v_edge_pos - y);

        s->dsp.draw_edges(s->current_picture_ptr->f.data[0] +  y         *s->linesize,
                          s->linesize,           s->h_edge_pos,         edge_h,
                          EDGE_WIDTH,            EDGE_WIDTH,            sides);
        s->dsp.draw_edges(s->current_picture_ptr->f.data[1] + (y>>vshift)*s->uvlinesize,
                          s->uvlinesize,         s->h_edge_pos>>hshift, edge_h>>vshift,
                          EDGE_WIDTH>>hshift,    EDGE_WIDTH>>vshift,    sides);
        s->dsp.draw_edges(s->current_picture_ptr->f.data[2] + (y>>vshift)*s->uvlinesize,
                          s->uvlinesize,         s->h_edge_pos>>hshift, edge_h>>vshift,
                          EDGE_WIDTH>>hshift,    EDGE_WIDTH>>vshift,    sides);
    }

    h= FFMIN(h, s->avctx->height - y);

    if(field_pic && s->first_field && !(s->avctx->slice_flags&SLICE_FLAG_ALLOW_FIELD)) return;

    if (s->avctx->draw_horiz_band) {
        AVFrame *src;
        int offset[AV_NUM_DATA_POINTERS];
        int i;

        if(s->pict_type==AV_PICTURE_TYPE_B || s->low_delay || (s->avctx->slice_flags&SLICE_FLAG_CODED_ORDER))
            src= (AVFrame*)s->current_picture_ptr;
        else if(s->last_picture_ptr)
            src= (AVFrame*)s->last_picture_ptr;
        else
            return;

        if(s->pict_type==AV_PICTURE_TYPE_B && s->picture_structure == PICT_FRAME && s->out_format != FMT_H264){
            for (i = 0; i < AV_NUM_DATA_POINTERS; i++)
                offset[i] = 0;
        }else{
            offset[0]= y * s->linesize;
            offset[1]=
            offset[2]= (y >> s->chroma_y_shift) * s->uvlinesize;
            for (i = 3; i < AV_NUM_DATA_POINTERS; i++)
                offset[i] = 0;
        }

        emms_c();

        s->avctx->draw_horiz_band(s->avctx, src, offset,
                                  y, s->picture_structure, h);
    }
}

void ff_init_block_index(MpegEncContext *s){ //FIXME maybe rename
    const int linesize   = s->current_picture.f.linesize[0]; //not s->linesize as this would be wrong for field pics
    const int uvlinesize = s->current_picture.f.linesize[1];
    const int mb_size= 4 - s->avctx->lowres;

    s->block_index[0]= s->b8_stride*(s->mb_y*2    ) - 2 + s->mb_x*2;
    s->block_index[1]= s->b8_stride*(s->mb_y*2    ) - 1 + s->mb_x*2;
    s->block_index[2]= s->b8_stride*(s->mb_y*2 + 1) - 2 + s->mb_x*2;
    s->block_index[3]= s->b8_stride*(s->mb_y*2 + 1) - 1 + s->mb_x*2;
    s->block_index[4]= s->mb_stride*(s->mb_y + 1)                + s->b8_stride*s->mb_height*2 + s->mb_x - 1;
    s->block_index[5]= s->mb_stride*(s->mb_y + s->mb_height + 2) + s->b8_stride*s->mb_height*2 + s->mb_x - 1;
    //block_index is not used by mpeg2, so it is not affected by chroma_format

    s->dest[0] = s->current_picture.f.data[0] + ((s->mb_x - 1) <<  mb_size);
    s->dest[1] = s->current_picture.f.data[1] + ((s->mb_x - 1) << (mb_size - s->chroma_x_shift));
    s->dest[2] = s->current_picture.f.data[2] + ((s->mb_x - 1) << (mb_size - s->chroma_x_shift));

    if(!(s->pict_type==AV_PICTURE_TYPE_B && s->avctx->draw_horiz_band && s->picture_structure==PICT_FRAME))
    {
        if(s->picture_structure==PICT_FRAME){
        s->dest[0] += s->mb_y *   linesize << mb_size;
        s->dest[1] += s->mb_y * uvlinesize << (mb_size - s->chroma_y_shift);
        s->dest[2] += s->mb_y * uvlinesize << (mb_size - s->chroma_y_shift);
        }else{
            s->dest[0] += (s->mb_y>>1) *   linesize << mb_size;
            s->dest[1] += (s->mb_y>>1) * uvlinesize << (mb_size - s->chroma_y_shift);
            s->dest[2] += (s->mb_y>>1) * uvlinesize << (mb_size - s->chroma_y_shift);
            assert((s->mb_y&1) == (s->picture_structure == PICT_BOTTOM_FIELD));
        }
    }
}

void ff_mpeg_flush(AVCodecContext *avctx){
    int i;
    MpegEncContext *s = avctx->priv_data;

    if(s==NULL || s->picture==NULL)
        return;

    for(i=0; i<s->picture_count; i++){
       if (s->picture[i].f.data[0] &&
           (s->picture[i].f.type == FF_BUFFER_TYPE_INTERNAL ||
            s->picture[i].f.type == FF_BUFFER_TYPE_USER))
        free_frame_buffer(s, &s->picture[i]);
    }
    s->current_picture_ptr = s->last_picture_ptr = s->next_picture_ptr = NULL;

    s->mb_x= s->mb_y= 0;
    s->closed_gop= 0;

    s->parse_context.state= -1;
    s->parse_context.frame_start_found= 0;
    s->parse_context.overread= 0;
    s->parse_context.overread_index= 0;
    s->parse_context.index= 0;
    s->parse_context.last_index= 0;
    s->bitstream_buffer_size=0;
    s->pp_time=0;
}

static void dct_unquantize_mpeg1_intra_c(MpegEncContext *s,
                                   DCTELEM *block, int n, int qscale)
{
    int i, level, nCoeffs;
    const uint16_t *quant_matrix;

    nCoeffs= s->block_last_index[n];

    if (n < 4)
        block[0] = block[0] * s->y_dc_scale;
    else
        block[0] = block[0] * s->c_dc_scale;
    /* XXX: only mpeg1 */
    quant_matrix = s->intra_matrix;
    for(i=1;i<=nCoeffs;i++) {
        int j= s->intra_scantable.permutated[i];
        level = block[j];
        if (level) {
            if (level < 0) {
                level = -level;
                level = (int)(level * qscale * quant_matrix[j]) >> 3;
                level = (level - 1) | 1;
                level = -level;
            } else {
                level = (int)(level * qscale * quant_matrix[j]) >> 3;
                level = (level - 1) | 1;
            }
            block[j] = level;
        }
    }
}

static void dct_unquantize_mpeg1_inter_c(MpegEncContext *s,
                                   DCTELEM *block, int n, int qscale)
{
    int i, level, nCoeffs;
    const uint16_t *quant_matrix;

    nCoeffs= s->block_last_index[n];

    quant_matrix = s->inter_matrix;
    for(i=0; i<=nCoeffs; i++) {
        int j= s->intra_scantable.permutated[i];
        level = block[j];
        if (level) {
            if (level < 0) {
                level = -level;
                level = (((level << 1) + 1) * qscale *
                         ((int) (quant_matrix[j]))) >> 4;
                level = (level - 1) | 1;
                level = -level;
            } else {
                level = (((level << 1) + 1) * qscale *
                         ((int) (quant_matrix[j]))) >> 4;
                level = (level - 1) | 1;
            }
            block[j] = level;
        }
    }
}

static void dct_unquantize_mpeg2_intra_c(MpegEncContext *s,
                                   DCTELEM *block, int n, int qscale)
{
    int i, level, nCoeffs;
    const uint16_t *quant_matrix;

    if(s->alternate_scan) nCoeffs= 63;
    else nCoeffs= s->block_last_index[n];

    if (n < 4)
        block[0] = block[0] * s->y_dc_scale;
    else
        block[0] = block[0] * s->c_dc_scale;
    quant_matrix = s->intra_matrix;
    for(i=1;i<=nCoeffs;i++) {
        int j= s->intra_scantable.permutated[i];
        level = block[j];
        if (level) {
            if (level < 0) {
                level = -level;
                level = (int)(level * qscale * quant_matrix[j]) >> 3;
                level = -level;
            } else {
                level = (int)(level * qscale * quant_matrix[j]) >> 3;
            }
            block[j] = level;
        }
    }
}

static void dct_unquantize_mpeg2_intra_bitexact(MpegEncContext *s,
                                   DCTELEM *block, int n, int qscale)
{
    int i, level, nCoeffs;
    const uint16_t *quant_matrix;
    int sum=-1;

    if(s->alternate_scan) nCoeffs= 63;
    else nCoeffs= s->block_last_index[n];

    if (n < 4)
        block[0] = block[0] * s->y_dc_scale;
    else
        block[0] = block[0] * s->c_dc_scale;
    quant_matrix = s->intra_matrix;
    for(i=1;i<=nCoeffs;i++) {
        int j= s->intra_scantable.permutated[i];
        level = block[j];
        if (level) {
            if (level < 0) {
                level = -level;
                level = (int)(level * qscale * quant_matrix[j]) >> 3;
                level = -level;
            } else {
                level = (int)(level * qscale * quant_matrix[j]) >> 3;
            }
            block[j] = level;
            sum+=level;
        }
    }
    block[63]^=sum&1;
}

static void dct_unquantize_mpeg2_inter_c(MpegEncContext *s,
                                   DCTELEM *block, int n, int qscale)
{
    int i, level, nCoeffs;
    const uint16_t *quant_matrix;
    int sum=-1;

    if(s->alternate_scan) nCoeffs= 63;
    else nCoeffs= s->block_last_index[n];

    quant_matrix = s->inter_matrix;
    for(i=0; i<=nCoeffs; i++) {
        int j= s->intra_scantable.permutated[i];
        level = block[j];
        if (level) {
            if (level < 0) {
                level = -level;
                level = (((level << 1) + 1) * qscale *
                         ((int) (quant_matrix[j]))) >> 4;
                level = -level;
            } else {
                level = (((level << 1) + 1) * qscale *
                         ((int) (quant_matrix[j]))) >> 4;
            }
            block[j] = level;
            sum+=level;
        }
    }
    block[63]^=sum&1;
}

static void dct_unquantize_h263_intra_c(MpegEncContext *s,
                                  DCTELEM *block, int n, int qscale)
{
    int i, level, qmul, qadd;
    int nCoeffs;

    assert(s->block_last_index[n]>=0);

    qmul = qscale << 1;

    if (!s->h263_aic) {
        if (n < 4)
            block[0] = block[0] * s->y_dc_scale;
        else
            block[0] = block[0] * s->c_dc_scale;
        qadd = (qscale - 1) | 1;
    }else{
        qadd = 0;
    }
    if(s->ac_pred)
        nCoeffs=63;
    else
        nCoeffs= s->inter_scantable.raster_end[ s->block_last_index[n] ];

    for(i=1; i<=nCoeffs; i++) {
        level = block[i];
        if (level) {
            if (level < 0) {
                level = level * qmul - qadd;
            } else {
                level = level * qmul + qadd;
            }
            block[i] = level;
        }
    }
}

static void dct_unquantize_h263_inter_c(MpegEncContext *s,
                                  DCTELEM *block, int n, int qscale)
{
    int i, level, qmul, qadd;
    int nCoeffs;

    assert(s->block_last_index[n]>=0);

    qadd = (qscale - 1) | 1;
    qmul = qscale << 1;

    nCoeffs= s->inter_scantable.raster_end[ s->block_last_index[n] ];

    for(i=0; i<=nCoeffs; i++) {
        level = block[i];
        if (level) {
            if (level < 0) {
                level = level * qmul - qadd;
            } else {
                level = level * qmul + qadd;
            }
            block[i] = level;
        }
    }
}

/**
 * set qscale and update qscale dependent variables.
 */
void ff_set_qscale(MpegEncContext * s, int qscale)
{
    if (qscale < 1)
        qscale = 1;
    else if (qscale > 31)
        qscale = 31;

    s->qscale = qscale;
    s->chroma_qscale= s->chroma_qscale_table[qscale];

    s->y_dc_scale= s->y_dc_scale_table[ qscale ];
    s->c_dc_scale= s->c_dc_scale_table[ s->chroma_qscale ];
}

void MPV_report_decode_progress(MpegEncContext *s)
{
    if (s->pict_type != AV_PICTURE_TYPE_B && !s->partitioned_frame && !s->error_occurred)
        ff_thread_report_progress((AVFrame*)s->current_picture_ptr, s->mb_y, 0);
}<|MERGE_RESOLUTION|>--- conflicted
+++ resolved
@@ -704,40 +704,29 @@
     s->flags  = s->avctx->flags;
     s->flags2 = s->avctx->flags2;
 
-<<<<<<< HEAD
-    s->mb_width  = (s->width  + 15) / 16;
-    s->mb_stride = s->mb_width + 1;
-    s->b8_stride = s->mb_width*2 + 1;
-    s->b4_stride = s->mb_width*4 + 1;
-    mb_array_size= s->mb_height * s->mb_stride;
-    mv_table_size= (s->mb_height+2) * s->mb_stride + 1;
-=======
-    if (s->width && s->height) {
-        s->mb_width   = (s->width + 15) / 16;
-        s->mb_stride  = s->mb_width + 1;
-        s->b8_stride  = s->mb_width * 2 + 1;
-        s->b4_stride  = s->mb_width * 4 + 1;
-        mb_array_size = s->mb_height * s->mb_stride;
-        mv_table_size = (s->mb_height + 2) * s->mb_stride + 1;
->>>>>>> 4d9ec050
+    s->mb_width   = (s->width + 15) / 16;
+    s->mb_stride  = s->mb_width + 1;
+    s->b8_stride  = s->mb_width * 2 + 1;
+    s->b4_stride  = s->mb_width * 4 + 1;
+    mb_array_size = s->mb_height * s->mb_stride;
+    mv_table_size = (s->mb_height + 2) * s->mb_stride + 1;
 
     /* set chroma shifts */
     avcodec_get_chroma_sub_sample(s->avctx->pix_fmt,&(s->chroma_x_shift),
                                                     &(s->chroma_y_shift) );
 
-<<<<<<< HEAD
     /* set default edge pos, will be overriden in decode_header if needed */
-    s->h_edge_pos= s->mb_width*16;
-    s->v_edge_pos= s->mb_height*16;
+    s->h_edge_pos = s->mb_width * 16;
+    s->v_edge_pos = s->mb_height * 16;
 
     s->mb_num = s->mb_width * s->mb_height;
 
-    s->block_wrap[0]=
-    s->block_wrap[1]=
-    s->block_wrap[2]=
-    s->block_wrap[3]= s->b8_stride;
-    s->block_wrap[4]=
-    s->block_wrap[5]= s->mb_stride;
+    s->block_wrap[0] =
+    s->block_wrap[1] =
+    s->block_wrap[2] =
+    s->block_wrap[3] = s->b8_stride;
+    s->block_wrap[4] =
+    s->block_wrap[5] = s->mb_stride;
 
     y_size = s->b8_stride * (2 * s->mb_height + 1);
     c_size = s->mb_stride * (s->mb_height + 1);
@@ -747,15 +736,14 @@
     s->codec_tag        = avpriv_toupper4(s->avctx->codec_tag);
     s->stream_codec_tag = avpriv_toupper4(s->avctx->stream_codec_tag);
 
-    s->avctx->coded_frame= (AVFrame*)&s->current_picture;
-
-    FF_ALLOCZ_OR_GOTO(s->avctx, s->mb_index2xy, (s->mb_num+1)*sizeof(int), fail) //error ressilience code looks cleaner with this
-    for(y=0; y<s->mb_height; y++){
-        for(x=0; x<s->mb_width; x++){
-            s->mb_index2xy[ x + y*s->mb_width ] = x + y*s->mb_stride;
-        }
-    }
-    s->mb_index2xy[ s->mb_height*s->mb_width ] = (s->mb_height-1)*s->mb_stride + s->mb_width; //FIXME really needed?
+    s->avctx->coded_frame = (AVFrame*)&s->current_picture;
+
+    FF_ALLOCZ_OR_GOTO(s->avctx, s->mb_index2xy, (s->mb_num + 1) * sizeof(int), fail); // error ressilience code looks cleaner with this
+    for (y = 0; y < s->mb_height; y++)
+        for (x = 0; x < s->mb_width; x++)
+            s->mb_index2xy[x + y * s->mb_width] = x + y * s->mb_stride;
+
+    s->mb_index2xy[s->mb_height * s->mb_width] = (s->mb_height - 1) * s->mb_stride + s->mb_width; // FIXME really needed?
 
     if (s->encoding) {
         /* Allocate MV tables */
@@ -782,111 +770,17 @@
 
         FF_ALLOCZ_OR_GOTO(s->avctx, s->lambda_table, mb_array_size * sizeof(int), fail)
 
-        FF_ALLOCZ_OR_GOTO(s->avctx, s->q_intra_matrix  , 64*32   * sizeof(int), fail)
+        FF_ALLOCZ_OR_GOTO(s->avctx, s->q_intra_matrix         , 64*32   * sizeof(int), fail)
         FF_ALLOCZ_OR_GOTO(s->avctx, s->q_chroma_intra_matrix  , 64*32   * sizeof(int), fail)
-        FF_ALLOCZ_OR_GOTO(s->avctx, s->q_inter_matrix  , 64*32   * sizeof(int), fail)
-        FF_ALLOCZ_OR_GOTO(s->avctx, s->q_intra_matrix16, 64*32*2 * sizeof(uint16_t), fail)
+        FF_ALLOCZ_OR_GOTO(s->avctx, s->q_inter_matrix         , 64*32   * sizeof(int), fail)
+        FF_ALLOCZ_OR_GOTO(s->avctx, s->q_intra_matrix16       , 64*32*2 * sizeof(uint16_t), fail)
         FF_ALLOCZ_OR_GOTO(s->avctx, s->q_chroma_intra_matrix16, 64*32*2 * sizeof(uint16_t), fail)
-        FF_ALLOCZ_OR_GOTO(s->avctx, s->q_inter_matrix16, 64*32*2 * sizeof(uint16_t), fail)
+        FF_ALLOCZ_OR_GOTO(s->avctx, s->q_inter_matrix16       , 64*32*2 * sizeof(uint16_t), fail)
         FF_ALLOCZ_OR_GOTO(s->avctx, s->input_picture, MAX_PICTURE_COUNT * sizeof(Picture*), fail)
         FF_ALLOCZ_OR_GOTO(s->avctx, s->reordered_input_picture, MAX_PICTURE_COUNT * sizeof(Picture*), fail)
 
         if(s->avctx->noise_reduction){
             FF_ALLOCZ_OR_GOTO(s->avctx, s->dct_offset, 2 * 64 * sizeof(uint16_t), fail)
-=======
-        /* set default edge pos, will be overriden
-         * in decode_header if needed */
-        s->h_edge_pos = s->mb_width * 16;
-        s->v_edge_pos = s->mb_height * 16;
-
-        s->mb_num     = s->mb_width * s->mb_height;
-
-        s->block_wrap[0] =
-        s->block_wrap[1] =
-        s->block_wrap[2] =
-        s->block_wrap[3] = s->b8_stride;
-        s->block_wrap[4] =
-        s->block_wrap[5] = s->mb_stride;
-
-        y_size  = s->b8_stride * (2 * s->mb_height + 1);
-        c_size  = s->mb_stride * (s->mb_height + 1);
-        yc_size = y_size + 2   * c_size;
-
-        /* convert fourcc to upper case */
-        s->codec_tag          = avpriv_toupper4(s->avctx->codec_tag);
-
-        s->stream_codec_tag   = avpriv_toupper4(s->avctx->stream_codec_tag);
-
-        s->avctx->coded_frame = (AVFrame *)&s->current_picture;
-
-        FF_ALLOCZ_OR_GOTO(s->avctx, s->mb_index2xy, (s->mb_num + 1) * sizeof(int),
-                          fail); // error ressilience code looks cleaner with this
-        for (y = 0; y < s->mb_height; y++)
-            for (x = 0; x < s->mb_width; x++)
-                s->mb_index2xy[x + y * s->mb_width] = x + y * s->mb_stride;
-
-        s->mb_index2xy[s->mb_height * s->mb_width] =
-                       (s->mb_height - 1) * s->mb_stride + s->mb_width; // FIXME really needed?
-
-        if (s->encoding) {
-            /* Allocate MV tables */
-            FF_ALLOCZ_OR_GOTO(s->avctx, s->p_mv_table_base,
-                              mv_table_size * 2 * sizeof(int16_t), fail);
-            FF_ALLOCZ_OR_GOTO(s->avctx, s->b_forw_mv_table_base,
-                              mv_table_size * 2 * sizeof(int16_t), fail);
-            FF_ALLOCZ_OR_GOTO(s->avctx, s->b_back_mv_table_base,
-                              mv_table_size * 2 * sizeof(int16_t), fail);
-            FF_ALLOCZ_OR_GOTO(s->avctx, s->b_bidir_forw_mv_table_base,
-                              mv_table_size * 2 * sizeof(int16_t), fail);
-            FF_ALLOCZ_OR_GOTO(s->avctx, s->b_bidir_back_mv_table_base,
-                              mv_table_size * 2 * sizeof(int16_t), fail);
-            FF_ALLOCZ_OR_GOTO(s->avctx, s->b_direct_mv_table_base,
-                              mv_table_size * 2 * sizeof(int16_t), fail);
-            s->p_mv_table            = s->p_mv_table_base +
-                                       s->mb_stride + 1;
-            s->b_forw_mv_table       = s->b_forw_mv_table_base +
-                                       s->mb_stride + 1;
-            s->b_back_mv_table       = s->b_back_mv_table_base +
-                                       s->mb_stride + 1;
-            s->b_bidir_forw_mv_table = s->b_bidir_forw_mv_table_base +
-                                       s->mb_stride + 1;
-            s->b_bidir_back_mv_table = s->b_bidir_back_mv_table_base +
-                                       s->mb_stride + 1;
-            s->b_direct_mv_table     = s->b_direct_mv_table_base +
-                                       s->mb_stride + 1;
-
-            if (s->msmpeg4_version) {
-                FF_ALLOCZ_OR_GOTO(s->avctx, s->ac_stats,
-                                  2 * 2 * (MAX_LEVEL + 1) *
-                                  (MAX_RUN + 1) * 2 * sizeof(int), fail);
-            }
-            FF_ALLOCZ_OR_GOTO(s->avctx, s->avctx->stats_out, 256, fail);
-
-            /* Allocate MB type table */
-            FF_ALLOCZ_OR_GOTO(s->avctx, s->mb_type, mb_array_size *
-                              sizeof(uint16_t), fail); // needed for encoding
-
-            FF_ALLOCZ_OR_GOTO(s->avctx, s->lambda_table, mb_array_size *
-                              sizeof(int), fail);
-
-            FF_ALLOCZ_OR_GOTO(s->avctx, s->q_intra_matrix,
-                              64 * 32   * sizeof(int), fail);
-            FF_ALLOCZ_OR_GOTO(s->avctx, s->q_inter_matrix,
-                              64 * 32   * sizeof(int), fail);
-            FF_ALLOCZ_OR_GOTO(s->avctx, s->q_intra_matrix16,
-                              64 * 32 * 2 * sizeof(uint16_t), fail);
-            FF_ALLOCZ_OR_GOTO(s->avctx, s->q_inter_matrix16,
-                              64 * 32 * 2 * sizeof(uint16_t), fail);
-            FF_ALLOCZ_OR_GOTO(s->avctx, s->input_picture,
-                              MAX_PICTURE_COUNT * sizeof(Picture *), fail);
-            FF_ALLOCZ_OR_GOTO(s->avctx, s->reordered_input_picture,
-                              MAX_PICTURE_COUNT * sizeof(Picture *), fail);
-
-            if (s->avctx->noise_reduction) {
-                FF_ALLOCZ_OR_GOTO(s->avctx, s->dct_offset,
-                                  2 * 64 * sizeof(uint16_t), fail);
-            }
->>>>>>> 4d9ec050
         }
     }
 
@@ -897,57 +791,23 @@
         avcodec_get_frame_defaults((AVFrame *) &s->picture[i]);
     }
 
-<<<<<<< HEAD
     FF_ALLOCZ_OR_GOTO(s->avctx, s->error_status_table, mb_array_size*sizeof(uint8_t), fail)
 
-    if(s->codec_id==CODEC_ID_MPEG4 || (s->flags & CODEC_FLAG_INTERLACED_ME)){
-        /* interlaced direct mode decoding tables */
-            for(i=0; i<2; i++){
-=======
-    if (s->width && s->height) {
-        FF_ALLOCZ_OR_GOTO(s->avctx, s->error_status_table,
-                          mb_array_size * sizeof(uint8_t), fail);
-
-        if (s->codec_id == CODEC_ID_MPEG4 ||
-            (s->flags & CODEC_FLAG_INTERLACED_ME)) {
+        if(s->codec_id==CODEC_ID_MPEG4 || (s->flags & CODEC_FLAG_INTERLACED_ME)){
             /* interlaced direct mode decoding tables */
             for (i = 0; i < 2; i++) {
->>>>>>> 4d9ec050
                 int j, k;
                 for (j = 0; j < 2; j++) {
                     for (k = 0; k < 2; k++) {
-                        FF_ALLOCZ_OR_GOTO(s->avctx,
-                                          s->b_field_mv_table_base[i][j][k],
-                                          mv_table_size * 2 * sizeof(int16_t),
-                                          fail);
-                        s->b_field_mv_table[i][j][k] = s->b_field_mv_table_base[i][j][k] +
-                                                       s->mb_stride + 1;
+                        FF_ALLOCZ_OR_GOTO(s->avctx, s->b_field_mv_table_base[i][j][k],  mv_table_size * 2 * sizeof(int16_t), fail)
+                        s->b_field_mv_table[i][j][k] = s->b_field_mv_table_base[i][j][k] + s->mb_stride + 1;
                     }
-                    FF_ALLOCZ_OR_GOTO(s->avctx, s->b_field_select_table [i][j],
-                                      mb_array_size * 2 * sizeof(uint8_t),
-                                      fail);
-                    FF_ALLOCZ_OR_GOTO(s->avctx, s->p_field_mv_table_base[i][j],
-                                      mv_table_size * 2 * sizeof(int16_t),
-                                      fail);
-                    s->p_field_mv_table[i][j] = s->p_field_mv_table_base[i][j]
-                                                + s->mb_stride + 1;
+                    FF_ALLOCZ_OR_GOTO(s->avctx, s->b_field_select_table [i][j], mb_array_size * 2 * sizeof(uint8_t), fail)
+                    FF_ALLOCZ_OR_GOTO(s->avctx, s->p_field_mv_table_base[i][j], mv_table_size * 2 * sizeof(int16_t), fail)
+                    s->p_field_mv_table[i][j] = s->p_field_mv_table_base[i][j] + s->mb_stride + 1;
                 }
-                FF_ALLOCZ_OR_GOTO(s->avctx, s->p_field_select_table[i],
-                                  mb_array_size * 2 * sizeof(uint8_t),
-                                  fail);
-            }
-<<<<<<< HEAD
-    }
-    if (s->out_format == FMT_H263) {
-        /* cbp values */
-        FF_ALLOCZ_OR_GOTO(s->avctx, s->coded_block_base, y_size, fail);
-        s->coded_block= s->coded_block_base + s->b8_stride + 1;
-
-        /* cbp, ac_pred, pred_dir */
-        FF_ALLOCZ_OR_GOTO(s->avctx, s->cbp_table     , mb_array_size * sizeof(uint8_t), fail)
-        FF_ALLOCZ_OR_GOTO(s->avctx, s->pred_dir_table, mb_array_size * sizeof(uint8_t), fail)
-    }
-=======
+                FF_ALLOCZ_OR_GOTO(s->avctx, s->p_field_select_table[i], mb_array_size * 2 * sizeof(uint8_t), fail)
+            }
         }
         if (s->out_format == FMT_H263) {
             /* cbp values */
@@ -955,99 +815,51 @@
             s->coded_block = s->coded_block_base + s->b8_stride + 1;
 
             /* cbp, ac_pred, pred_dir */
-            FF_ALLOCZ_OR_GOTO(s->avctx, s->cbp_table,
-                              mb_array_size * sizeof(uint8_t), fail);
-            FF_ALLOCZ_OR_GOTO(s->avctx, s->pred_dir_table,
-                              mb_array_size * sizeof(uint8_t), fail);
+            FF_ALLOCZ_OR_GOTO(s->avctx, s->cbp_table     , mb_array_size * sizeof(uint8_t), fail);
+            FF_ALLOCZ_OR_GOTO(s->avctx, s->pred_dir_table, mb_array_size * sizeof(uint8_t), fail);
         }
 
         if (s->h263_pred || s->h263_plus || !s->encoding) {
             /* dc values */
             // MN: we need these for  error resilience of intra-frames
-            FF_ALLOCZ_OR_GOTO(s->avctx, s->dc_val_base,
-                              yc_size * sizeof(int16_t), fail);
+            FF_ALLOCZ_OR_GOTO(s->avctx, s->dc_val_base, yc_size * sizeof(int16_t), fail);
             s->dc_val[0] = s->dc_val_base + s->b8_stride + 1;
             s->dc_val[1] = s->dc_val_base + y_size + s->mb_stride + 1;
             s->dc_val[2] = s->dc_val[1] + c_size;
             for (i = 0; i < yc_size; i++)
                 s->dc_val_base[i] = 1024;
         }
->>>>>>> 4d9ec050
-
-    if (s->h263_pred || s->h263_plus || !s->encoding) {
-        /* dc values */
-        //MN: we need these for error resilience of intra-frames
-        FF_ALLOCZ_OR_GOTO(s->avctx, s->dc_val_base, yc_size * sizeof(int16_t), fail);
-        s->dc_val[0] = s->dc_val_base + s->b8_stride + 1;
-        s->dc_val[1] = s->dc_val_base + y_size + s->mb_stride + 1;
-        s->dc_val[2] = s->dc_val[1] + c_size;
-        for(i=0;i<yc_size;i++)
-            s->dc_val_base[i] = 1024;
-    }
-
-<<<<<<< HEAD
-    /* which mb is a intra block */
-    FF_ALLOCZ_OR_GOTO(s->avctx, s->mbintra_table, mb_array_size, fail);
-    memset(s->mbintra_table, 1, mb_array_size);
-
-    /* init macroblock skip table */
-    FF_ALLOCZ_OR_GOTO(s->avctx, s->mbskip_table, mb_array_size+2, fail);
-    //Note the +1 is for a quicker mpeg4 slice_end detection
-    FF_ALLOCZ_OR_GOTO(s->avctx, s->prev_pict_types, PREV_PICT_TYPES_BUFFER_SIZE, fail);
-
-    s->parse_context.state= -1;
-    if((s->avctx->debug&(FF_DEBUG_VIS_QP|FF_DEBUG_VIS_MB_TYPE)) || (s->avctx->debug_mv)){
-       s->visualization_buffer[0] = av_malloc((s->mb_width*16 + 2*EDGE_WIDTH) * s->mb_height*16 + 2*EDGE_WIDTH);
-       s->visualization_buffer[1] = av_malloc((s->mb_width*16 + 2*EDGE_WIDTH) * s->mb_height*16 + 2*EDGE_WIDTH);
-       s->visualization_buffer[2] = av_malloc((s->mb_width*16 + 2*EDGE_WIDTH) * s->mb_height*16 + 2*EDGE_WIDTH);
-=======
+
+        /* which mb is a intra block */
+        FF_ALLOCZ_OR_GOTO(s->avctx, s->mbintra_table, mb_array_size, fail);
+        memset(s->mbintra_table, 1, mb_array_size);
+
         /* init macroblock skip table */
         FF_ALLOCZ_OR_GOTO(s->avctx, s->mbskip_table, mb_array_size + 2, fail);
         // Note the + 1 is for  a quicker mpeg4 slice_end detection
-        FF_ALLOCZ_OR_GOTO(s->avctx, s->prev_pict_types,
-                          PREV_PICT_TYPES_BUFFER_SIZE, fail);
+        FF_ALLOCZ_OR_GOTO(s->avctx, s->prev_pict_types, PREV_PICT_TYPES_BUFFER_SIZE, fail);
 
         s->parse_context.state = -1;
-        if ((s->avctx->debug & (FF_DEBUG_VIS_QP | FF_DEBUG_VIS_MB_TYPE)) ||
-            (s->avctx->debug_mv)) {
-            s->visualization_buffer[0] = av_malloc((s->mb_width * 16 +
-                        2 * EDGE_WIDTH) * s->mb_height * 16 + 2 * EDGE_WIDTH);
-            s->visualization_buffer[1] = av_malloc((s->mb_width * 16 +
-                        2 * EDGE_WIDTH) * s->mb_height * 16 + 2 * EDGE_WIDTH);
-            s->visualization_buffer[2] = av_malloc((s->mb_width * 16 +
-                        2 * EDGE_WIDTH) * s->mb_height * 16 + 2 * EDGE_WIDTH);
-        }
->>>>>>> 4d9ec050
-    }
-
-    s->context_initialized = 1;
-    s->thread_context[0]   = s;
-
-<<<<<<< HEAD
-    if (s->encoding || (HAVE_THREADS && s->avctx->active_thread_type&FF_THREAD_SLICE)) {
-        for(i=1; i<threads; i++){
-            s->thread_context[i]= av_malloc(sizeof(MpegEncContext));
-            memcpy(s->thread_context[i], s, sizeof(MpegEncContext));
-        }
-=======
-    if (s->width && s->height) {
-        if (s->encoding || (HAVE_THREADS &&
-                            s->avctx->active_thread_type&FF_THREAD_SLICE)) {
+        if ((s->avctx->debug & (FF_DEBUG_VIS_QP | FF_DEBUG_VIS_MB_TYPE)) || (s->avctx->debug_mv)) {
+            s->visualization_buffer[0] = av_malloc((s->mb_width * 16 + 2 * EDGE_WIDTH) * s->mb_height * 16 + 2 * EDGE_WIDTH);
+            s->visualization_buffer[1] = av_malloc((s->mb_width * 16 + 2 * EDGE_WIDTH) * s->mb_height * 16 + 2 * EDGE_WIDTH);
+            s->visualization_buffer[2] = av_malloc((s->mb_width * 16 + 2 * EDGE_WIDTH) * s->mb_height * 16 + 2 * EDGE_WIDTH);
+        }
+
+        s->context_initialized = 1;
+        s->thread_context[0]   = s;
+
+        if (s->encoding || (HAVE_THREADS && s->avctx->active_thread_type&FF_THREAD_SLICE)) {
             for (i = 1; i < threads; i++) {
                 s->thread_context[i] = av_malloc(sizeof(MpegEncContext));
                 memcpy(s->thread_context[i], s, sizeof(MpegEncContext));
             }
->>>>>>> 4d9ec050
 
             for (i = 0; i < threads; i++) {
                 if (init_duplicate_context(s->thread_context[i], s) < 0)
                     goto fail;
-                    s->thread_context[i]->start_mb_y =
-                        (s->mb_height * (i) + s->avctx->thread_count / 2) /
-                        s->avctx->thread_count;
-                    s->thread_context[i]->end_mb_y   =
-                        (s->mb_height * (i + 1) + s->avctx->thread_count / 2) /
-                        s->avctx->thread_count;
+                s->thread_context[i]->start_mb_y = (s->mb_height*(i  ) + s->avctx->thread_count / 2) / s->avctx->thread_count;
+                s->thread_context[i]->end_mb_y   = (s->mb_height*(i+1) + s->avctx->thread_count / 2) / s->avctx->thread_count;
             }
         } else {
             if (init_duplicate_context(s, s) < 0)
@@ -1055,15 +867,6 @@
             s->start_mb_y = 0;
             s->end_mb_y   = s->mb_height;
         }
-<<<<<<< HEAD
-    } else {
-        if(init_duplicate_context(s, s) < 0) goto fail;
-        s->start_mb_y = 0;
-        s->end_mb_y   = s->mb_height;
-
-=======
->>>>>>> 4d9ec050
-    }
 
     return 0;
  fail:
@@ -1076,8 +879,7 @@
 {
     int i, j, k;
 
-    if (s->encoding || (HAVE_THREADS &&
-        s->avctx->active_thread_type & FF_THREAD_SLICE)) {
+    if (s->encoding || (HAVE_THREADS && s->avctx->active_thread_type & FF_THREAD_SLICE)) {
         for (i = 0; i < s->avctx->thread_count; i++) {
             free_duplicate_context(s->thread_context[i]);
         }

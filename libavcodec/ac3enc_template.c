--- conflicted
+++ resolved
@@ -36,21 +36,6 @@
 #include "ac3enc.h"
 #include "eac3enc.h"
 
-<<<<<<< HEAD
-/* prototypes for static functions in ac3enc_fixed.c and ac3enc_float.c */
-
-static void scale_coefficients(AC3EncodeContext *s);
-
-static void clip_coefficients(AudioDSPContext *adsp, CoefType *coef,
-                              unsigned int len);
-
-static CoefType calc_cpl_coord(CoefSumType energy_ch, CoefSumType energy_cpl);
-
-static void sum_square_butterfly(AC3EncodeContext *s, CoefSumType sum[4],
-                                 const CoefType *coef0, const CoefType *coef1,
-                                 int len);
-=======
->>>>>>> f0d3e43b
 
 int AC3_NAME(allocate_sample_buffers)(AC3EncodeContext *s)
 {

--- conflicted
+++ resolved
@@ -944,11 +944,7 @@
         samples_offset += s->frame_len;
     }
 
-<<<<<<< HEAD
-    av_dlog(s->avctx, "%d %d %d %d outbytes:%"PTRDIFF_SPECIFIER" eaten:%d\n",
-=======
-    ff_dlog(s->avctx, "%d %d %d %d outbytes:%td eaten:%d\n",
->>>>>>> 6a85dfc8
+    ff_dlog(s->avctx, "%d %d %d %d outbytes:%"PTRDIFF_SPECIFIER" eaten:%d\n",
             s->frame_len_bits, s->block_len_bits, s->frame_len, s->block_len,
             (int8_t *) samples - (int8_t *) data, avctx->block_align);
 

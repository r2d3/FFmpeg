--- conflicted
+++ resolved
@@ -1188,11 +1188,7 @@
     const int step = 128 >> div;
     float *v;
     for (i = 0; i < 32; i++) {
-<<<<<<< HEAD
-        if (*v_off < 128 >> div) {
-=======
         if (*v_off < step) {
->>>>>>> 9472d37d
             int saved_samples = (1280 - 128) >> div;
             memcpy(&v0[SBR_SYNTHESIS_BUF_SIZE - saved_samples], v0, saved_samples * sizeof(float));
             *v_off = SBR_SYNTHESIS_BUF_SIZE - saved_samples - step;

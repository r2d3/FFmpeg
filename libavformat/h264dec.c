--- conflicted
+++ resolved
@@ -54,11 +54,7 @@
             case     1:   sli++; break;
             case     5:   idr++; break;
             case     7:
-<<<<<<< HEAD
-                if(p->buf[i+2]&0x03)
-=======
                 if (p->buf[i + 2] & 0x03)
->>>>>>> ab35ec29
                     return 0;
                 sps++;
                 break;

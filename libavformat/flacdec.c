/*
 * Raw FLAC demuxer
 * Copyright (c) 2001 Fabrice Bellard
 *
 * This file is part of FFmpeg.
 *
 * FFmpeg is free software; you can redistribute it and/or
 * modify it under the terms of the GNU Lesser General Public
 * License as published by the Free Software Foundation; either
 * version 2.1 of the License, or (at your option) any later version.
 *
 * FFmpeg is distributed in the hope that it will be useful,
 * but WITHOUT ANY WARRANTY; without even the implied warranty of
 * MERCHANTABILITY or FITNESS FOR A PARTICULAR PURPOSE.  See the GNU
 * Lesser General Public License for more details.
 *
 * You should have received a copy of the GNU Lesser General Public
 * License along with FFmpeg; if not, write to the Free Software
 * Foundation, Inc., 51 Franklin Street, Fifth Floor, Boston, MA 02110-1301 USA
 */

#include "libavcodec/flac.h"
#include "avformat.h"
#include "id3v2.h"
#include "internal.h"
#include "rawdec.h"
#include "oggdec.h"
#include "vorbiscomment.h"
#include "libavcodec/bytestream.h"

#define RETURN_ERROR(code) do { ret = (code); goto fail; } while (0)

static int parse_picture(AVFormatContext *s, uint8_t *buf, int buf_size)
{
    const CodecMime *mime = ff_id3v2_mime_tags;
    enum  AVCodecID      id = AV_CODEC_ID_NONE;
    uint8_t mimetype[64], *desc = NULL, *data = NULL;
    AVIOContext *pb = NULL;
    AVStream *st;
    int type, width, height;
    int len, ret = 0;

    pb = avio_alloc_context(buf, buf_size, 0, NULL, NULL, NULL, NULL);
    if (!pb)
        return AVERROR(ENOMEM);

    /* read the picture type */
    type      = avio_rb32(pb);
    if (type >= FF_ARRAY_ELEMS(ff_id3v2_picture_types) || type < 0) {
        av_log(s, AV_LOG_ERROR, "Invalid picture type: %d.\n", type);
        if (s->error_recognition & AV_EF_EXPLODE) {
            RETURN_ERROR(AVERROR_INVALIDDATA);
        }
        type = 0;
    }

    /* picture mimetype */
    len  = avio_rb32(pb);
    if (len <= 0 ||
        avio_read(pb, mimetype, FFMIN(len, sizeof(mimetype) - 1)) != len) {
        av_log(s, AV_LOG_ERROR, "Could not read mimetype from an attached "
               "picture.\n");
        if (s->error_recognition & AV_EF_EXPLODE)
            ret = AVERROR_INVALIDDATA;
        goto fail;
    }
    mimetype[len] = 0;

    while (mime->id != AV_CODEC_ID_NONE) {
        if (!strncmp(mime->str, mimetype, sizeof(mimetype))) {
            id = mime->id;
            break;
        }
        mime++;
    }
    if (id == AV_CODEC_ID_NONE) {
        av_log(s, AV_LOG_ERROR, "Unknown attached picture mimetype: %s.\n",
               mimetype);
        if (s->error_recognition & AV_EF_EXPLODE)
            ret = AVERROR_INVALIDDATA;
        goto fail;
    }

    /* picture description */
    len = avio_rb32(pb);
    if (len > 0) {
        if (!(desc = av_malloc(len + 1))) {
            RETURN_ERROR(AVERROR(ENOMEM));
        }

        if (avio_read(pb, desc, len) != len) {
            av_log(s, AV_LOG_ERROR, "Error reading attached picture description.\n");
            if (s->error_recognition & AV_EF_EXPLODE)
                ret = AVERROR(EIO);
            goto fail;
        }
        desc[len] = 0;
    }

    /* picture metadata */
    width  = avio_rb32(pb);
    height = avio_rb32(pb);
    avio_skip(pb, 8);

    /* picture data */
    len = avio_rb32(pb);
    if (len <= 0) {
        av_log(s, AV_LOG_ERROR, "Invalid attached picture size: %d.\n", len);
        if (s->error_recognition & AV_EF_EXPLODE)
            ret = AVERROR_INVALIDDATA;
        goto fail;
    }
    if (!(data = av_malloc(len))) {
        RETURN_ERROR(AVERROR(ENOMEM));
    }
    if (avio_read(pb, data, len) != len) {
        av_log(s, AV_LOG_ERROR, "Error reading attached picture data.\n");
        if (s->error_recognition & AV_EF_EXPLODE)
            ret = AVERROR(EIO);
        goto fail;
    }

    st = avformat_new_stream(s, NULL);
    if (!st) {
        RETURN_ERROR(AVERROR(ENOMEM));
    }

    av_init_packet(&st->attached_pic);
    st->attached_pic.data         = data;
    st->attached_pic.size         = len;
    st->attached_pic.destruct     = av_destruct_packet;
    st->attached_pic.stream_index = st->index;
    st->attached_pic.flags       |= AV_PKT_FLAG_KEY;

    st->disposition      |= AV_DISPOSITION_ATTACHED_PIC;
    st->codec->codec_type = AVMEDIA_TYPE_VIDEO;
    st->codec->codec_id   = id;
    st->codec->width      = width;
    st->codec->height     = height;
    av_dict_set(&st->metadata, "comment", ff_id3v2_picture_types[type], 0);
    if (desc)
        av_dict_set(&st->metadata, "title",   desc, AV_DICT_DONT_STRDUP_VAL);

    av_freep(&pb);

    return 0;

fail:
    av_freep(&desc);
    av_freep(&data);
    av_freep(&pb);
    return ret;

}

static int flac_read_header(AVFormatContext *s)
{
    int ret, metadata_last=0, metadata_type, metadata_size, found_streaminfo=0;
    uint8_t header[4];
    uint8_t *buffer=NULL;
    AVStream *st = avformat_new_stream(s, NULL);
    if (!st)
        return AVERROR(ENOMEM);
    st->codec->codec_type = AVMEDIA_TYPE_AUDIO;
<<<<<<< HEAD
    st->codec->codec_id = CODEC_ID_FLAC;
    st->need_parsing = AVSTREAM_PARSE_FULL_RAW;
=======
    st->codec->codec_id = AV_CODEC_ID_FLAC;
    st->need_parsing = AVSTREAM_PARSE_FULL;
>>>>>>> 36ef5369
    /* the parameters will be extracted from the compressed bitstream */

    /* if fLaC marker is not found, assume there is no header */
    if (avio_rl32(s->pb) != MKTAG('f','L','a','C')) {
        avio_seek(s->pb, -4, SEEK_CUR);
        return 0;
    }

    /* process metadata blocks */
    while (!url_feof(s->pb) && !metadata_last) {
        avio_read(s->pb, header, 4);
        avpriv_flac_parse_block_header(header, &metadata_last, &metadata_type,
                                   &metadata_size);
        switch (metadata_type) {
        /* allocate and read metadata block for supported types */
        case FLAC_METADATA_TYPE_STREAMINFO:
        case FLAC_METADATA_TYPE_CUESHEET:
        case FLAC_METADATA_TYPE_PICTURE:
        case FLAC_METADATA_TYPE_VORBIS_COMMENT:
            buffer = av_mallocz(metadata_size + FF_INPUT_BUFFER_PADDING_SIZE);
            if (!buffer) {
                return AVERROR(ENOMEM);
            }
            if (avio_read(s->pb, buffer, metadata_size) != metadata_size) {
                RETURN_ERROR(AVERROR(EIO));
            }
            break;
        /* skip metadata block for unsupported types */
        default:
            ret = avio_skip(s->pb, metadata_size);
            if (ret < 0)
                return ret;
        }

        if (metadata_type == FLAC_METADATA_TYPE_STREAMINFO) {
            FLACStreaminfo si;
            /* STREAMINFO can only occur once */
            if (found_streaminfo) {
                RETURN_ERROR(AVERROR_INVALIDDATA);
            }
            if (metadata_size != FLAC_STREAMINFO_SIZE) {
                RETURN_ERROR(AVERROR_INVALIDDATA);
            }
            found_streaminfo = 1;
            st->codec->extradata      = buffer;
            st->codec->extradata_size = metadata_size;
            buffer = NULL;

            /* get codec params from STREAMINFO header */
            avpriv_flac_parse_streaminfo(st->codec, &si, st->codec->extradata);

            /* set time base and duration */
            if (si.samplerate > 0) {
                avpriv_set_pts_info(st, 64, 1, si.samplerate);
                if (si.samples > 0)
                    st->duration = si.samples;
            }
        } else if (metadata_type == FLAC_METADATA_TYPE_CUESHEET) {
            uint8_t isrc[13];
            uint64_t start;
            const uint8_t *offset;
            int i, chapters, track, ti;
            if (metadata_size < 431)
                RETURN_ERROR(AVERROR_INVALIDDATA);
            offset = buffer + 395;
            chapters = bytestream_get_byte(&offset) - 1;
            if (chapters <= 0)
                RETURN_ERROR(AVERROR_INVALIDDATA);
            for (i = 0; i < chapters; i++) {
                if (offset + 36 - buffer > metadata_size)
                    RETURN_ERROR(AVERROR_INVALIDDATA);
                start = bytestream_get_be64(&offset);
                track = bytestream_get_byte(&offset);
                bytestream_get_buffer(&offset, isrc, 12);
                isrc[12] = 0;
                offset += 14;
                ti = bytestream_get_byte(&offset);
                if (ti <= 0) RETURN_ERROR(AVERROR_INVALIDDATA);
                offset += ti * 12;
                avpriv_new_chapter(s, track, st->time_base, start, AV_NOPTS_VALUE, isrc);
            }
            av_freep(&buffer);
        } else if (metadata_type == FLAC_METADATA_TYPE_PICTURE) {
            ret = parse_picture(s, buffer, metadata_size);
            av_freep(&buffer);
            if (ret < 0) {
                av_log(s, AV_LOG_ERROR, "Error parsing attached picture.\n");
                return ret;
            }
        } else {
            /* STREAMINFO must be the first block */
            if (!found_streaminfo) {
                RETURN_ERROR(AVERROR_INVALIDDATA);
            }
            /* process supported blocks other than STREAMINFO */
            if (metadata_type == FLAC_METADATA_TYPE_VORBIS_COMMENT) {
                if (ff_vorbis_comment(s, &s->metadata, buffer, metadata_size)) {
                    av_log(s, AV_LOG_WARNING, "error parsing VorbisComment metadata\n");
                }
            }
            av_freep(&buffer);
        }
    }

    return 0;

fail:
    av_free(buffer);
    return ret;
}

static int flac_probe(AVProbeData *p)
{
    uint8_t *bufptr = p->buf;
    uint8_t *end    = p->buf + p->buf_size;

    if(bufptr > end-4 || memcmp(bufptr, "fLaC", 4)) return 0;
    else                                            return AVPROBE_SCORE_MAX/2;
}

AVInputFormat ff_flac_demuxer = {
    .name           = "flac",
    .long_name      = NULL_IF_CONFIG_SMALL("raw FLAC"),
    .read_probe     = flac_probe,
    .read_header    = flac_read_header,
    .read_packet    = ff_raw_read_partial_packet,
    .flags          = AVFMT_GENERIC_INDEX,
    .extensions     = "flac",
    .raw_codec_id   = AV_CODEC_ID_FLAC,
};<|MERGE_RESOLUTION|>--- conflicted
+++ resolved
@@ -162,13 +162,8 @@
     if (!st)
         return AVERROR(ENOMEM);
     st->codec->codec_type = AVMEDIA_TYPE_AUDIO;
-<<<<<<< HEAD
-    st->codec->codec_id = CODEC_ID_FLAC;
+    st->codec->codec_id = AV_CODEC_ID_FLAC;
     st->need_parsing = AVSTREAM_PARSE_FULL_RAW;
-=======
-    st->codec->codec_id = AV_CODEC_ID_FLAC;
-    st->need_parsing = AVSTREAM_PARSE_FULL;
->>>>>>> 36ef5369
     /* the parameters will be extracted from the compressed bitstream */
 
     /* if fLaC marker is not found, assume there is no header */

#!/bin/sh
#
# FFmpeg configure script
#
# Copyright (c) 2000-2002 Fabrice Bellard
# Copyright (c) 2005-2008 Diego Biurrun
# Copyright (c) 2005-2008 Mans Rullgard
#

# Prevent locale nonsense from breaking basic text processing.
LC_ALL=C
export LC_ALL

# make sure we are running under a compatible shell
# try to make this part work with most shells

try_exec(){
    echo "Trying shell $1"
    type "$1" > /dev/null 2>&1 && exec "$@"
}

unset foo
(: ${foo%%bar}) 2> /dev/null
E1="$?"

(: ${foo?}) 2> /dev/null
E2="$?"

if test "$E1" != 0 || test "$E2" = 0; then
    echo "Broken shell detected.  Trying alternatives."
    export FF_CONF_EXEC
    if test "0$FF_CONF_EXEC" -lt 1; then
        FF_CONF_EXEC=1
        try_exec bash "$0" "$@"
    fi
    if test "0$FF_CONF_EXEC" -lt 2; then
        FF_CONF_EXEC=2
        try_exec ksh "$0" "$@"
    fi
    if test "0$FF_CONF_EXEC" -lt 3; then
        FF_CONF_EXEC=3
        try_exec /usr/xpg4/bin/sh "$0" "$@"
    fi
    echo "No compatible shell script interpreter found."
    echo "This configure script requires a POSIX-compatible shell"
    echo "such as bash or ksh."
    echo "THIS IS NOT A BUG IN FFMPEG, DO NOT REPORT IT AS SUCH."
    echo "Instead, install a working POSIX-compatible shell."
    echo "Disabling this configure test will create a broken FFmpeg."
    if test "$BASH_VERSION" = '2.04.0(1)-release'; then
        echo "This bash version ($BASH_VERSION) is broken on your platform."
        echo "Upgrade to a later version if available."
    fi
    exit 1
fi

test -d /usr/xpg4/bin && PATH=/usr/xpg4/bin:$PATH

show_help(){
    cat <<EOF
Usage: configure [options]
Options: [defaults in brackets after descriptions]

Help options:
  --help                   print this message
  --list-decoders          show all available decoders
  --list-encoders          show all available encoders
  --list-hwaccels          show all available hardware accelerators
  --list-demuxers          show all available demuxers
  --list-muxers            show all available muxers
  --list-parsers           show all available parsers
  --list-protocols         show all available protocols
  --list-bsfs              show all available bitstream filters
  --list-indevs            show all available input devices
  --list-outdevs           show all available output devices
  --list-filters           show all available filters

Standard options:
  --logfile=FILE           log tests and output to FILE [config.log]
  --disable-logging        do not log configure debug information
  --fatal-warnings         fail if any configure warning is generated
  --prefix=PREFIX          install in PREFIX [$prefix]
  --bindir=DIR             install binaries in DIR [PREFIX/bin]
  --datadir=DIR            install data files in DIR [PREFIX/share/ffmpeg]
  --docdir=DIR             install documentation in DIR [PREFIX/share/doc/ffmpeg]
  --libdir=DIR             install libs in DIR [PREFIX/lib]
  --shlibdir=DIR           install shared libs in DIR [LIBDIR]
  --incdir=DIR             install includes in DIR [PREFIX/include]
  --mandir=DIR             install man page in DIR [PREFIX/share/man]
  --enable-rpath           use rpath to allow installing libraries in paths
                           not part of the dynamic linker search path
                           use rpath when linking programs [USE WITH CARE]

Licensing options:
  --enable-gpl             allow use of GPL code, the resulting libs
                           and binaries will be under GPL [no]
  --enable-version3        upgrade (L)GPL to version 3 [no]
  --enable-nonfree         allow use of nonfree code, the resulting libs
                           and binaries will be unredistributable [no]

Configuration options:
  --disable-static         do not build static libraries [no]
  --enable-shared          build shared libraries [no]
  --enable-small           optimize for size instead of speed
  --disable-runtime-cpudetect disable detecting cpu capabilities at runtime (smaller binary)
  --enable-gray            enable full grayscale support (slower color)
  --disable-swscale-alpha  disable alpha channel support in swscale
  --disable-all            disable building components, libraries and programs
  --enable-incompatible-libav-abi enable incompatible Libav fork ABI [no]
  --enable-raise-major     increase major version numbers in sonames [no]

Program options:
  --disable-programs       do not build command line programs
  --disable-ffmpeg         disable ffmpeg build
  --disable-ffplay         disable ffplay build
  --disable-ffprobe        disable ffprobe build
  --disable-ffserver       disable ffserver build

Documentation options:
  --disable-doc            do not build documentation
  --disable-htmlpages      do not build HTML documentation pages
  --disable-manpages       do not build man documentation pages
  --disable-podpages       do not build POD documentation pages
  --disable-txtpages       do not build text documentation pages

Component options:
  --disable-avdevice       disable libavdevice build
  --disable-avcodec        disable libavcodec build
  --disable-avformat       disable libavformat build
  --disable-avutil         disable libavutil build
  --disable-swresample     disable libswresample build
  --disable-swscale        disable libswscale build
  --disable-postproc       disable libpostproc build
  --disable-avfilter       disable libavfilter build
  --enable-avresample      enable libavresample build [no]
  --disable-pthreads       disable pthreads [autodetect]
  --disable-w32threads     disable Win32 threads [autodetect]
  --disable-os2threads     disable OS/2 threads [autodetect]
  --disable-network        disable network support [no]
  --disable-dct            disable DCT code
  --disable-dwt            disable DWT code
  --disable-error-resilience disable error resilience code
  --disable-lsp            disable LSP code
  --disable-lzo            disable LZO decoder code
  --disable-mdct           disable MDCT code
  --disable-rdft           disable RDFT code
  --disable-fft            disable FFT code
  --disable-faan           disable floating point AAN (I)DCT code
  --disable-pixelutils     disable pixel utils in libavutil

Hardware accelerators:
  --disable-dxva2          disable DXVA2 code [autodetect]
  --disable-vaapi          disable VAAPI code [autodetect]
  --disable-vda            disable VDA code [autodetect]
  --disable-vdpau          disable VDPAU code [autodetect]

Individual component options:
  --disable-everything     disable all components listed below
  --disable-encoder=NAME   disable encoder NAME
  --enable-encoder=NAME    enable encoder NAME
  --disable-encoders       disable all encoders
  --disable-decoder=NAME   disable decoder NAME
  --enable-decoder=NAME    enable decoder NAME
  --disable-decoders       disable all decoders
  --disable-hwaccel=NAME   disable hwaccel NAME
  --enable-hwaccel=NAME    enable hwaccel NAME
  --disable-hwaccels       disable all hwaccels
  --disable-muxer=NAME     disable muxer NAME
  --enable-muxer=NAME      enable muxer NAME
  --disable-muxers         disable all muxers
  --disable-demuxer=NAME   disable demuxer NAME
  --enable-demuxer=NAME    enable demuxer NAME
  --disable-demuxers       disable all demuxers
  --enable-parser=NAME     enable parser NAME
  --disable-parser=NAME    disable parser NAME
  --disable-parsers        disable all parsers
  --enable-bsf=NAME        enable bitstream filter NAME
  --disable-bsf=NAME       disable bitstream filter NAME
  --disable-bsfs           disable all bitstream filters
  --enable-protocol=NAME   enable protocol NAME
  --disable-protocol=NAME  disable protocol NAME
  --disable-protocols      disable all protocols
  --enable-indev=NAME      enable input device NAME
  --disable-indev=NAME     disable input device NAME
  --disable-indevs         disable input devices
  --enable-outdev=NAME     enable output device NAME
  --disable-outdev=NAME    disable output device NAME
  --disable-outdevs        disable output devices
  --disable-devices        disable all devices
  --enable-filter=NAME     enable filter NAME
  --disable-filter=NAME    disable filter NAME
  --disable-filters        disable all filters

External library support:
  --enable-avisynth        enable reading of AviSynth script files [no]
  --disable-bzlib          disable bzlib [autodetect]
  --enable-fontconfig      enable fontconfig, useful for drawtext filter [no]
  --enable-frei0r          enable frei0r video filtering [no]
  --enable-gnutls          enable gnutls, needed for https support
                           if openssl is not used [no]
  --disable-iconv          disable iconv [autodetect]
  --enable-ladspa          enable LADSPA audio filtering [no]
  --enable-libaacplus      enable AAC+ encoding via libaacplus [no]
  --enable-libass          enable libass subtitles rendering,
                           needed for subtitles and ass filter [no]
  --enable-libbluray       enable BluRay reading using libbluray [no]
  --enable-libbs2b         enable bs2b DSP library [no]
  --enable-libcaca         enable textual display using libcaca [no]
  --enable-libcelt         enable CELT decoding via libcelt [no]
  --enable-libcdio         enable audio CD grabbing with libcdio [no]
  --enable-libdc1394       enable IIDC-1394 grabbing using libdc1394
                           and libraw1394 [no]
  --enable-libdcadec       enable DCA decoding via libdcadec [no]
  --enable-libfaac         enable AAC encoding via libfaac [no]
  --enable-libfdk-aac      enable AAC de/encoding via libfdk-aac [no]
  --enable-libflite        enable flite (voice synthesis) support via libflite [no]
  --enable-libfreetype     enable libfreetype, needed for drawtext filter [no]
  --enable-libfribidi      enable libfribidi, improves drawtext filter [no]
  --enable-libgme          enable Game Music Emu via libgme [no]
  --enable-libgsm          enable GSM de/encoding via libgsm [no]
  --enable-libiec61883     enable iec61883 via libiec61883 [no]
  --enable-libilbc         enable iLBC de/encoding via libilbc [no]
  --enable-libmfx          enable HW acceleration through libmfx
  --enable-libmodplug      enable ModPlug via libmodplug [no]
  --enable-libmp3lame      enable MP3 encoding via libmp3lame [no]
  --enable-libnut          enable NUT (de)muxing via libnut,
                           native (de)muxer exists [no]
  --enable-libopencore-amrnb enable AMR-NB de/encoding via libopencore-amrnb [no]
  --enable-libopencore-amrwb enable AMR-WB decoding via libopencore-amrwb [no]
  --enable-libopencv       enable video filtering via libopencv [no]
  --enable-libopenh264     enable H.264 encoding via OpenH264 [no]
  --enable-libopenjpeg     enable JPEG 2000 de/encoding via OpenJPEG [no]
  --enable-libopus         enable Opus de/encoding via libopus [no]
  --enable-libpulse        enable Pulseaudio input via libpulse [no]
  --enable-libquvi         enable quvi input via libquvi [no]
  --enable-librtmp         enable RTMP[E] support via librtmp [no]
  --enable-libschroedinger enable Dirac de/encoding via libschroedinger [no]
  --enable-libshine        enable fixed-point MP3 encoding via libshine [no]
  --enable-libsmbclient    enable Samba protocol via libsmbclient [no]
  --enable-libsoxr         enable Include libsoxr resampling [no]
  --enable-libspeex        enable Speex de/encoding via libspeex [no]
  --enable-libssh          enable SFTP protocol via libssh [no]
  --enable-libstagefright-h264  enable H.264 decoding via libstagefright [no]
  --enable-libtheora       enable Theora encoding via libtheora [no]
  --enable-libtwolame      enable MP2 encoding via libtwolame [no]
  --enable-libutvideo      enable Ut Video encoding and decoding via libutvideo [no]
  --enable-libv4l2         enable libv4l2/v4l-utils [no]
  --enable-libvidstab      enable video stabilization using vid.stab [no]
  --enable-libvo-aacenc    enable AAC encoding via libvo-aacenc [no]
  --enable-libvo-amrwbenc  enable AMR-WB encoding via libvo-amrwbenc [no]
  --enable-libvorbis       enable Vorbis en/decoding via libvorbis,
                           native implementation exists [no]
  --enable-libvpx          enable VP8 and VP9 de/encoding via libvpx [no]
  --enable-libwavpack      enable wavpack encoding via libwavpack [no]
  --enable-libwebp         enable WebP encoding via libwebp [no]
  --enable-libx264         enable H.264 encoding via x264 [no]
  --enable-libx265         enable HEVC encoding via x265 [no]
  --enable-libxavs         enable AVS encoding via xavs [no]
  --enable-libxcb          enable X11 grabbing using XCB [autodetect]
  --enable-libxcb-shm      enable X11 grabbing shm communication [autodetect]
  --enable-libxcb-xfixes   enable X11 grabbing mouse rendering [autodetect]
  --enable-libxcb-shape    enable X11 grabbing shape rendering [autodetect]
  --enable-libxvid         enable Xvid encoding via xvidcore,
                           native MPEG-4/Xvid encoder exists [no]
  --enable-libzmq          enable message passing via libzmq [no]
  --enable-libzvbi         enable teletext support via libzvbi [no]
  --disable-lzma           disable lzma [autodetect]
  --enable-decklink        enable Blackmagick DeckLink I/O support [no]
  --enable-mmal            enable decoding via MMAL [no]
  --enable-nvenc           enable NVIDIA NVENC support [no]
  --enable-openal          enable OpenAL 1.1 capture support [no]
  --enable-opencl          enable OpenCL code
  --enable-opengl          enable OpenGL rendering [no]
  --enable-openssl         enable openssl, needed for https support
                           if gnutls is not used [no]
  --disable-sdl            disable sdl [autodetect]
  --enable-x11grab         enable X11 grabbing (legacy) [no]
  --disable-xlib           disable xlib [autodetect]
  --disable-zlib           disable zlib [autodetect]

Toolchain options:
  --arch=ARCH              select architecture [$arch]
  --cpu=CPU                select the minimum required CPU (affects
                           instruction selection, may crash on older CPUs)
  --cross-prefix=PREFIX    use PREFIX for compilation tools [$cross_prefix]
  --progs-suffix=SUFFIX    program name suffix []
  --enable-cross-compile   assume a cross-compiler is used
  --sysroot=PATH           root of cross-build tree
  --sysinclude=PATH        location of cross-build system headers
  --target-os=OS           compiler targets OS [$target_os]
  --target-exec=CMD        command to run executables on target
  --target-path=DIR        path to view of build directory on target
  --target-samples=DIR     path to samples directory on target
  --tempprefix=PATH        force fixed dir/prefix instead of mktemp for checks
  --toolchain=NAME         set tool defaults according to NAME
  --nm=NM                  use nm tool NM [$nm_default]
  --ar=AR                  use archive tool AR [$ar_default]
  --as=AS                  use assembler AS [$as_default]
  --windres=WINDRES        use windows resource compiler WINDRES [$windres_default]
  --yasmexe=EXE            use yasm-compatible assembler EXE [$yasmexe_default]
  --cc=CC                  use C compiler CC [$cc_default]
  --cxx=CXX                use C compiler CXX [$cxx_default]
  --dep-cc=DEPCC           use dependency generator DEPCC [$cc_default]
  --ld=LD                  use linker LD [$ld_default]
  --pkg-config=PKGCONFIG   use pkg-config tool PKGCONFIG [$pkg_config_default]
  --pkg-config-flags=FLAGS pass additional flags to pkgconf []
  --ranlib=RANLIB          use ranlib RANLIB [$ranlib_default]
  --doxygen=DOXYGEN        use DOXYGEN to generate API doc [$doxygen_default]
  --host-cc=HOSTCC         use host C compiler HOSTCC
  --host-cflags=HCFLAGS    use HCFLAGS when compiling for host
  --host-cppflags=HCPPFLAGS use HCPPFLAGS when compiling for host
  --host-ld=HOSTLD         use host linker HOSTLD
  --host-ldflags=HLDFLAGS  use HLDFLAGS when linking for host
  --host-libs=HLIBS        use libs HLIBS when linking for host
  --host-os=OS             compiler host OS [$target_os]
  --extra-cflags=ECFLAGS   add ECFLAGS to CFLAGS [$CFLAGS]
  --extra-cxxflags=ECFLAGS add ECFLAGS to CXXFLAGS [$CXXFLAGS]
  --extra-ldflags=ELDFLAGS add ELDFLAGS to LDFLAGS [$LDFLAGS]
  --extra-ldexeflags=ELDFLAGS add ELDFLAGS to LDEXEFLAGS [$LDEXEFLAGS]
  --extra-libs=ELIBS       add ELIBS [$ELIBS]
  --extra-version=STRING   version string suffix []
  --optflags=OPTFLAGS      override optimization-related compiler flags
  --build-suffix=SUFFIX    library name suffix []
  --enable-pic             build position-independent code
  --enable-thumb           compile for Thumb instruction set
  --enable-lto             use link-time optimization

Advanced options (experts only):
  --malloc-prefix=PREFIX   prefix malloc and related names with PREFIX
  --disable-symver         disable symbol versioning
  --enable-hardcoded-tables use hardcoded tables instead of runtime generation
  --disable-safe-bitstream-reader
                           disable buffer boundary checking in bitreaders
                           (faster, but may crash)
  --enable-memalign-hack   emulate memalign, interferes with memory debuggers
  --sws-max-filter-size=N  the max filter size swscale uses [$sws_max_filter_size_default]

Optimization options (experts only):
  --disable-asm            disable all assembly optimizations
  --disable-altivec        disable AltiVec optimizations
  --disable-amd3dnow       disable 3DNow! optimizations
  --disable-amd3dnowext    disable 3DNow! extended optimizations
  --disable-mmx            disable MMX optimizations
  --disable-mmxext         disable MMXEXT optimizations
  --disable-sse            disable SSE optimizations
  --disable-sse2           disable SSE2 optimizations
  --disable-sse3           disable SSE3 optimizations
  --disable-ssse3          disable SSSE3 optimizations
  --disable-sse4           disable SSE4 optimizations
  --disable-sse42          disable SSE4.2 optimizations
  --disable-avx            disable AVX optimizations
  --disable-xop            disable XOP optimizations
  --disable-fma3           disable FMA3 optimizations
  --disable-fma4           disable FMA4 optimizations
  --disable-avx2           disable AVX2 optimizations
  --disable-armv5te        disable armv5te optimizations
  --disable-armv6          disable armv6 optimizations
  --disable-armv6t2        disable armv6t2 optimizations
  --disable-vfp            disable VFP optimizations
  --disable-neon           disable NEON optimizations
  --disable-inline-asm     disable use of inline assembly
  --disable-yasm           disable use of nasm/yasm assembly
  --disable-mips32r5       disable MIPS32R5 optimizations
  --disable-mips64r6       disable MIPS64R6 optimizations
  --disable-mipsdspr1      disable MIPS DSP ASE R1 optimizations
  --disable-mipsdspr2      disable MIPS DSP ASE R2 optimizations
  --disable-msa            disable MSA optimizations
  --disable-mipsfpu        disable floating point MIPS optimizations
  --disable-loongson3      disable Loongson-3 SIMD optimizations
  --disable-fast-unaligned consider unaligned accesses slow

Developer options (useful when working on FFmpeg itself):
  --disable-debug          disable debugging symbols
  --enable-debug=LEVEL     set the debug level [$debuglevel]
  --disable-optimizations  disable compiler optimizations
  --enable-extra-warnings  enable more compiler warnings
  --disable-stripping      disable stripping of executables and shared libraries
  --assert-level=level     0(default), 1 or 2, amount of assertion testing,
                           2 causes a slowdown at runtime.
  --enable-memory-poisoning fill heap uninitialized allocated space with arbitrary data
  --valgrind=VALGRIND      run "make fate" tests through valgrind to detect memory
                           leaks and errors, using the specified valgrind binary.
                           Cannot be combined with --target-exec
  --enable-ftrapv          Trap arithmetic overflows
  --samples=PATH           location of test samples for FATE, if not set use
                           \$FATE_SAMPLES at make invocation time.
  --enable-neon-clobber-test check NEON registers for clobbering (should be
                           used only for debugging purposes)
  --enable-xmm-clobber-test check XMM registers for clobbering (Win64-only;
                           should be used only for debugging purposes)
  --enable-random          randomly enable/disable components
  --disable-random
  --enable-random=LIST     randomly enable/disable specific components or
  --disable-random=LIST    component groups. LIST is a comma-separated list
                           of NAME[:PROB] entries where NAME is a component
                           (group) and PROB the probability associated with
                           NAME (default 0.5).
  --random-seed=VALUE      seed value for --enable/disable-random
  --disable-valgrind-backtrace do not print a backtrace under Valgrind
                           (only applies to --disable-optimizations builds)

NOTE: Object files are built at the place where configure is launched.
EOF
  exit 0
}

quotes='""'

log(){
    echo "$@" >> $logfile
}

log_file(){
    log BEGIN $1
    pr -n -t $1 >> $logfile
    log END $1
}

echolog(){
    log "$@"
    echo "$@"
}

warn(){
    log "WARNING: $*"
    WARNINGS="${WARNINGS}WARNING: $*\n"
}

die(){
    echolog "$@"
    cat <<EOF

If you think configure made a mistake, make sure you are using the latest
version from Git.  If the latest version fails, report the problem to the
ffmpeg-user@ffmpeg.org mailing list or IRC #ffmpeg on irc.freenode.net.
EOF
    if disabled logging; then
        cat <<EOF
Rerun configure with logging enabled (do not use --disable-logging), and
include the log this produces with your report.
EOF
    else
        cat <<EOF
Include the log file "$logfile" produced by configure as this will help
solve the problem.
EOF
    fi
    exit 1
}

# Avoid locale weirdness, besides we really just want to translate ASCII.
toupper(){
    echo "$@" | tr abcdefghijklmnopqrstuvwxyz ABCDEFGHIJKLMNOPQRSTUVWXYZ
}

tolower(){
    echo "$@" | tr ABCDEFGHIJKLMNOPQRSTUVWXYZ abcdefghijklmnopqrstuvwxyz
}

c_escape(){
    echo "$*" | sed 's/["\\]/\\\0/g'
}

sh_quote(){
    v=$(echo "$1" | sed "s/'/'\\\\''/g")
    test "x$v" = "x${v#*[!A-Za-z0-9_/.+-]}" || v="'$v'"
    echo "$v"
}

cleanws(){
    echo "$@" | sed 's/^ *//;s/  */ /g;s/ *$//;s/\\r//g'
}

filter(){
    pat=$1
    shift
    for v; do
        eval "case $v in $pat) echo $v ;; esac"
    done
}

filter_out(){
    pat=$1
    shift
    for v; do
        eval "case $v in $pat) ;; *) echo $v ;; esac"
    done
}

map(){
    m=$1
    shift
    for v; do eval $m; done
}

add_suffix(){
    suffix=$1
    shift
    for v; do echo ${v}${suffix}; done
}

set_all(){
    value=$1
    shift
    for var in $*; do
        eval $var=$value
    done
}

set_weak(){
    value=$1
    shift
    for var; do
        eval : \${$var:=$value}
    done
}

sanitize_var_name(){
    echo $@ | sed 's/[^A-Za-z0-9_]/_/g'
}

set_safe(){
    var=$1
    shift
    eval $(sanitize_var_name "$var")='$*'
}

get_safe(){
    eval echo \$$(sanitize_var_name "$1")
}

pushvar(){
    for pvar in $*; do
        eval level=\${${pvar}_level:=0}
        eval ${pvar}_${level}="\$$pvar"
        eval ${pvar}_level=$(($level+1))
    done
}

popvar(){
    for pvar in $*; do
        eval level=\${${pvar}_level:-0}
        test $level = 0 && continue
        eval level=$(($level-1))
        eval $pvar="\${${pvar}_${level}}"
        eval ${pvar}_level=$level
        eval unset ${pvar}_${level}
    done
}

enable(){
    set_all yes $*
}

disable(){
    set_all no $*
}

enable_weak(){
    set_weak yes $*
}

disable_weak(){
    set_weak no $*
}

enable_safe(){
    for var; do
        enable $(echo "$var" | sed 's/[^A-Za-z0-9_]/_/g')
    done
}

disable_safe(){
    for var; do
        disable $(echo "$var" | sed 's/[^A-Za-z0-9_]/_/g')
    done
}

do_enable_deep(){
    for var; do
        enabled $var && continue
        eval sel="\$${var}_select"
        eval sgs="\$${var}_suggest"
        pushvar var sgs
        enable_deep $sel
        popvar sgs
        enable_deep_weak $sgs
        popvar var
    done
}

enable_deep(){
    do_enable_deep $*
    enable $*
}

enable_deep_weak(){
    for var; do
        disabled $var && continue
        pushvar var
        do_enable_deep $var
        popvar var
        enable_weak $var
    done
}

enabled(){
    test "${1#!}" = "$1" && op== || op=!=
    eval test "x\$${1#!}" $op "xyes"
}

disabled(){
    test "${1#!}" = "$1" && op== || op=!=
    eval test "x\$${1#!}" $op "xno"
}

enabled_all(){
    for opt; do
        enabled $opt || return 1
    done
}

disabled_all(){
    for opt; do
        disabled $opt || return 1
    done
}

enabled_any(){
    for opt; do
        enabled $opt && return 0
    done
}

disabled_any(){
    for opt; do
        disabled $opt && return 0
    done
    return 1
}

set_default(){
    for opt; do
        eval : \${$opt:=\$${opt}_default}
    done
}

is_in(){
    value=$1
    shift
    for var in $*; do
        [ $var = $value ] && return 0
    done
    return 1
}

do_check_deps(){
    for cfg; do
        cfg="${cfg#!}"
        enabled ${cfg}_checking && die "Circular dependency for $cfg."
        disabled ${cfg}_checking && continue
        enable ${cfg}_checking
        append allopts $cfg

        eval dep_all="\$${cfg}_deps"
        eval dep_any="\$${cfg}_deps_any"
        eval dep_sel="\$${cfg}_select"
        eval dep_sgs="\$${cfg}_suggest"
        eval dep_ifa="\$${cfg}_if"
        eval dep_ifn="\$${cfg}_if_any"

        pushvar cfg dep_all dep_any dep_sel dep_sgs dep_ifa dep_ifn
        do_check_deps $dep_all $dep_any $dep_sel $dep_sgs $dep_ifa $dep_ifn
        popvar cfg dep_all dep_any dep_sel dep_sgs dep_ifa dep_ifn

        [ -n "$dep_ifa" ] && { enabled_all $dep_ifa && enable_weak $cfg; }
        [ -n "$dep_ifn" ] && { enabled_any $dep_ifn && enable_weak $cfg; }
        enabled_all  $dep_all || disable $cfg
        enabled_any  $dep_any || disable $cfg
        disabled_any $dep_sel && disable $cfg

        if enabled $cfg; then
            enable_deep $dep_sel
            enable_deep_weak $dep_sgs
        fi

        disable ${cfg}_checking
    done
}

check_deps(){
    unset allopts

    do_check_deps "$@"

    for cfg in $allopts; do
        enabled $cfg || continue
        eval dep_extralibs="\$${cfg}_extralibs"
        test -n "$dep_extralibs" && add_extralibs $dep_extralibs
    done
}

print_config(){
    pfx=$1
    files=$2
    shift 2
    map 'eval echo "$v \${$v:-no}"' "$@" |
    awk "BEGIN { split(\"$files\", files) }
        {
            c = \"$pfx\" toupper(\$1);
            v = \$2;
            sub(/yes/, 1, v);
            sub(/no/,  0, v);
            for (f in files) {
                file = files[f];
                if (file ~ /\\.h\$/) {
                    printf(\"#define %s %d\\n\", c, v) >>file;
                } else if (file ~ /\\.asm\$/) {
                    printf(\"%%define %s %d\\n\", c, v) >>file;
                } else if (file ~ /\\.mak\$/) {
                    n = -v ? \"\" : \"!\";
                    printf(\"%s%s=yes\\n\", n, c) >>file;
                } else if (file ~ /\\.texi\$/) {
                    pre = -v ? \"\" : \"@c \";
                    yesno = \$2;
                    c2 = tolower(c);
                    gsub(/_/, \"-\", c2);
                    printf(\"%s@set %s %s\\n\", pre, c2, yesno) >>file;
                }
            }
        }"
}

print_enabled(){
    suf=$1
    shift
    for v; do
        enabled $v && printf "%s\n" ${v%$suf};
    done
}

append(){
    var=$1
    shift
    eval "$var=\"\$$var $*\""
}

prepend(){
    var=$1
    shift
    eval "$var=\"$* \$$var\""
}

unique(){
    var=$1
    uniq_list=""
    for tok in $(eval echo \$$var); do
        uniq_list="$(filter_out $tok $uniq_list) $tok"
    done
    eval "$var=\"${uniq_list}\""
}

add_cppflags(){
    append CPPFLAGS "$@"
}

add_cflags(){
    append CFLAGS $($cflags_filter "$@")
}

add_cxxflags(){
    append CXXFLAGS $($cflags_filter "$@")
}

add_asflags(){
    append ASFLAGS $($asflags_filter "$@")
}

add_ldflags(){
    append LDFLAGS $($ldflags_filter "$@")
}

add_ldexeflags(){
    append LDEXEFLAGS $($ldflags_filter "$@")
}

add_stripflags(){
    append ASMSTRIPFLAGS "$@"
}

add_extralibs(){
    prepend extralibs $($ldflags_filter "$@")
}

add_host_cppflags(){
    append host_cppflags "$@"
}

add_host_cflags(){
    append host_cflags $($host_cflags_filter "$@")
}

add_host_ldflags(){
    append host_ldflags $($host_ldflags_filter "$@")
}

add_compat(){
    append compat_objs $1
    shift
    map 'add_cppflags -D$v' "$@"
}

check_cmd(){
    log "$@"
    "$@" >> $logfile 2>&1
}

check_stat(){
    log check_stat "$@"
    stat "$1" >> $logfile 2>&1
}

cc_o(){
    eval printf '%s\\n' $CC_O
}

cc_e(){
    eval printf '%s\\n' $CC_E
}

check_cc(){
    log check_cc "$@"
    cat > $TMPC
    log_file $TMPC
    check_cmd $cc $CPPFLAGS $CFLAGS "$@" $CC_C $(cc_o $TMPO) $TMPC
}

check_cxx(){
    log check_cxx "$@"
    cat > $TMPCPP
    log_file $TMPCPP
    check_cmd $cxx $CPPFLAGS $CFLAGS $CXXFLAGS "$@" $CXX_C -o $TMPO $TMPCPP
}

check_oc(){
    log check_oc "$@"
    cat > $TMPM
    log_file $TMPM
    check_cmd $cc -Werror=missing-prototypes $CPPFLAGS $CFLAGS "$@" $CC_C $(cc_o $TMPO) $TMPM
}

check_cpp(){
    log check_cpp "$@"
    cat > $TMPC
    log_file $TMPC
    check_cmd $cc $CPPFLAGS $CFLAGS "$@" $(cc_e $TMPO) $TMPC
}

as_o(){
    eval printf '%s\\n' $AS_O
}

check_as(){
    log check_as "$@"
    cat > $TMPS
    log_file $TMPS
    check_cmd $as $CPPFLAGS $ASFLAGS "$@" $AS_C $(as_o $TMPO) $TMPS
}

check_inline_asm(){
    log check_inline_asm "$@"
    name="$1"
    code="$2"
    shift 2
    disable $name
    check_cc "$@" <<EOF && enable $name
void foo(void){ __asm__ volatile($code); }
EOF
}

check_insn(){
    log check_insn "$@"
    check_inline_asm ${1}_inline "\"$2\""
    echo "$2" | check_as && enable ${1}_external || disable ${1}_external
}

check_yasm(){
    log check_yasm "$@"
    echo "$1" > $TMPS
    log_file $TMPS
    shift 1
    check_cmd $yasmexe $YASMFLAGS -Werror "$@" -o $TMPO $TMPS
}

ld_o(){
    eval printf '%s\\n' $LD_O
}

check_ld(){
    log check_ld "$@"
    type=$1
    shift 1
    flags=$(filter_out '-l*|*.so' $@)
    libs=$(filter '-l*|*.so' $@)
    check_$type $($cflags_filter $flags) || return
    flags=$($ldflags_filter $flags)
    libs=$($ldflags_filter $libs)
    check_cmd $ld $LDFLAGS $flags $(ld_o $TMPE) $TMPO $libs $extralibs
}

print_include(){
    hdr=$1
    test "${hdr%.h}" = "${hdr}" &&
        echo "#include $hdr"    ||
        echo "#include <$hdr>"
}

check_code(){
    log check_code "$@"
    check=$1
    headers=$2
    code=$3
    shift 3
    {
        for hdr in $headers; do
            print_include $hdr
        done
        echo "int main(void) { $code; return 0; }"
    } | check_$check "$@"
}

check_cppflags(){
    log check_cppflags "$@"
    check_cc "$@" <<EOF && append CPPFLAGS "$@"
int x;
EOF
}

test_cflags(){
    log test_cflags "$@"
    set -- $($cflags_filter "$@")
    check_cc "$@" <<EOF
int x;
EOF
}

check_cflags(){
    log check_cflags "$@"
    test_cflags "$@" && add_cflags "$@"
}

check_cxxflags(){
    log check_cxxflags "$@"
    set -- $($cflags_filter "$@")
    check_cxx "$@" <<EOF && append CXXFLAGS "$@"
int x;
EOF
}

test_ldflags(){
    log test_ldflags "$@"
    check_ld "cc" "$@" <<EOF
int main(void){ return 0; }
EOF
}

check_ldflags(){
    log check_ldflags "$@"
    test_ldflags "$@" && add_ldflags "$@"
}

test_stripflags(){
    log test_stripflags "$@"
    # call check_cc to get a fresh TMPO
    check_cc <<EOF
int main(void) { return 0; }
EOF
    check_cmd $strip $ASMSTRIPFLAGS "$@" $TMPO
}

check_stripflags(){
    log check_stripflags "$@"
    test_stripflags "$@" && add_stripflags "$@"
}

check_header(){
    log check_header "$@"
    header=$1
    shift
    disable_safe $header
    check_cpp "$@" <<EOF && enable_safe $header
#include <$header>
int x;
EOF
}

check_header_oc(){
    log check_header_oc "$@"
    rm -f -- "$TMPO"
    header=$1
    shift
    disable_safe $header
    {
       echo "#include <$header>"
       echo "int main(void) { return 0; }"
    } | check_oc && check_stat "$TMPO" && enable_safe $headers
}

check_func(){
    log check_func "$@"
    func=$1
    shift
    disable $func
    check_ld "cc" "$@" <<EOF && enable $func
extern int $func();
int main(void){ $func(); }
EOF
}

check_mathfunc(){
    log check_mathfunc "$@"
    func=$1
    narg=$2
    shift 2
    test $narg = 2 && args="f, g" || args="f"
    disable $func
    check_ld "cc" "$@" <<EOF && enable $func
#include <math.h>
float foo(float f, float g) { return $func($args); }
int main(void){ return (int) foo; }
EOF
}

check_func_headers(){
    log check_func_headers "$@"
    headers=$1
    funcs=$2
    shift 2
    {
        for hdr in $headers; do
            print_include $hdr
        done
        for func in $funcs; do
            echo "long check_$func(void) { return (long) $func; }"
        done
        echo "int main(void) { return 0; }"
    } | check_ld "cc" "$@" && enable $funcs && enable_safe $headers
}

check_class_headers_cpp(){
    log check_class_headers_cpp "$@"
    headers=$1
    classes=$2
    shift 2
    {
        for hdr in $headers; do
            echo "#include <$hdr>"
        done
        echo "int main(void) { "
        i=1
        for class in $classes; do
            echo "$class obj$i;"
            i=$(expr $i + 1)
        done
        echo "return 0; }"
    } | check_ld "cxx" "$@" && enable $funcs && enable_safe $headers
}

check_cpp_condition(){
    log check_cpp_condition "$@"
    header=$1
    condition=$2
    shift 2
    check_cpp "$@" <<EOF
#include <$header>
#if !($condition)
#error "unsatisfied condition: $condition"
#endif
EOF
}

check_lib(){
    log check_lib "$@"
    header="$1"
    func="$2"
    shift 2
    check_header $header && check_func $func "$@" && add_extralibs "$@"
}

check_lib2(){
    log check_lib2 "$@"
    headers="$1"
    funcs="$2"
    shift 2
    check_func_headers "$headers" "$funcs" "$@" && add_extralibs "$@"
}

check_lib_cpp(){
    log check_lib_cpp "$@"
    headers="$1"
    classes="$2"
    shift 2
    check_class_headers_cpp "$headers" "$classes" "$@" && add_extralibs "$@"
}

check_pkg_config(){
    log check_pkg_config "$@"
    pkgandversion="$1"
    pkg="${1%% *}"
    headers="$2"
    funcs="$3"
    shift 3
    check_cmd $pkg_config --exists --print-errors $pkgandversion || return
    pkg_cflags=$($pkg_config --cflags $pkg_config_flags $pkg)
    pkg_libs=$($pkg_config --libs $pkg_config_flags $pkg)
    check_func_headers "$headers" "$funcs" $pkg_cflags $pkg_libs "$@" &&
        set_safe ${pkg}_cflags $pkg_cflags   &&
        set_safe ${pkg}_libs   $pkg_libs
}

check_exec(){
    check_ld "cc" "$@" && { enabled cross_compile || $TMPE >> $logfile 2>&1; }
}

check_exec_crash(){
    code=$(cat)

    # exit() is not async signal safe.  _Exit (C99) and _exit (POSIX)
    # are safe but may not be available everywhere.  Thus we use
    # raise(SIGTERM) instead.  The check is run in a subshell so we
    # can redirect the "Terminated" message from the shell.  SIGBUS
    # is not defined by standard C so it is used conditionally.

    (check_exec "$@") >> $logfile 2>&1 <<EOF
#include <signal.h>
static void sighandler(int sig){
    raise(SIGTERM);
}
int foo(void){
    $code
}
int (*func_ptr)(void) = foo;
int main(void){
    signal(SIGILL, sighandler);
    signal(SIGFPE, sighandler);
    signal(SIGSEGV, sighandler);
#ifdef SIGBUS
    signal(SIGBUS, sighandler);
#endif
    return func_ptr();
}
EOF
}

check_type(){
    log check_type "$@"
    headers=$1
    type=$2
    shift 2
    disable_safe "$type"
    check_code cc "$headers" "$type v" "$@" && enable_safe "$type"
}

check_struct(){
    log check_struct "$@"
    headers=$1
    struct=$2
    member=$3
    shift 3
    disable_safe "${struct}_${member}"
    check_code cc "$headers" "const void *p = &(($struct *)0)->$member" "$@" &&
        enable_safe "${struct}_${member}"
}

check_builtin(){
    log check_builtin "$@"
    name=$1
    headers=$2
    builtin=$3
    shift 3
    disable "$name"
    check_code ld "$headers" "$builtin" "cc" "$@" && enable "$name"
}

check_compile_assert(){
    log check_compile_assert "$@"
    name=$1
    headers=$2
    condition=$3
    shift 3
    disable "$name"
    check_code cc "$headers" "char c[2 * !!($condition) - 1]" "$@" && enable "$name"
}

require(){
    name="$1"
    header="$2"
    func="$3"
    shift 3
    check_lib $header $func "$@" || die "ERROR: $name not found"
}

require2(){
    name="$1"
    headers="$2"
    func="$3"
    shift 3
    check_lib2 "$headers" $func "$@" || die "ERROR: $name not found"
}

require_cpp(){
    name="$1"
    headers="$2"
    classes="$3"
    shift 3
    check_lib_cpp "$headers" "$classes" "$@" || die "ERROR: $name not found"
}

use_pkg_config(){
    pkg="$1"
    check_pkg_config "$@" || return 1
    add_cflags    $(get_safe ${pkg}_cflags)
    add_extralibs $(get_safe ${pkg}_libs)
}

require_pkg_config(){
    use_pkg_config "$@" || die "ERROR: $pkg not found using pkg-config$pkg_config_fail_message"
}

require_libfreetype(){
    log require_libfreetype "$@"
    pkg="freetype2"
    check_cmd $pkg_config --exists --print-errors $pkg \
      || die "ERROR: $pkg not found"
    pkg_cflags=$($pkg_config --cflags $pkg_config_flags $pkg)
    pkg_libs=$($pkg_config --libs $pkg_config_flags $pkg)
    {
        echo "#include <ft2build.h>"
        echo "#include FT_FREETYPE_H"
        echo "long check_func(void) { return (long) FT_Init_FreeType; }"
        echo "int main(void) { return 0; }"
    } | check_ld "cc" $pkg_cflags $pkg_libs \
      && set_safe ${pkg}_cflags $pkg_cflags \
      && set_safe ${pkg}_libs   $pkg_libs \
      || die "ERROR: $pkg not found"
    add_cflags    $(get_safe ${pkg}_cflags)
    add_extralibs $(get_safe ${pkg}_libs)
}

hostcc_e(){
    eval printf '%s\\n' $HOSTCC_E
}

hostcc_o(){
    eval printf '%s\\n' $HOSTCC_O
}

check_host_cc(){
    log check_host_cc "$@"
    cat > $TMPC
    log_file $TMPC
    check_cmd $host_cc $host_cflags "$@" $HOSTCC_C $(hostcc_o $TMPO) $TMPC
}

check_host_cpp(){
    log check_host_cpp "$@"
    cat > $TMPC
    log_file $TMPC
    check_cmd $host_cc $host_cppflags $host_cflags "$@" $(hostcc_e $TMPO) $TMPC
}

check_host_cppflags(){
    log check_host_cppflags "$@"
    check_host_cc "$@" <<EOF && append host_cppflags "$@"
int x;
EOF
}

check_host_cflags(){
    log check_host_cflags "$@"
    set -- $($host_cflags_filter "$@")
    check_host_cc "$@" <<EOF && append host_cflags "$@"
int x;
EOF
}

check_host_cpp_condition(){
    log check_host_cpp_condition "$@"
    header=$1
    condition=$2
    shift 2
    check_host_cpp "$@" <<EOF
#include <$header>
#if !($condition)
#error "unsatisfied condition: $condition"
#endif
EOF
}

apply(){
    file=$1
    shift
    "$@" < "$file" > "$file.tmp" && mv "$file.tmp" "$file" || rm "$file.tmp"
}

cp_if_changed(){
    cmp -s "$1" "$2" && echo "$2 is unchanged" && return
    mkdir -p "$(dirname $2)"
    $cp_f "$1" "$2"
}

# CONFIG_LIST contains configurable options, while HAVE_LIST is for
# system-dependent things.

COMPONENT_LIST="
    bsfs
    decoders
    demuxers
    encoders
    filters
    hwaccels
    indevs
    muxers
    outdevs
    parsers
    protocols
"

EXAMPLE_LIST="
    avio_reading_example
    avio_list_dir_example
    decoding_encoding_example
    demuxing_decoding_example
    extract_mvs_example
    filter_audio_example
    filtering_audio_example
    filtering_video_example
    metadata_example
    muxing_example
    qsvdec_example
    remuxing_example
    resampling_audio_example
    scaling_video_example
    transcode_aac_example
    transcoding_example
"

EXTERNAL_LIBRARY_LIST="
    avisynth
    bzlib
    crystalhd
    decklink
    frei0r
    gnutls
    iconv
    ladspa
    libaacplus
    libass
    libbluray
    libbs2b
    libcaca
    libcdio
    libcelt
    libdc1394
    libdcadec
    libfaac
    libfdk_aac
    libflite
    libfontconfig
    libfreetype
    libfribidi
    libgme
    libgsm
    libiec61883
    libilbc
    libmfx
    libmodplug
    libmp3lame
    libnut
    libopencore_amrnb
    libopencore_amrwb
    libopencv
    libopenh264
    libopenjpeg
    libopus
    libpulse
    libquvi
    librtmp
    libschroedinger
    libshine
    libsmbclient
    libsoxr
    libspeex
    libssh
    libstagefright_h264
    libtheora
    libtwolame
    libutvideo
    libv4l2
    libvidstab
    libvo_aacenc
    libvo_amrwbenc
    libvorbis
    libvpx
    libwavpack
    libwebp
    libx264
    libx265
    libxavs
    libxcb
    libxcb_shm
    libxcb_shape
    libxcb_xfixes
    libxvid
    libzmq
    libzvbi
    lzma
    mmal
    nvenc
    openal
    opencl
    opengl
    openssl
    sdl
    x11grab
    xlib
    zlib
"

DOCUMENT_LIST="
    doc
    htmlpages
    manpages
    podpages
    txtpages
"

FEATURE_LIST="
    ftrapv
    gray
    hardcoded_tables
    runtime_cpudetect
    safe_bitstream_reader
    shared
    small
    static
    swscale_alpha
"

HWACCEL_LIST="
    dxva2
    vaapi
    vda
    vdpau
    xvmc
"

LIBRARY_LIST="
    avcodec
    avdevice
    avfilter
    avformat
    avresample
    avutil
    postproc
    swresample
    swscale
"

LICENSE_LIST="
    gpl
    nonfree
    version3
"

PROGRAM_LIST="
    ffplay
    ffprobe
    ffserver
    ffmpeg
"

SUBSYSTEM_LIST="
    dct
    dwt
    error_resilience
    faan
    fast_unaligned
    fft
    lsp
    lzo
    mdct
    pixelutils
    network
    rdft
"

CONFIG_LIST="
    $COMPONENT_LIST
    $DOCUMENT_LIST
    $EXAMPLE_LIST
    $EXTERNAL_LIBRARY_LIST
    $FEATURE_LIST
    $HWACCEL_LIST
    $LICENSE_LIST
    $LIBRARY_LIST
    $PROGRAM_LIST
    $SUBSYSTEM_LIST
    fontconfig
    incompatible_libav_abi
    memalign_hack
    memory_poisoning
    neon_clobber_test
    pic
    pod2man
    raise_major
    thumb
    valgrind_backtrace
    xmm_clobber_test
"

THREADS_LIST="
    pthreads
    os2threads
    w32threads
"

ATOMICS_LIST="
    atomics_gcc
    atomics_suncc
    atomics_win32
"

ARCH_LIST="
    aarch64
    alpha
    arm
    avr32
    avr32_ap
    avr32_uc
    bfin
    ia64
    m68k
    mips
    mips64
    parisc
    ppc
    ppc64
    s390
    sh4
    sparc
    sparc64
    tilegx
    tilepro
    tomi
    x86
    x86_32
    x86_64
"

ARCH_EXT_LIST_ARM="
    armv5te
    armv6
    armv6t2
    armv8
    neon
    vfp
    vfpv3
    setend
"

ARCH_EXT_LIST_MIPS="
    mipsfpu
    mips32r2
    mips32r5
    mips64r6
    mipsdspr1
    mipsdspr2
    msa
    loongson3
"

ARCH_EXT_LIST_X86_SIMD="
    amd3dnow
    amd3dnowext
    avx
    avx2
    fma3
    fma4
    mmx
    mmxext
    sse
    sse2
    sse3
    sse4
    sse42
    ssse3
    xop
"

ARCH_EXT_LIST_PPC="
    altivec
    dcbzl
    ldbrx
    ppc4xx
    vsx
"

ARCH_EXT_LIST_X86="
    $ARCH_EXT_LIST_X86_SIMD
    cpunop
    i686
"

ARCH_EXT_LIST="
    $ARCH_EXT_LIST_ARM
    $ARCH_EXT_LIST_PPC
    $ARCH_EXT_LIST_X86
    $ARCH_EXT_LIST_MIPS
    loongson
"

ARCH_FEATURES="
    aligned_stack
    fast_64bit
    fast_clz
    fast_cmov
    local_aligned_8
    local_aligned_16
    local_aligned_32
    simd_align_16
"

BUILTIN_LIST="
    atomic_cas_ptr
    atomic_compare_exchange
    machine_rw_barrier
    MemoryBarrier
    mm_empty
    rdtsc
    sarestart
    sync_val_compare_and_swap
"
HAVE_LIST_CMDLINE="
    inline_asm
    symver
    yasm
"

HAVE_LIST_PUB="
    bigendian
    fast_unaligned
    incompatible_libav_abi
"

HEADERS_LIST="
    alsa_asoundlib_h
    altivec_h
    arpa_inet_h
    asm_types_h
    cdio_paranoia_h
    cdio_paranoia_paranoia_h
    dev_bktr_ioctl_bt848_h
    dev_bktr_ioctl_meteor_h
    dev_ic_bt8xx_h
    dev_video_bktr_ioctl_bt848_h
    dev_video_meteor_ioctl_meteor_h
    direct_h
    dlfcn_h
    dxva_h
    ES2_gl_h
    gsm_h
    io_h
    mach_mach_time_h
    machine_ioctl_bt848_h
    machine_ioctl_meteor_h
    malloc_h
    openjpeg_1_5_openjpeg_h
    OpenGL_gl3_h
    poll_h
    sndio_h
    soundcard_h
    sys_mman_h
    sys_param_h
    sys_resource_h
    sys_select_h
    sys_soundcard_h
    sys_time_h
    sys_un_h
    sys_videoio_h
    termios_h
    udplite_h
    unistd_h
    valgrind_valgrind_h
    windows_h
    winsock2_h
"

INTRINSICS_LIST="
    intrinsics_neon
"

MATH_FUNCS="
    atanf
    atan2f
    cbrt
    cbrtf
    cosf
    exp2
    exp2f
    expf
    isinf
    isnan
    ldexpf
    llrint
    llrintf
    log2
    log2f
    log10f
    lrint
    lrintf
    powf
    rint
    round
    roundf
    sinf
    trunc
    truncf
"

SYSTEM_FUNCS="
    access
    aligned_malloc
    clock_gettime
    closesocket
    CommandLineToArgvW
    CoTaskMemFree
    CryptGenRandom
    dlopen
    fcntl
    flt_lim
    fork
    getaddrinfo
    gethrtime
    getopt
    GetProcessAffinityMask
    GetProcessMemoryInfo
    GetProcessTimes
    getrusage
    getservbyport
    GetSystemTimeAsFileTime
    gettimeofday
    glob
    glXGetProcAddress
    gmtime_r
    inet_aton
    isatty
    jack_port_get_latency_range
    kbhit
    localtime_r
    lzo1x_999_compress
    mach_absolute_time
    MapViewOfFile
    memalign
    mkstemp
    mmap
    mprotect
    nanosleep
    PeekNamedPipe
    posix_memalign
    pthread_cancel
    sched_getaffinity
    SetConsoleTextAttribute
    setmode
    setrlimit
    Sleep
    strerror_r
    sysconf
    sysctl
    usleep
    VirtualAlloc
    wglGetProcAddress
"

TOOLCHAIN_FEATURES="
    as_dn_directive
    as_func
    as_object_arch
    asm_mod_q
    attribute_may_alias
    attribute_packed
    ebp_available
    ebx_available
    gnu_as
    gnu_windres
    ibm_asm
    inline_asm_labels
    inline_asm_nonlocal_labels
    inline_asm_direct_symbol_refs
    pragma_deprecated
    rsync_contimeout
    symver_asm_label
    symver_gnu_asm
    vfp_args
    xform_asm
    xmm_clobbers
"

TYPES_LIST="
    CONDITION_VARIABLE_Ptr
    DXVA_PicParams_HEVC
    socklen_t
    struct_addrinfo
    struct_group_source_req
    struct_ip_mreq_source
    struct_ipv6_mreq
    struct_pollfd
    struct_rusage_ru_maxrss
    struct_sctp_event_subscribe
    struct_sockaddr_in6
    struct_sockaddr_sa_len
    struct_sockaddr_storage
    struct_stat_st_mtim_tv_nsec
    struct_v4l2_frmivalenum_discrete
"

HAVE_LIST="
    $ARCH_EXT_LIST
    $(add_suffix _external $ARCH_EXT_LIST)
    $(add_suffix _inline   $ARCH_EXT_LIST)
    $ARCH_FEATURES
    $ATOMICS_LIST
    $BUILTIN_LIST
    $HAVE_LIST_CMDLINE
    $HAVE_LIST_PUB
    $HEADERS_LIST
    $INTRINSICS_LIST
    $MATH_FUNCS
    $SYSTEM_FUNCS
    $THREADS_LIST
    $TOOLCHAIN_FEATURES
    $TYPES_LIST
    atomics_native
    dos_paths
    dxva2api_cobj
    dxva2_lib
    libc_msvcrt
    libdc1394_1
    libdc1394_2
    makeinfo
    makeinfo_html
    perl
    pod2man
    sdl
    section_data_rel_ro
    texi2html
    threads
    vaapi_x11
    vdpau_x11
    xlib
"

# options emitted with CONFIG_ prefix but not available on the command line
CONFIG_EXTRA="
    aandcttables
    ac3dsp
    audio_frame_queue
    audiodsp
    blockdsp
    bswapdsp
    cabac
    dvprofile
    exif
    faandct
    faanidct
    fdctdsp
    fmtconvert
    frame_thread_encoder
    gcrypt
    golomb
    gplv3
    h263dsp
    h264chroma
    h264dsp
    h264pred
    h264qpel
    hpeldsp
    huffman
    huffyuvdsp
    huffyuvencdsp
    idctdsp
    iirfilter
    imdct15
    intrax8
    jpegtables
    lgplv3
    llauddsp
    llviddsp
    lpc
    me_cmp
    mpeg_er
    mpegaudio
    mpegaudiodsp
    mpegvideo
    mpegvideoenc
    nettle
    pixblockdsp
    qpeldsp
    qsv
    qsvdec
    qsvenc
    rangecoder
    riffdec
    riffenc
    rtpdec
    rtpenc_chain
    sinewin
    startcode
    tpeldsp
    videodsp
    vp3dsp
    wma_freqs
"

CMDLINE_SELECT="
    $ARCH_EXT_LIST
    $CONFIG_LIST
    $HAVE_LIST_CMDLINE
    $THREADS_LIST
    asm
    cross_compile
    debug
    extra_warnings
    logging
    lto
    optimizations
    rpath
    stripping
"

PATHS_LIST="
    bindir
    datadir
    docdir
    incdir
    libdir
    mandir
    prefix
    shlibdir
"

CMDLINE_SET="
    $PATHS_LIST
    ar
    arch
    as
    assert_level
    build_suffix
    cc
    cpu
    cross_prefix
    cxx
    dep_cc
    doxygen
    extra_version
    gas
    host_cc
    host_cflags
    host_ld
    host_ldflags
    host_libs
    host_os
    install
    ld
    logfile
    malloc_prefix
    nm
    optflags
    pkg_config
    pkg_config_flags
    progs_suffix
    random_seed
    ranlib
    samples
    strip
    sws_max_filter_size
    sysinclude
    sysroot
    target_exec
    target_os
    target_path
    target_samples
    tempprefix
    toolchain
    valgrind
    yasmexe
"

CMDLINE_APPEND="
    extra_cflags
    extra_cxxflags
    host_cppflags
"

# code dependency declarations

# architecture extensions

armv5te_deps="arm"
armv6_deps="arm"
armv6t2_deps="arm"
armv8_deps="aarch64"
neon_deps_any="aarch64 arm"
intrinsics_neon_deps="neon"
vfp_deps_any="aarch64 arm"
vfpv3_deps="vfp"
setend_deps="arm"

map 'eval ${v}_inline_deps=inline_asm' $ARCH_EXT_LIST_ARM

loongson_deps="mips"
mipsfpu_deps="mips"
mipsdspr1_deps="mips"
mipsdspr2_deps="mips"
mips32r2_deps="mips"
mips32r5_deps="mips"
mips64r6_deps="mips"
msa_deps="mips"
loongson3_deps="mips"

altivec_deps="ppc"
dcbzl_deps="ppc"
ldbrx_deps="ppc"
ppc4xx_deps="ppc"
vsx_deps="ppc"

cpunop_deps="i686"
x86_64_select="i686"
x86_64_suggest="fast_cmov"

amd3dnow_deps="mmx"
amd3dnowext_deps="amd3dnow"
i686_deps="x86"
mmx_deps="x86"
mmxext_deps="mmx"
sse_deps="mmxext"
sse2_deps="sse"
sse3_deps="sse2"
ssse3_deps="sse3"
sse4_deps="ssse3"
sse42_deps="sse4"
avx_deps="sse42"
xop_deps="avx"
fma3_deps="avx"
fma4_deps="avx"
avx2_deps="avx"

mmx_external_deps="yasm"
mmx_inline_deps="inline_asm"
mmx_suggest="mmx_external mmx_inline"

for ext in $(filter_out mmx $ARCH_EXT_LIST_X86_SIMD); do
    eval dep=\$${ext}_deps
    eval ${ext}_external_deps='"${dep}_external"'
    eval ${ext}_inline_deps='"${dep}_inline"'
    eval ${ext}_suggest='"${ext}_external ${ext}_inline"'
done

aligned_stack_if_any="aarch64 ppc x86"
fast_64bit_if_any="aarch64 alpha ia64 mips64 parisc64 ppc64 sparc64 x86_64"
fast_clz_if_any="aarch64 alpha avr32 mips ppc x86"
fast_unaligned_if_any="aarch64 ppc x86"
simd_align_16_if_any="altivec neon sse"

# system capabilities
<<<<<<< HEAD

=======
>>>>>>> 3edeb774
symver_if_any="symver_asm_label symver_gnu_asm"
valgrind_backtrace_deps="!optimizations valgrind_valgrind_h"

# threading support
atomics_gcc_if_any="sync_val_compare_and_swap atomic_compare_exchange"
atomics_suncc_if="atomic_cas_ptr machine_rw_barrier"
atomics_win32_if="MemoryBarrier"
atomics_native_if_any="$ATOMICS_LIST"
w32threads_deps="atomics_native"
threads_if_any="$THREADS_LIST"

# subsystems
dct_select="rdft"
error_resilience_select="me_cmp"
faandct_deps="faan fdctdsp"
faanidct_deps="faan idctdsp"
frame_thread_encoder_deps="encoders threads"
intrax8_select="error_resilience"
mdct_select="fft"
rdft_select="fft"
me_cmp_select="fdctdsp idctdsp pixblockdsp"
mpeg_er_select="error_resilience"
mpegaudio_select="mpegaudiodsp"
mpegaudiodsp_select="dct"
mpegvideo_select="blockdsp h264chroma hpeldsp idctdsp me_cmp videodsp"
mpegvideoenc_select="me_cmp mpegvideo pixblockdsp qpeldsp"
qsvdec_select="qsv"
qsvenc_select="qsv"

# decoders / encoders
aac_decoder_select="imdct15 mdct sinewin"
aac_encoder_select="audio_frame_queue iirfilter mdct sinewin"
aac_latm_decoder_select="aac_decoder aac_latm_parser"
ac3_decoder_select="ac3_parser ac3dsp bswapdsp fmtconvert mdct"
ac3_fixed_decoder_select="ac3_parser ac3dsp bswapdsp mdct"
ac3_encoder_select="ac3dsp audiodsp mdct me_cmp"
ac3_fixed_encoder_select="ac3dsp audiodsp mdct me_cmp"
aic_decoder_select="golomb idctdsp"
alac_encoder_select="lpc"
als_decoder_select="bswapdsp"
amrnb_decoder_select="lsp"
amrwb_decoder_select="lsp"
amv_decoder_select="sp5x_decoder exif"
amv_encoder_select="aandcttables jpegtables mpegvideoenc"
ape_decoder_select="bswapdsp llauddsp"
apng_decoder_select="zlib"
apng_encoder_select="huffyuvencdsp zlib"
asv1_decoder_select="blockdsp bswapdsp idctdsp"
asv1_encoder_select="bswapdsp fdctdsp pixblockdsp"
asv2_decoder_select="blockdsp bswapdsp idctdsp"
asv2_encoder_select="bswapdsp fdctdsp pixblockdsp"
atrac1_decoder_select="mdct sinewin"
atrac3_decoder_select="mdct"
atrac3p_decoder_select="mdct sinewin"
avrn_decoder_select="exif jpegtables"
bink_decoder_select="blockdsp hpeldsp"
binkaudio_dct_decoder_select="mdct rdft dct sinewin wma_freqs"
binkaudio_rdft_decoder_select="mdct rdft sinewin wma_freqs"
cavs_decoder_select="blockdsp golomb h264chroma idctdsp qpeldsp videodsp"
cllc_decoder_select="bswapdsp"
comfortnoise_encoder_select="lpc"
cook_decoder_select="audiodsp mdct sinewin"
cscd_decoder_select="lzo"
cscd_decoder_suggest="zlib"
dca_decoder_select="fmtconvert mdct"
dirac_decoder_select="dwt golomb videodsp mpegvideoenc"
dnxhd_decoder_select="blockdsp idctdsp"
dnxhd_encoder_select="aandcttables blockdsp fdctdsp idctdsp mpegvideoenc pixblockdsp"
dvvideo_decoder_select="dvprofile idctdsp"
dvvideo_encoder_select="dvprofile fdctdsp me_cmp pixblockdsp"
dxa_decoder_select="zlib"
eac3_decoder_select="ac3_decoder"
eac3_encoder_select="ac3_encoder"
eamad_decoder_select="aandcttables blockdsp bswapdsp idctdsp mpegvideo"
eatgq_decoder_select="aandcttables"
eatqi_decoder_select="aandcttables blockdsp bswapdsp idctdsp mpeg1video_decoder"
exr_decoder_select="zlib"
ffv1_decoder_select="golomb rangecoder"
ffv1_encoder_select="rangecoder"
ffvhuff_decoder_select="huffyuv_decoder"
ffvhuff_encoder_select="huffyuv_encoder"
fic_decoder_select="golomb"
flac_decoder_select="golomb"
flac_encoder_select="bswapdsp golomb lpc"
flashsv_decoder_select="zlib"
flashsv_encoder_select="zlib"
flashsv2_encoder_select="zlib"
flashsv2_decoder_select="zlib"
flv_decoder_select="h263_decoder"
flv_encoder_select="h263_encoder"
fourxm_decoder_select="blockdsp bswapdsp"
fraps_decoder_select="bswapdsp huffman"
g2m_decoder_select="blockdsp idctdsp jpegtables zlib"
g729_decoder_select="audiodsp"
h261_decoder_select="mpeg_er mpegvideo"
h261_encoder_select="aandcttables mpegvideoenc"
h263_decoder_select="error_resilience h263_parser h263dsp mpeg_er mpegvideo qpeldsp"
h263_encoder_select="aandcttables h263dsp mpegvideoenc"
h263i_decoder_select="h263_decoder"
h263p_decoder_select="h263_decoder"
h263p_encoder_select="h263_encoder"
h264_decoder_select="cabac golomb h264chroma h264dsp h264pred h264qpel startcode videodsp"
h264_decoder_suggest="error_resilience"
h264_qsv_decoder_deps="libmfx"
h264_qsv_decoder_select="h264_mp4toannexb_bsf h264_parser qsvdec h264_qsv_hwaccel"
h264_qsv_encoder_deps="libmfx"
h264_qsv_encoder_select="qsvenc"
hevc_decoder_select="bswapdsp cabac golomb videodsp"
huffyuv_decoder_select="bswapdsp huffyuvdsp llviddsp"
huffyuv_encoder_select="bswapdsp huffman huffyuvencdsp llviddsp"
iac_decoder_select="imc_decoder"
imc_decoder_select="bswapdsp fft mdct sinewin"
indeo3_decoder_select="hpeldsp"
interplay_video_decoder_select="hpeldsp"
jpegls_decoder_select="golomb mjpeg_decoder"
jpegls_encoder_select="golomb"
jv_decoder_select="blockdsp"
lagarith_decoder_select="huffyuvdsp"
ljpeg_encoder_select="aandcttables idctdsp jpegtables"
loco_decoder_select="golomb"
mdec_decoder_select="blockdsp idctdsp mpegvideo"
metasound_decoder_select="lsp mdct sinewin"
mimic_decoder_select="blockdsp bswapdsp hpeldsp idctdsp"
mjpeg_decoder_select="blockdsp hpeldsp exif idctdsp jpegtables"
mjpeg_encoder_select="aandcttables jpegtables mpegvideoenc"
mjpegb_decoder_select="mjpeg_decoder"
mlp_decoder_select="mlp_parser"
motionpixels_decoder_select="bswapdsp"
mp1_decoder_select="mpegaudio"
mp1float_decoder_select="mpegaudio"
mp2_decoder_select="mpegaudio"
mp2float_decoder_select="mpegaudio"
mp3_decoder_select="mpegaudio"
mp3adu_decoder_select="mpegaudio"
mp3adufloat_decoder_select="mpegaudio"
mp3float_decoder_select="mpegaudio"
mp3on4_decoder_select="mpegaudio"
mp3on4float_decoder_select="mpegaudio"
mpc7_decoder_select="bswapdsp mpegaudiodsp"
mpc8_decoder_select="mpegaudiodsp"
mpeg_xvmc_decoder_deps="X11_extensions_XvMClib_h"
mpeg_xvmc_decoder_select="mpeg2video_decoder"
mpegvideo_decoder_select="error_resilience mpeg_er mpegvideo"
mpeg1video_decoder_select="error_resilience mpeg_er mpegvideo"
mpeg1video_encoder_select="aandcttables mpegvideoenc h263dsp"
mpeg2video_decoder_select="error_resilience mpeg_er mpegvideo"
mpeg2video_encoder_select="aandcttables mpegvideoenc h263dsp"
mpeg4_decoder_select="h263_decoder mpeg4video_parser"
mpeg4_encoder_select="h263_encoder"
msmpeg4v1_decoder_select="h263_decoder"
msmpeg4v2_decoder_select="h263_decoder"
msmpeg4v2_encoder_select="h263_encoder"
msmpeg4v3_decoder_select="h263_decoder"
msmpeg4v3_encoder_select="h263_encoder"
mss2_decoder_select="error_resilience mpeg_er qpeldsp vc1_decoder"
mxpeg_decoder_select="mjpeg_decoder"
nellymoser_decoder_select="mdct sinewin"
nellymoser_encoder_select="audio_frame_queue mdct sinewin"
nuv_decoder_select="idctdsp lzo"
on2avc_decoder_select="mdct"
opus_decoder_deps="swresample"
opus_decoder_select="imdct15"
png_decoder_select="zlib"
png_encoder_select="huffyuvencdsp zlib"
prores_decoder_select="blockdsp idctdsp"
prores_encoder_select="fdctdsp"
qcelp_decoder_select="lsp"
qdm2_decoder_select="mdct rdft mpegaudiodsp"
ra_144_encoder_select="audio_frame_queue lpc audiodsp"
ra_144_decoder_select="audiodsp"
ralf_decoder_select="golomb"
rawvideo_decoder_select="bswapdsp"
rtjpeg_decoder_select="me_cmp"
rv10_decoder_select="error_resilience h263_decoder h263dsp mpeg_er"
rv10_encoder_select="h263_encoder"
rv20_decoder_select="error_resilience h263_decoder h263dsp mpeg_er"
rv20_encoder_select="h263_encoder"
rv30_decoder_select="error_resilience golomb h264chroma h264pred h264qpel mpeg_er mpegvideo videodsp"
rv40_decoder_select="error_resilience golomb h264chroma h264pred h264qpel mpeg_er mpegvideo videodsp"
shorten_decoder_select="golomb"
sipr_decoder_select="lsp"
snow_decoder_select="dwt h264qpel hpeldsp me_cmp rangecoder videodsp"
snow_encoder_select="aandcttables dwt h264qpel hpeldsp me_cmp mpegvideoenc rangecoder"
sonic_decoder_select="golomb rangecoder"
sonic_encoder_select="golomb rangecoder"
sonic_ls_encoder_select="golomb rangecoder"
sp5x_decoder_select="mjpeg_decoder"
svq1_decoder_select="hpeldsp"
svq1_encoder_select="aandcttables hpeldsp me_cmp mpegvideoenc"
svq3_decoder_select="h264_decoder hpeldsp tpeldsp"
svq3_decoder_suggest="zlib"
tak_decoder_select="audiodsp"
tdsc_decoder_select="zlib mjpeg_decoder"
theora_decoder_select="vp3_decoder"
thp_decoder_select="mjpeg_decoder"
tiff_decoder_suggest="zlib lzma"
tiff_encoder_suggest="zlib"
truehd_decoder_select="mlp_parser"
truemotion2_decoder_select="bswapdsp"
truespeech_decoder_select="bswapdsp"
tscc_decoder_select="zlib"
twinvq_decoder_select="mdct lsp sinewin"
utvideo_decoder_select="bswapdsp"
utvideo_encoder_select="bswapdsp huffman huffyuvencdsp"
vble_decoder_select="huffyuvdsp"
vc1_decoder_select="blockdsp error_resilience h263_decoder h264chroma h264qpel intrax8 mpeg_er qpeldsp startcode"
vc1image_decoder_select="vc1_decoder"
vorbis_decoder_select="mdct"
vorbis_encoder_select="mdct"
vp3_decoder_select="hpeldsp vp3dsp videodsp"
vp5_decoder_select="h264chroma hpeldsp videodsp vp3dsp"
vp6_decoder_select="h264chroma hpeldsp huffman videodsp vp3dsp"
vp6a_decoder_select="vp6_decoder"
vp6f_decoder_select="vp6_decoder"
vp7_decoder_select="h264pred videodsp"
vp8_decoder_select="h264pred videodsp"
vp9_decoder_select="videodsp vp9_parser"
webp_decoder_select="vp8_decoder"
wmalossless_decoder_select="llauddsp"
wmapro_decoder_select="mdct sinewin wma_freqs"
wmav1_decoder_select="mdct sinewin wma_freqs"
wmav1_encoder_select="mdct sinewin wma_freqs"
wmav2_decoder_select="mdct sinewin wma_freqs"
wmav2_encoder_select="mdct sinewin wma_freqs"
wmavoice_decoder_select="lsp rdft dct mdct sinewin"
wmv1_decoder_select="h263_decoder"
wmv1_encoder_select="h263_encoder"
wmv2_decoder_select="blockdsp h263_decoder idctdsp intrax8 videodsp"
wmv2_encoder_select="h263_encoder"
wmv3_decoder_select="vc1_decoder"
wmv3image_decoder_select="wmv3_decoder"
zerocodec_decoder_select="zlib"
zlib_decoder_select="zlib"
zlib_encoder_select="zlib"
zmbv_decoder_select="zlib"
zmbv_encoder_select="zlib"

# hardware accelerators
crystalhd_deps="libcrystalhd_libcrystalhd_if_h"
dxva2_deps="dxva2api_h"
vaapi_deps="va_va_h"
vda_deps="VideoDecodeAcceleration_VDADecoder_h pthreads"
vda_extralibs="-framework CoreFoundation -framework VideoDecodeAcceleration -framework QuartzCore"
vdpau_deps="vdpau_vdpau_h vdpau_vdpau_x11_h"
xvmc_deps="X11_extensions_XvMClib_h"

h263_vaapi_hwaccel_deps="vaapi"
h263_vaapi_hwaccel_select="h263_decoder"
h263_vdpau_hwaccel_deps="vdpau"
h263_vdpau_hwaccel_select="h263_decoder"
h264_crystalhd_decoder_select="crystalhd h264_mp4toannexb_bsf h264_parser"
h264_dxva2_hwaccel_deps="dxva2"
h264_dxva2_hwaccel_select="h264_decoder"
h264_mmal_decoder_deps="mmal"
h264_mmal_hwaccel_deps="mmal"
h264_mmal_decoder_select="h264_decoder"
h264_mmal_encoder_deps="mmal"
h264_qsv_hwaccel_deps="libmfx"
h264_vaapi_hwaccel_deps="vaapi"
h264_vaapi_hwaccel_select="h264_decoder"
h264_vda_decoder_deps="vda"
h264_vda_decoder_select="h264_decoder"
h264_vda_hwaccel_deps="vda"
h264_vda_hwaccel_select="h264_decoder"
h264_vda_old_hwaccel_deps="vda"
h264_vda_old_hwaccel_select="h264_decoder"
h264_vdpau_decoder_deps="vdpau"
h264_vdpau_decoder_select="h264_decoder"
h264_vdpau_hwaccel_deps="vdpau"
h264_vdpau_hwaccel_select="h264_decoder"
hevc_dxva2_hwaccel_deps="dxva2 DXVA_PicParams_HEVC"
hevc_dxva2_hwaccel_select="hevc_decoder"
mpeg_vdpau_decoder_deps="vdpau"
mpeg_vdpau_decoder_select="mpeg2video_decoder"
mpeg_xvmc_hwaccel_deps="xvmc"
mpeg_xvmc_hwaccel_select="mpeg2video_decoder"
mpeg1_vdpau_decoder_deps="vdpau"
mpeg1_vdpau_decoder_select="mpeg1video_decoder"
mpeg1_vdpau_hwaccel_deps="vdpau"
mpeg1_vdpau_hwaccel_select="mpeg1video_decoder"
mpeg1_xvmc_hwaccel_deps="xvmc"
mpeg1_xvmc_hwaccel_select="mpeg1video_decoder"
mpeg2_crystalhd_decoder_select="crystalhd"
mpeg2_dxva2_hwaccel_deps="dxva2"
mpeg2_dxva2_hwaccel_select="mpeg2video_decoder"
mpeg2_vaapi_hwaccel_deps="vaapi"
mpeg2_vaapi_hwaccel_select="mpeg2video_decoder"
mpeg2_vdpau_hwaccel_deps="vdpau"
mpeg2_vdpau_hwaccel_select="mpeg2video_decoder"
mpeg2_xvmc_hwaccel_deps="xvmc"
mpeg2_xvmc_hwaccel_select="mpeg2video_decoder"
mpeg4_crystalhd_decoder_select="crystalhd"
mpeg4_vaapi_hwaccel_deps="vaapi"
mpeg4_vaapi_hwaccel_select="mpeg4_decoder"
mpeg4_vdpau_decoder_deps="vdpau"
mpeg4_vdpau_decoder_select="mpeg4_decoder"
mpeg4_vdpau_hwaccel_deps="vdpau"
mpeg4_vdpau_hwaccel_select="mpeg4_decoder"
msmpeg4_crystalhd_decoder_select="crystalhd"
vc1_crystalhd_decoder_select="crystalhd"
vc1_dxva2_hwaccel_deps="dxva2"
vc1_dxva2_hwaccel_select="vc1_decoder"
vc1_vaapi_hwaccel_deps="vaapi"
vc1_vaapi_hwaccel_select="vc1_decoder"
vc1_vdpau_decoder_deps="vdpau"
vc1_vdpau_decoder_select="vc1_decoder"
vc1_vdpau_hwaccel_deps="vdpau"
vc1_vdpau_hwaccel_select="vc1_decoder"
wmv3_crystalhd_decoder_select="crystalhd"
wmv3_dxva2_hwaccel_select="vc1_dxva2_hwaccel"
wmv3_vaapi_hwaccel_select="vc1_vaapi_hwaccel"
wmv3_vdpau_decoder_select="vc1_vdpau_decoder"
wmv3_vdpau_hwaccel_select="vc1_vdpau_hwaccel"

# parsers
h264_parser_select="h264_decoder"
hevc_parser_select="hevc_decoder"
mpegvideo_parser_select="mpegvideo"
mpeg4video_parser_select="error_resilience h263dsp mpeg_er mpegvideo qpeldsp"
vc1_parser_select="mpegvideo startcode vc1_decoder"

# bitstream_filters
mjpeg2jpeg_bsf_select="jpegtables"

# external libraries
libaacplus_encoder_deps="libaacplus"
libcelt_decoder_deps="libcelt"
libdcadec_decoder_deps="libdcadec"
libfaac_encoder_deps="libfaac"
libfaac_encoder_select="audio_frame_queue"
libfdk_aac_decoder_deps="libfdk_aac"
libfdk_aac_encoder_deps="libfdk_aac"
libfdk_aac_encoder_select="audio_frame_queue"
libgme_demuxer_deps="libgme"
libgsm_decoder_deps="libgsm"
libgsm_encoder_deps="libgsm"
libgsm_ms_decoder_deps="libgsm"
libgsm_ms_encoder_deps="libgsm"
libilbc_decoder_deps="libilbc"
libilbc_encoder_deps="libilbc"
libmodplug_demuxer_deps="libmodplug"
libmp3lame_encoder_deps="libmp3lame"
libmp3lame_encoder_select="audio_frame_queue"
libopencore_amrnb_decoder_deps="libopencore_amrnb"
libopencore_amrnb_encoder_deps="libopencore_amrnb"
libopencore_amrnb_encoder_select="audio_frame_queue"
libopencore_amrwb_decoder_deps="libopencore_amrwb"
libopenh264_encoder_deps="libopenh264"
libopenjpeg_decoder_deps="libopenjpeg"
libopenjpeg_encoder_deps="libopenjpeg"
libopus_decoder_deps="libopus"
libopus_encoder_deps="libopus"
libopus_encoder_select="audio_frame_queue"
libquvi_demuxer_deps="libquvi"
libschroedinger_decoder_deps="libschroedinger"
libschroedinger_encoder_deps="libschroedinger"
libshine_encoder_deps="libshine"
libshine_encoder_select="audio_frame_queue"
libspeex_decoder_deps="libspeex"
libspeex_encoder_deps="libspeex"
libspeex_encoder_select="audio_frame_queue"
libstagefright_h264_decoder_deps="libstagefright_h264"
libtheora_encoder_deps="libtheora"
libtwolame_encoder_deps="libtwolame"
libvo_aacenc_encoder_deps="libvo_aacenc"
libvo_aacenc_encoder_select="audio_frame_queue"
libvo_amrwbenc_encoder_deps="libvo_amrwbenc"
libvorbis_decoder_deps="libvorbis"
libvorbis_encoder_deps="libvorbis"
libvorbis_encoder_select="audio_frame_queue"
libvpx_vp8_decoder_deps="libvpx"
libvpx_vp8_encoder_deps="libvpx"
libvpx_vp9_decoder_deps="libvpx"
libvpx_vp9_encoder_deps="libvpx"
libwavpack_encoder_deps="libwavpack"
libwebp_encoder_deps="libwebp"
libx264_encoder_deps="libx264"
libx264rgb_encoder_deps="libx264"
libx264rgb_encoder_select="libx264_encoder"
libx265_encoder_deps="libx265"
libxavs_encoder_deps="libxavs"
libxvid_encoder_deps="libxvid"
libutvideo_decoder_deps="libutvideo"
libutvideo_encoder_deps="libutvideo"
libzvbi_teletext_decoder_deps="libzvbi"
nvenc_encoder_deps="nvenc"
nvenc_h265_encoder_deps="nvenc"

# demuxers / muxers
ac3_demuxer_select="ac3_parser"
asf_demuxer_select="riffdec"
asf_muxer_select="riffenc"
asf_stream_muxer_select="asf_muxer"
avi_demuxer_select="riffdec exif"
avi_muxer_select="riffenc"
avisynth_demuxer_deps="avisynth"
avisynth_demuxer_select="riffdec"
caf_demuxer_select="riffdec"
dash_muxer_select="mp4_muxer"
dirac_demuxer_select="dirac_parser"
dts_demuxer_select="dca_parser"
dtshd_demuxer_select="dca_parser"
dv_demuxer_select="dvprofile"
dv_muxer_select="dvprofile"
dxa_demuxer_select="riffdec"
eac3_demuxer_select="ac3_parser"
f4v_muxer_select="mov_muxer"
flac_demuxer_select="flac_parser"
hds_muxer_select="flv_muxer"
hls_muxer_select="mpegts_muxer"
image2_alias_pix_demuxer_select="image2_demuxer"
image2_brender_pix_demuxer_select="image2_demuxer"
ipod_muxer_select="mov_muxer"
ismv_muxer_select="mov_muxer"
libnut_demuxer_deps="libnut"
libnut_muxer_deps="libnut"
matroska_audio_muxer_select="matroska_muxer"
matroska_demuxer_select="riffdec"
matroska_demuxer_suggest="bzlib lzo zlib"
matroska_muxer_select="riffenc"
mmf_muxer_select="riffenc"
mov_demuxer_select="riffdec"
mov_demuxer_suggest="zlib"
mov_muxer_select="riffenc rtpenc_chain"
mp3_demuxer_select="mpegaudio_parser"
mp4_muxer_select="mov_muxer"
mpegts_muxer_select="adts_muxer latm_muxer"
mpegtsraw_demuxer_select="mpegts_demuxer"
mxf_d10_muxer_select="mxf_muxer"
mxf_opatom_muxer_select="mxf_muxer"
nut_muxer_select="riffenc"
nuv_demuxer_select="riffdec"
oga_muxer_select="ogg_muxer"
ogg_demuxer_select="golomb"
opus_muxer_select="ogg_muxer"
psp_muxer_select="mov_muxer"
rtp_demuxer_select="sdp_demuxer"
rtpdec_select="asf_demuxer jpegtables mov_demuxer mpegts_demuxer rm_demuxer rtp_protocol"
rtsp_demuxer_select="http_protocol rtpdec"
rtsp_muxer_select="rtp_muxer http_protocol rtp_protocol rtpenc_chain"
sap_demuxer_select="sdp_demuxer"
sap_muxer_select="rtp_muxer rtp_protocol rtpenc_chain"
sdp_demuxer_select="rtpdec"
smoothstreaming_muxer_select="ismv_muxer"
spdif_muxer_select="aac_parser"
spx_muxer_select="ogg_muxer"
tak_demuxer_select="tak_parser"
tg2_muxer_select="mov_muxer"
tgp_muxer_select="mov_muxer"
vobsub_demuxer_select="mpegps_demuxer"
w64_demuxer_select="wav_demuxer"
w64_muxer_select="wav_muxer"
wav_demuxer_select="riffdec"
wav_muxer_select="riffenc"
webm_muxer_select="riffenc"
wtv_demuxer_select="riffdec"
wtv_muxer_select="riffenc"
xmv_demuxer_select="riffdec"
xwma_demuxer_select="riffdec"

# indevs / outdevs
alsa_indev_deps="alsa_asoundlib_h snd_pcm_htimestamp"
alsa_outdev_deps="alsa_asoundlib_h"
avfoundation_indev_extralibs="-framework CoreVideo -framework Foundation -framework AVFoundation -framework CoreMedia"
avfoundation_indev_select="avfoundation"
bktr_indev_deps_any="dev_bktr_ioctl_bt848_h machine_ioctl_bt848_h dev_video_bktr_ioctl_bt848_h dev_ic_bt8xx_h"
caca_outdev_deps="libcaca"
decklink_outdev_deps="decklink pthreads"
decklink_outdev_extralibs="-lstdc++"
decklink_indev_deps="decklink pthreads"
decklink_indev_extralibs="-lstdc++"
dshow_indev_deps="IBaseFilter"
dshow_indev_extralibs="-lpsapi -lole32 -lstrmiids -luuid -loleaut32 -lshlwapi"
dv1394_indev_deps="dv1394"
dv1394_indev_select="dv_demuxer"
fbdev_indev_deps="linux_fb_h"
fbdev_outdev_deps="linux_fb_h"
gdigrab_indev_deps="CreateDIBSection"
gdigrab_indev_extralibs="-lgdi32"
gdigrab_indev_select="bmp_decoder"
iec61883_indev_deps="libiec61883"
jack_indev_deps="jack_jack_h sem_timedwait"
lavfi_indev_deps="avfilter"
libcdio_indev_deps="libcdio"
libdc1394_indev_deps="libdc1394"
libv4l2_indev_deps="libv4l2"
openal_indev_deps="openal"
opengl_outdev_deps="opengl"
oss_indev_deps_any="soundcard_h sys_soundcard_h"
oss_outdev_deps_any="soundcard_h sys_soundcard_h"
pulse_indev_deps="libpulse"
pulse_outdev_deps="libpulse"
qtkit_indev_extralibs="-framework QTKit -framework Foundation -framework QuartzCore"
qtkit_indev_select="qtkit"
sdl_outdev_deps="sdl"
sndio_indev_deps="sndio_h"
sndio_outdev_deps="sndio_h"
v4l_indev_deps="linux_videodev_h"
v4l2_indev_deps_any="linux_videodev2_h sys_videoio_h"
v4l2_outdev_deps_any="linux_videodev2_h sys_videoio_h"
vfwcap_indev_deps="capCreateCaptureWindow vfwcap_defines"
vfwcap_indev_extralibs="-lavicap32"
xv_outdev_deps="X11_extensions_Xvlib_h XvGetPortAttribute"
xv_outdev_extralibs="-lXv -lX11 -lXext"
x11grab_indev_deps="x11grab"
x11grab_xcb_indev_deps="libxcb"

# protocols
bluray_protocol_deps="libbluray"
ffrtmpcrypt_protocol_deps="!librtmp_protocol"
ffrtmpcrypt_protocol_deps_any="gcrypt nettle openssl"
ffrtmpcrypt_protocol_select="tcp_protocol"
ffrtmphttp_protocol_deps="!librtmp_protocol"
ffrtmphttp_protocol_select="http_protocol"
ftp_protocol_select="tcp_protocol"
gopher_protocol_select="network"
http_protocol_select="tcp_protocol"
httpproxy_protocol_select="tcp_protocol"
https_protocol_select="tls_protocol"
icecast_protocol_select="http_protocol"
librtmp_protocol_deps="librtmp"
librtmpe_protocol_deps="librtmp"
librtmps_protocol_deps="librtmp"
librtmpt_protocol_deps="librtmp"
librtmpte_protocol_deps="librtmp"
libsmbclient_protocol_deps="libsmbclient gplv3"
libssh_protocol_deps="libssh"
mmsh_protocol_select="http_protocol"
mmst_protocol_select="network"
rtmp_protocol_deps="!librtmp_protocol"
rtmp_protocol_select="tcp_protocol"
rtmpe_protocol_select="ffrtmpcrypt_protocol"
rtmps_protocol_deps="!librtmp_protocol"
rtmps_protocol_select="tls_protocol"
rtmpt_protocol_select="ffrtmphttp_protocol"
rtmpte_protocol_select="ffrtmpcrypt_protocol ffrtmphttp_protocol"
rtmpts_protocol_select="ffrtmphttp_protocol https_protocol"
rtp_protocol_select="udp_protocol"
sctp_protocol_deps="struct_sctp_event_subscribe"
sctp_protocol_select="network"
srtp_protocol_select="rtp_protocol"
tcp_protocol_select="network"
tls_protocol_deps_any="openssl gnutls"
tls_protocol_select="tcp_protocol"
udp_protocol_select="network"
udplite_protocol_select="network"
unix_protocol_deps="sys_un_h"
unix_protocol_select="network"

# filters
amovie_filter_deps="avcodec avformat"
aresample_filter_deps="swresample"
ass_filter_deps="libass"
asyncts_filter_deps="avresample"
atempo_filter_deps="avcodec"
atempo_filter_select="rdft"
azmq_filter_deps="libzmq"
blackframe_filter_deps="gpl"
boxblur_filter_deps="gpl"
bs2b_filter_deps="libbs2b"
colormatrix_filter_deps="gpl"
cover_rect_filter_deps="avcodec avformat gpl"
cropdetect_filter_deps="gpl"
delogo_filter_deps="gpl"
deshake_filter_select="pixelutils"
drawtext_filter_deps="libfreetype"
ebur128_filter_deps="gpl"
eq_filter_deps="gpl"
fftfilt_filter_deps="avcodec"
fftfilt_filter_select="rdft"
flite_filter_deps="libflite"
find_rect_filter_deps="avcodec avformat gpl"
frei0r_filter_deps="frei0r dlopen"
frei0r_src_filter_deps="frei0r dlopen"
fspp_filter_deps="gpl"
geq_filter_deps="gpl"
histeq_filter_deps="gpl"
hqdn3d_filter_deps="gpl"
interlace_filter_deps="gpl"
kerndeint_filter_deps="gpl"
ladspa_filter_deps="ladspa dlopen"
mcdeint_filter_deps="avcodec gpl"
movie_filter_deps="avcodec avformat"
mpdecimate_filter_deps="gpl"
mpdecimate_filter_select="pixelutils"
mptestsrc_filter_deps="gpl"
negate_filter_deps="lut_filter"
perspective_filter_deps="gpl"
pp7_filter_deps="gpl"
ocv_filter_deps="libopencv"
owdenoise_filter_deps="gpl"
pan_filter_deps="swresample"
phase_filter_deps="gpl"
pp_filter_deps="gpl postproc"
pullup_filter_deps="gpl"
removelogo_filter_deps="avcodec avformat swscale"
repeatfields_filter_deps="gpl"
resample_filter_deps="avresample"
sab_filter_deps="gpl swscale"
scale_filter_deps="swscale"
select_filter_select="pixelutils"
smartblur_filter_deps="gpl swscale"
showspectrum_filter_deps="avcodec"
showspectrum_filter_select="rdft"
spp_filter_deps="gpl avcodec"
spp_filter_select="fft idctdsp fdctdsp me_cmp pixblockdsp"
stereo3d_filter_deps="gpl"
subtitles_filter_deps="avformat avcodec libass"
super2xsai_filter_deps="gpl"
tinterlace_filter_deps="gpl"
vidstabdetect_filter_deps="libvidstab"
vidstabtransform_filter_deps="libvidstab"
pixfmts_super2xsai_test_deps="super2xsai_filter"
tinterlace_merge_test_deps="tinterlace_filter"
tinterlace_pad_test_deps="tinterlace_filter"
uspp_filter_deps="gpl avcodec"
zmq_filter_deps="libzmq"
zoompan_filter_deps="swscale"

# examples
avio_reading="avformat avcodec avutil"
avio_list_dir="avformat avutil"
avcodec_example_deps="avcodec avutil"
decoding_encoding_example_deps="avcodec avformat avutil"
demuxing_decoding_example_deps="avcodec avformat avutil"
extract_mvs_example_deps="avcodec avformat avutil"
filter_audio_example_deps="avfilter avutil"
filtering_audio_example_deps="avfilter avcodec avformat avutil"
filtering_video_example_deps="avfilter avcodec avformat avutil"
metadata_example_deps="avformat avutil"
muxing_example_deps="avcodec avformat avutil swscale"
qsvdec_example_deps="avcodec avutil libmfx h264_qsv_decoder vaapi_x11"
remuxing_example_deps="avcodec avformat avutil"
resampling_audio_example_deps="avutil swresample"
scaling_video_example_deps="avutil swscale"
transcode_aac_example_deps="avcodec avformat swresample"
transcoding_example_deps="avfilter avcodec avformat avutil"

# libraries, in linking order
avcodec_deps="avutil"
avdevice_deps="avformat avcodec avutil"
avfilter_deps="avutil"
avformat_deps="avcodec avutil"
avresample_deps="avutil"
postproc_deps="avutil gpl"
swresample_deps="avutil"
swscale_deps="avutil"

# programs
ffmpeg_deps="avcodec avfilter avformat swresample"
ffmpeg_select="aformat_filter anull_filter atrim_filter format_filter
               null_filter
               setpts_filter trim_filter"
ffplay_deps="avcodec avformat swscale swresample sdl"
ffplay_libs='$sdl_libs'
ffplay_select="rdft crop_filter transpose_filter hflip_filter vflip_filter rotate_filter"
ffprobe_deps="avcodec avformat"
ffserver_deps="avformat fork sarestart"
ffserver_select="ffm_muxer rtp_protocol rtsp_demuxer"

# documentation
podpages_deps="perl"
manpages_deps="perl pod2man"
htmlpages_deps="perl"
htmlpages_deps_any="makeinfo_html texi2html"
txtpages_deps="perl makeinfo"
doc_deps_any="manpages htmlpages podpages txtpages"

# default parameters

logfile="config.log"

# installation paths
prefix_default="/usr/local"
bindir_default='${prefix}/bin'
datadir_default='${prefix}/share/ffmpeg'
docdir_default='${prefix}/share/doc/ffmpeg'
incdir_default='${prefix}/include'
libdir_default='${prefix}/lib'
mandir_default='${prefix}/share/man'

# toolchain
ar_default="ar"
cc_default="gcc"
cxx_default="g++"
host_cc_default="gcc"
cp_f="cp -f"
doxygen_default="doxygen"
install="install"
ln_s="ln -s -f"
nm_default="nm -g"
objformat="elf"
pkg_config_default=pkg-config
if ranlib 2>&1 | grep -q "\-D "; then
    ranlib_default="ranlib -D"
else
    ranlib_default="ranlib"
fi
strip_default="strip"
yasmexe_default="yasm"
windres_default="windres"

# OS
target_os_default=$(tolower $(uname -s))
host_os=$target_os_default

# machine
if test "$target_os_default" = aix; then
    arch_default=$(uname -p)
    strip_default="strip -X32_64"
else
    arch_default=$(uname -m)
fi
cpu="generic"
intrinsics="none"

# configurable options
enable $PROGRAM_LIST
enable $DOCUMENT_LIST
enable $EXAMPLE_LIST
enable $(filter_out avresample $LIBRARY_LIST)
enable stripping

enable asm
enable debug
enable doc
enable faan faandct faanidct
enable optimizations
enable runtime_cpudetect
enable safe_bitstream_reader
enable static
enable swscale_alpha
enable valgrind_backtrace

sws_max_filter_size_default=256
set_default sws_max_filter_size

# Enable hwaccels by default.
enable dxva2 vaapi vda vdpau xvmc
enable xlib

# build settings
SHFLAGS='-shared -Wl,-soname,$$(@F)'
LIBPREF="lib"
LIBSUF=".a"
FULLNAME='$(NAME)$(BUILDSUF)'
LIBNAME='$(LIBPREF)$(FULLNAME)$(LIBSUF)'
SLIBPREF="lib"
SLIBSUF=".so"
SLIBNAME='$(SLIBPREF)$(FULLNAME)$(SLIBSUF)'
SLIBNAME_WITH_VERSION='$(SLIBNAME).$(LIBVERSION)'
SLIBNAME_WITH_MAJOR='$(SLIBNAME).$(LIBMAJOR)'
LIB_INSTALL_EXTRA_CMD='$$(RANLIB) "$(LIBDIR)/$(LIBNAME)"'
SLIB_INSTALL_NAME='$(SLIBNAME_WITH_VERSION)'
SLIB_INSTALL_LINKS='$(SLIBNAME_WITH_MAJOR) $(SLIBNAME)'

asflags_filter=echo
cflags_filter=echo
ldflags_filter=echo

AS_C='-c'
AS_O='-o $@'
CC_C='-c'
CC_E='-E -o $@'
CC_O='-o $@'
CXX_C='-c'
CXX_O='-o $@'
LD_O='-o $@'
LD_LIB='-l%'
LD_PATH='-L'
HOSTCC_C='-c'
HOSTCC_E='-E -o $@'
HOSTCC_O='-o $@'
HOSTLD_O='-o $@'

host_libs='-lm'
host_cflags_filter=echo
host_ldflags_filter=echo

target_path='$(CURDIR)'

# since the object filename is not given with the -MM flag, the compiler
# is only able to print the basename, and we must add the path ourselves
DEPCMD='$(DEP$(1)) $(DEP$(1)FLAGS) $($(1)DEP_FLAGS) $< | sed -e "/^\#.*/d" -e "s,^[[:space:]]*$(*F)\\.o,$(@D)/$(*F).o," > $(@:.o=.d)'
DEPFLAGS='-MM'

# find source path
if test -f configure; then
    source_path=.
else
    source_path=$(cd $(dirname "$0"); pwd)
    echo "$source_path" | grep -q '[[:blank:]]' &&
        die "Out of tree builds are impossible with whitespace in source path."
    test -e "$source_path/config.h" &&
        die "Out of tree builds are impossible with config.h in source dir."
fi

for v in "$@"; do
    r=${v#*=}
    l=${v%"$r"}
    r=$(sh_quote "$r")
    FFMPEG_CONFIGURATION="${FFMPEG_CONFIGURATION# } ${l}${r}"
done

find_things(){
    thing=$1
    pattern=$2
    file=$source_path/$3
    sed -n "s/^[^#]*$pattern.*([^,]*, *\([^,]*\)\(,.*\)*).*/\1_$thing/p" "$file"
}

ENCODER_LIST=$(find_things  encoder  ENC      libavcodec/allcodecs.c)
DECODER_LIST=$(find_things  decoder  DEC      libavcodec/allcodecs.c)
HWACCEL_LIST=$(find_things  hwaccel  HWACCEL  libavcodec/allcodecs.c)
PARSER_LIST=$(find_things   parser   PARSER   libavcodec/allcodecs.c)
BSF_LIST=$(find_things      bsf      BSF      libavcodec/allcodecs.c)
MUXER_LIST=$(find_things    muxer    _MUX     libavformat/allformats.c)
DEMUXER_LIST=$(find_things  demuxer  DEMUX    libavformat/allformats.c)
OUTDEV_LIST=$(find_things   outdev   OUTDEV   libavdevice/alldevices.c)
INDEV_LIST=$(find_things    indev    _IN      libavdevice/alldevices.c)
PROTOCOL_LIST=$(find_things protocol PROTOCOL libavformat/allformats.c)
FILTER_LIST=$(find_things   filter   FILTER   libavfilter/allfilters.c)

ALL_COMPONENTS="
    $BSF_LIST
    $DECODER_LIST
    $DEMUXER_LIST
    $ENCODER_LIST
    $FILTER_LIST
    $HWACCEL_LIST
    $INDEV_LIST
    $MUXER_LIST
    $OUTDEV_LIST
    $PARSER_LIST
    $PROTOCOL_LIST
"

for n in $COMPONENT_LIST; do
    v=$(toupper ${n%s})_LIST
    eval enable \$$v
    eval ${n}_if_any="\$$v"
done

enable $ARCH_EXT_LIST

die_unknown(){
    echo "Unknown option \"$1\"."
    echo "See $0 --help for available options."
    exit 1
}

print_3_columns() {
    cat | tr ' ' '\n' | sort | pr -r -3 -t
}

show_list() {
    suffix=_$1
    shift
    echo $* | sed s/$suffix//g | print_3_columns
    exit 0
}

rand_list(){
    IFS=', '
    set -- $*
    unset IFS
    for thing; do
        comp=${thing%:*}
        prob=${thing#$comp}
        prob=${prob#:}
        is_in ${comp} $COMPONENT_LIST && eval comp=\$$(toupper ${comp%s})_LIST
        echo "prob ${prob:-0.5}"
        printf '%s\n' $comp
    done
}

do_random(){
    action=$1
    shift
    random_seed=$(awk "BEGIN { srand($random_seed); print srand() }")
    $action $(rand_list "$@" | awk "BEGIN { srand($random_seed) } \$1 == \"prob\" { prob = \$2; next } rand() < prob { print }")
}

for opt do
    optval="${opt#*=}"
    case "$opt" in
        --extra-ldflags=*)
            add_ldflags $optval
        ;;
        --extra-ldexeflags=*)
            add_ldexeflags $optval
        ;;
        --extra-libs=*)
            add_extralibs $optval
        ;;
        --disable-devices)
            disable $INDEV_LIST $OUTDEV_LIST
        ;;
        --enable-debug=*)
            debuglevel="$optval"
        ;;
        --disable-programs)
            disable $PROGRAM_LIST
        ;;
        --disable-everything)
            map 'eval unset \${$(toupper ${v%s})_LIST}' $COMPONENT_LIST
        ;;
        --disable-all)
            map 'eval unset \${$(toupper ${v%s})_LIST}' $COMPONENT_LIST
            disable $LIBRARY_LIST $PROGRAM_LIST doc
        ;;
        --enable-random|--disable-random)
            action=${opt%%-random}
            do_random ${action#--} $COMPONENT_LIST
        ;;
        --enable-random=*|--disable-random=*)
            action=${opt%%-random=*}
            do_random ${action#--} $optval
        ;;
        --enable-*=*|--disable-*=*)
            eval $(echo "${opt%%=*}" | sed 's/--/action=/;s/-/ thing=/')
            is_in "${thing}s" $COMPONENT_LIST || die_unknown "$opt"
            eval list=\$$(toupper $thing)_LIST
            name=$(echo "${optval}" | sed "s/,/_${thing}|/g")_${thing}
            list=$(filter "$name" $list)
            [ "$list" = "" ] && warn "Option $opt did not match anything"
            $action $list
        ;;
        --enable-?*|--disable-?*)
            eval $(echo "$opt" | sed 's/--/action=/;s/-/ option=/;s/-/_/g')
            if is_in $option $COMPONENT_LIST; then
                test $action = disable && action=unset
                eval $action \$$(toupper ${option%s})_LIST
            elif is_in $option $CMDLINE_SELECT; then
                $action $option
            else
                die_unknown $opt
            fi
        ;;
        --list-*)
            NAME="${opt#--list-}"
            is_in $NAME $COMPONENT_LIST || die_unknown $opt
            NAME=${NAME%s}
            eval show_list $NAME \$$(toupper $NAME)_LIST
        ;;
        --help|-h) show_help
        ;;
        --fatal-warnings) enable fatal_warnings
        ;;
        *)
            optname="${opt%%=*}"
            optname="${optname#--}"
            optname=$(echo "$optname" | sed 's/-/_/g')
            if is_in $optname $CMDLINE_SET; then
                eval $optname='$optval'
            elif is_in $optname $CMDLINE_APPEND; then
                append $optname "$optval"
            else
                die_unknown $opt
            fi
        ;;
    esac
done

disabled logging && logfile=/dev/null

echo "# $0 $FFMPEG_CONFIGURATION" > $logfile
set >> $logfile

test -n "$valgrind" && toolchain="valgrind-memcheck"

case "$toolchain" in
    clang-asan)
        cc_default="clang"
        add_cflags  -fsanitize=address
        add_ldflags -fsanitize=address
    ;;
    clang-tsan)
        cc_default="clang"
        add_cflags  -fsanitize=thread -pie
        add_ldflags -fsanitize=thread -pie
    ;;
    clang-usan)
        cc_default="clang"
        add_cflags  -fsanitize=undefined
        add_ldflags -fsanitize=undefined
    ;;
    gcc-asan)
        cc_default="gcc"
        add_cflags  -fsanitize=address
        add_ldflags -fsanitize=address
    ;;
    gcc-tsan)
        cc_default="gcc"
        add_cflags  -fsanitize=thread -pie -fPIC
        add_ldflags -fsanitize=thread -pie -fPIC
    ;;
    gcc-usan)
        cc_default="gcc"
        add_cflags  -fsanitize=undefined
        add_ldflags -fsanitize=undefined
    ;;
    valgrind-massif)
        target_exec_default=${valgrind:-"valgrind"}
        target_exec_args="--tool=massif --alloc-fn=av_malloc --alloc-fn=av_mallocz --alloc-fn=av_calloc --alloc-fn=av_fast_padded_malloc --alloc-fn=av_fast_malloc --alloc-fn=av_realloc_f --alloc-fn=av_fast_realloc --alloc-fn=av_realloc"
    ;;
    valgrind-memcheck)
        target_exec_default=${valgrind:-"valgrind"}
        target_exec_args="--error-exitcode=1 --malloc-fill=0x2a --track-origins=yes --leak-check=full --gen-suppressions=all --suppressions=$source_path/tests/fate-valgrind.supp"
    ;;
    msvc)
        # Check whether the current MSVC version needs the C99 converter.
        # From MSVC 2013 (compiler major version 18) onwards, it does actually
        # support enough of C99 to build ffmpeg. Default to the new
        # behaviour if the regexp was unable to match anything, since this
        # successfully parses the version number of existing supported
        # versions that require the converter (MSVC 2010 and 2012).
        cl_major_ver=$(cl 2>&1 | sed -n 's/.*Version \([[:digit:]]\{1,\}\)\..*/\1/p')
        if [ -z "$cl_major_ver" ] || [ $cl_major_ver -ge 18 ]; then
            cc_default="cl"
        else
            cc_default="c99wrap cl"
        fi
        ld_default="link"
        nm_default="dumpbin -symbols"
        ar_default="lib"
        target_os_default="win32"
        # Use a relative path for TMPDIR. This makes sure all the
        # ffconf temp files are written with a relative path, avoiding
        # issues with msys/win32 path conversion for MSVC parameters
        # such as -Fo<file> or -out:<file>.
        TMPDIR=.
    ;;
    icl)
        cc_default="icl"
        ld_default="xilink"
        nm_default="dumpbin -symbols"
        ar_default="xilib"
        target_os_default="win32"
        TMPDIR=.
    ;;
    gcov)
        add_cflags  -fprofile-arcs -ftest-coverage
        add_ldflags -fprofile-arcs -ftest-coverage
    ;;
    hardened)
        add_cppflags -U_FORTIFY_SOURCE -D_FORTIFY_SOURCE=2
        add_cflags   -fno-strict-overflow -fstack-protector-all
        add_ldflags  -Wl,-z,relro -Wl,-z,now
    ;;
    ?*)
        die "Unknown toolchain $toolchain"
    ;;
esac

test -n "$cross_prefix" && enable cross_compile

if enabled cross_compile; then
    test -n "$arch" && test -n "$target_os" ||
        die "Must specify target arch and OS when cross-compiling"
fi

ar_default="${cross_prefix}${ar_default}"
cc_default="${cross_prefix}${cc_default}"
cxx_default="${cross_prefix}${cxx_default}"
nm_default="${cross_prefix}${nm_default}"
pkg_config_default="${cross_prefix}${pkg_config_default}"
ranlib_default="${cross_prefix}${ranlib_default}"
strip_default="${cross_prefix}${strip_default}"
windres_default="${cross_prefix}${windres_default}"

sysinclude_default="${sysroot}/usr/include"

set_default arch cc cxx doxygen pkg_config ranlib strip sysinclude \
    target_exec target_os yasmexe
enabled cross_compile || host_cc_default=$cc
set_default host_cc

pkg_config_fail_message=""
if ! $pkg_config --version >/dev/null 2>&1; then
    warn "$pkg_config not found, library detection may fail."
    pkg_config=false
elif is_in -static $cc $LDFLAGS && ! is_in --static $pkg_config $pkg_config_flags; then
    pkg_config_fail_message="
Note: When building a static binary, add --pkg-config-flags=\"--static\"."
fi

if test $doxygen != $doxygen_default && \
  ! $doxygen --version >/dev/null 2>&1; then
    warn "Specified doxygen \"$doxygen\" not found, API documentation will fail to build."
fi

exesuf() {
    case $1 in
        mingw32*|win32|win64|cygwin*|*-dos|freedos|opendos|os/2*|symbian) echo .exe ;;
    esac
}

EXESUF=$(exesuf $target_os)
HOSTEXESUF=$(exesuf $host_os)

# set temporary file name
: ${TMPDIR:=$TEMPDIR}
: ${TMPDIR:=$TMP}
: ${TMPDIR:=/tmp}

if [ -n "$tempprefix" ] ; then
    mktemp(){
        echo $tempprefix.${HOSTNAME}.${UID}
    }
elif ! check_cmd mktemp -u XXXXXX; then
    # simple replacement for missing mktemp
    # NOT SAFE FOR GENERAL USE
    mktemp(){
        echo "${2%%XXX*}.${HOSTNAME}.${UID}.$$"
    }
fi

tmpfile(){
    tmp=$(mktemp -u "${TMPDIR}/ffconf.XXXXXXXX")$2 &&
        (set -C; exec > $tmp) 2>/dev/null ||
        die "Unable to create temporary file in $TMPDIR."
    append TMPFILES $tmp
    eval $1=$tmp
}

trap 'rm -f -- $TMPFILES' EXIT

tmpfile TMPASM .asm
tmpfile TMPC   .c
tmpfile TMPCPP .cpp
tmpfile TMPE   $EXESUF
tmpfile TMPH   .h
tmpfile TMPM   .m
tmpfile TMPO   .o
tmpfile TMPS   .S
tmpfile TMPSH  .sh
tmpfile TMPV   .ver

unset -f mktemp

chmod +x $TMPE

# make sure we can execute files in $TMPDIR
cat > $TMPSH 2>> $logfile <<EOF
#! /bin/sh
EOF
chmod +x $TMPSH >> $logfile 2>&1
if ! $TMPSH >> $logfile 2>&1; then
    cat <<EOF
Unable to create and execute files in $TMPDIR.  Set the TMPDIR environment
variable to another directory and make sure that it is not mounted noexec.
EOF
    die "Sanity test failed."
fi

armasm_flags(){
    for flag; do
        case $flag in
            # Filter out MSVC cl.exe options from cflags that shouldn't
            # be passed to gas-preprocessor
            -M[TD]*)                                            ;;
            *)                  echo $flag                      ;;
        esac
   done
}

ccc_flags(){
    for flag; do
        case $flag in
            -std=c99)           echo -c99                       ;;
            -mcpu=*)            echo -arch ${flag#*=}           ;;
            -mieee)             echo -ieee                      ;;
            -O*|-fast)          echo $flag                      ;;
            -fno-math-errno)    echo -assume nomath_errno       ;;
            -g)                 echo -g3                        ;;
            -Wall)              echo -msg_enable level2         ;;
            -Wno-pointer-sign)  echo -msg_disable ptrmismatch1  ;;
            -Wl,*)              echo $flag                      ;;
            -f*|-W*)                                            ;;
            *)                  echo $flag                      ;;
        esac
   done
}

cparser_flags(){
    for flag; do
        case $flag in
            -Wno-switch)             echo -Wno-switch-enum ;;
            -Wno-format-zero-length) ;;
            -Wdisabled-optimization) ;;
            -Wno-pointer-sign)       echo -Wno-other ;;
            *)                       echo $flag ;;
        esac
    done
}

msvc_common_flags(){
    for flag; do
        case $flag in
            # In addition to specifying certain flags under the compiler
            # specific filters, they must be specified here as well or else the
            # generic catch all at the bottom will print the original flag.
            -Wall)                ;;
            -std=c99)             ;;
            # Common flags
            -fomit-frame-pointer) ;;
            -g)                   echo -Z7 ;;
            -fno-math-errno)      ;;
            -fno-common)          ;;
            -fno-signed-zeros)    ;;
            -fPIC)                ;;
            -mthumb)              ;;
            -march=*)             ;;
            -lz)                  echo zlib.lib ;;
            -lavifil32)           echo vfw32.lib ;;
            -lavicap32)           echo vfw32.lib user32.lib ;;
            -l*)                  echo ${flag#-l}.lib ;;
            -L*)                  echo -libpath:${flag#-L} ;;
            *)                    echo $flag ;;
        esac
    done
}

msvc_flags(){
    msvc_common_flags "$@"
    for flag; do
        case $flag in
            -Wall)                echo -W4 -wd4244 -wd4127 -wd4018 -wd4389     \
                                       -wd4146 -wd4057 -wd4204 -wd4706 -wd4305 \
                                       -wd4152 -wd4324 -we4013 -wd4100 -wd4214 \
                                       -wd4307 \
                                       -wd4273 -wd4554 -wd4701 ;;
        esac
    done
}

icl_flags(){
    msvc_common_flags "$@"
    for flag; do
        case $flag in
            # Despite what Intel's documentation says -Wall, which is supported
            # on Windows, does enable remarks so disable them here.
            -Wall)                echo $flag -Qdiag-disable:remark ;;
            -std=c99)             echo -Qstd=c99 ;;
            -flto)                echo -ipo ;;
        esac
    done
}

icc_flags(){
    for flag; do
        case $flag in
            -flto)                echo -ipo ;;
            *)                    echo $flag ;;
        esac
    done
}

pgi_flags(){
    for flag; do
        case $flag in
            -flto)                echo -Mipa=fast,libopt,libinline,vestigial ;;
            -fomit-frame-pointer) echo -Mnoframe ;;
            -g)                   echo -gopt ;;
            *)                    echo $flag ;;
        esac
    done
}

suncc_flags(){
    for flag; do
        case $flag in
            -march=*|-mcpu=*)
                case "${flag#*=}" in
                    native)                   echo -xtarget=native       ;;
                    v9|niagara)               echo -xarch=sparc          ;;
                    ultrasparc)               echo -xarch=sparcvis       ;;
                    ultrasparc3|niagara2)     echo -xarch=sparcvis2      ;;
                    i586|pentium)             echo -xchip=pentium        ;;
                    i686|pentiumpro|pentium2) echo -xtarget=pentium_pro  ;;
                    pentium3*|c3-2)           echo -xtarget=pentium3     ;;
                    pentium-m)          echo -xarch=sse2 -xchip=pentium3 ;;
                    pentium4*)          echo -xtarget=pentium4           ;;
                    prescott|nocona)    echo -xarch=sse3 -xchip=pentium4 ;;
                    *-sse3)             echo -xarch=sse3                 ;;
                    core2)              echo -xarch=ssse3 -xchip=core2   ;;
                    bonnell)                   echo -xarch=ssse3         ;;
                    corei7|nehalem)            echo -xtarget=nehalem     ;;
                    westmere)                  echo -xtarget=westmere    ;;
                    silvermont)                echo -xarch=sse4_2        ;;
                    corei7-avx|sandybridge)    echo -xtarget=sandybridge ;;
                    core-avx*|ivybridge|haswell|broadwell)
                                               echo -xarch=avx           ;;
                    amdfam10|barcelona)        echo -xtarget=barcelona   ;;
                    btver1)                    echo -xarch=amdsse4a      ;;
                    btver2|bdver*)             echo -xarch=avx           ;;
                    athlon-4|athlon-[mx]p)     echo -xarch=ssea          ;;
                    k8|opteron|athlon64|athlon-fx)
                                               echo -xarch=sse2a         ;;
                    athlon*)                   echo -xarch=pentium_proa  ;;
                esac
                ;;
            -std=c99)             echo -xc99              ;;
            -fomit-frame-pointer) echo -xregs=frameptr    ;;
            -fPIC)                echo -KPIC -xcode=pic32 ;;
            -W*,*)                echo $flag              ;;
            -f*-*|-W*|-mimpure-text)                      ;;
            -shared)              echo -G                 ;;
            *)                    echo $flag              ;;
        esac
    done
}

tms470_flags(){
    for flag; do
        case $flag in
            -march=*|-mcpu=*)
                case "${flag#*=}" in
                    armv7-a|cortex-a*)      echo -mv=7a8 ;;
                    armv7-r|cortex-r*)      echo -mv=7r4 ;;
                    armv7-m|cortex-m*)      echo -mv=7m3 ;;
                    armv6*|arm11*)          echo -mv=6   ;;
                    armv5*e|arm[79]*e*|arm9[24]6*|arm96*|arm102[26])
                                            echo -mv=5e  ;;
                    armv4*|arm7*|arm9[24]*) echo -mv=4   ;;
                esac
                ;;
            -mfpu=neon)     echo --float_support=vfpv3 --neon ;;
            -mfpu=vfp)      echo --float_support=vfpv2        ;;
            -mfpu=vfpv3)    echo --float_support=vfpv3        ;;
            -mfpu=vfpv3-d16) echo --float_support=vfpv3d16    ;;
            -msoft-float)   echo --float_support=vfplib       ;;
            -O[0-3]|-mf=*)  echo $flag                        ;;
            -g)             echo -g -mn                       ;;
            -pds=*)         echo $flag                        ;;
            -D*|-I*)        echo $flag                        ;;
            --gcc|--abi=*)  echo $flag                        ;;
            -me)            echo $flag                        ;;
        esac
    done
}

probe_cc(){
    pfx=$1
    _cc=$2

    unset _type _ident _cc_c _cc_e _cc_o _flags _cflags
    unset _ld_o _ldflags _ld_lib _ld_path
    unset _depflags _DEPCMD _DEPFLAGS
    _flags_filter=echo

    if $_cc --version 2>&1 | grep -q '^GNU assembler'; then
        true # no-op to avoid reading stdin in following checks
    elif $_cc -v 2>&1 | grep -q '^gcc.*LLVM'; then
        _type=llvm_gcc
        gcc_extra_ver=$(expr "$($_cc --version | head -n1)" : '.*\((.*)\)')
        _ident="llvm-gcc $($_cc -dumpversion) $gcc_extra_ver"
        _depflags='-MMD -MF $(@:.o=.d) -MT $@'
        _cflags_speed='-O3'
        _cflags_size='-Os'
    elif $_cc -v 2>&1 | grep -qi ^gcc; then
        _type=gcc
        gcc_version=$($_cc --version | head -n1)
        gcc_basever=$($_cc -dumpversion)
        gcc_pkg_ver=$(expr "$gcc_version" : '[^ ]* \(([^)]*)\)')
        gcc_ext_ver=$(expr "$gcc_version" : ".*$gcc_pkg_ver $gcc_basever \\(.*\\)")
        _ident=$(cleanws "gcc $gcc_basever $gcc_pkg_ver $gcc_ext_ver")
        if ! $_cc -dumpversion | grep -q '^2\.'; then
            _depflags='-MMD -MF $(@:.o=.d) -MT $@'
        fi
        _cflags_speed='-O3'
        _cflags_size='-Os'
    elif $_cc --version 2>/dev/null | grep -q ^icc; then
        _type=icc
        _ident=$($_cc --version | head -n1)
        _depflags='-MMD'
        _cflags_speed='-O3'
        _cflags_size='-Os'
        _cflags_noopt='-O1'
        _flags_filter=icc_flags
    elif $_cc -v 2>&1 | grep -q xlc; then
        _type=xlc
        _ident=$($_cc -qversion 2>/dev/null | head -n1)
        _cflags_speed='-O5'
        _cflags_size='-O5 -qcompact'
    elif $_cc -V 2>/dev/null | grep -q Compaq; then
        _type=ccc
        _ident=$($_cc -V | head -n1 | cut -d' ' -f1-3)
        _DEPFLAGS='-M'
        _cflags_speed='-fast'
        _cflags_size='-O1'
        _flags_filter=ccc_flags
    elif $_cc --vsn 2>/dev/null | grep -Eq "ARM (C/C\+\+ )?Compiler"; then
        test -d "$sysroot" || die "No valid sysroot specified."
        _type=armcc
        _ident=$($_cc --vsn | grep -i build | head -n1 | sed 's/.*: //')
        armcc_conf="$PWD/armcc.conf"
        $_cc --arm_linux_configure                 \
             --arm_linux_config_file="$armcc_conf" \
             --configure_sysroot="$sysroot"        \
             --configure_cpp_headers="$sysinclude" >>$logfile 2>&1 ||
             die "Error creating armcc configuration file."
        $_cc --vsn | grep -q RVCT && armcc_opt=rvct || armcc_opt=armcc
        _flags="--arm_linux_config_file=$armcc_conf --translate_gcc"
        as_default="${cross_prefix}gcc"
        _depflags='-MMD'
        _cflags_speed='-O3'
        _cflags_size='-Os'
    elif $_cc -version 2>/dev/null | grep -Eq 'TMS470|TI ARM'; then
        _type=tms470
        _ident=$($_cc -version | head -n1 | tr -s ' ')
        _flags='--gcc --abi=eabi -me'
        _cc_e='-ppl -fe=$@'
        _cc_o='-fe=$@'
        _depflags='-ppa -ppd=$(@:.o=.d)'
        _cflags_speed='-O3 -mf=5'
        _cflags_size='-O3 -mf=2'
        _flags_filter=tms470_flags
    elif $_cc -v 2>&1 | grep -q clang; then
        _type=clang
        _ident=$($_cc --version | head -n1)
        _depflags='-MMD -MF $(@:.o=.d) -MT $@'
        _cflags_speed='-O3'
        _cflags_size='-Os'
    elif $_cc -V 2>&1 | grep -q Sun; then
        _type=suncc
        _ident=$($_cc -V 2>&1 | head -n1 | cut -d' ' -f 2-)
        _DEPCMD='$(DEP$(1)) $(DEP$(1)FLAGS) $($(1)DEP_FLAGS) $< | sed -e "1s,^.*: ,$@: ," -e "\$$!s,\$$, \\\," -e "1!s,^.*: , ," > $(@:.o=.d)'
        _DEPFLAGS='-xM1 -xc99'
        _ldflags='-std=c99'
        _cflags_speed='-O5'
        _cflags_size='-O5 -xspace'
        _flags_filter=suncc_flags
    elif $_cc -v 2>&1 | grep -q 'PathScale\|Path64'; then
        _type=pathscale
        _ident=$($_cc -v 2>&1 | head -n1 | tr -d :)
        _depflags='-MMD -MF $(@:.o=.d) -MT $@'
        _cflags_speed='-O2'
        _cflags_size='-Os'
        _flags_filter='filter_out -Wdisabled-optimization'
    elif $_cc -v 2>&1 | grep -q Open64; then
        _type=open64
        _ident=$($_cc -v 2>&1 | head -n1 | tr -d :)
        _depflags='-MMD -MF $(@:.o=.d) -MT $@'
        _cflags_speed='-O2'
        _cflags_size='-Os'
        _flags_filter='filter_out -Wdisabled-optimization|-Wtype-limits|-fno-signed-zeros'
    elif $_cc -V 2>&1 | grep -q Portland; then
        _type=pgi
        _ident="PGI $($_cc -V 2>&1 | awk '/^pgcc/ { print $2; exit }')"
        opt_common='-alias=ansi -Mdse -Mlre -Mpre'
        _cflags_speed="-O3 -Mautoinline -Munroll=c:4 $opt_common"
        _cflags_size="-O2 -Munroll=c:1 $opt_common"
        _cflags_noopt="-O"
        _flags_filter=pgi_flags
    elif $_cc 2>&1 | grep -q 'Microsoft.*ARM.*Assembler'; then
        _type=armasm
        _ident=$($_cc | head -n1)
        # 4509: "This form of conditional instruction is deprecated"
        _flags="-nologo -ignore 4509"
        _flags_filter=armasm_flags
    elif $_cc 2>&1 | grep -q Intel; then
        _type=icl
        _ident=$($_cc 2>&1 | head -n1)
        _depflags='-QMMD -QMF$(@:.o=.d) -QMT$@'
        # Not only is O3 broken on 13.x+ but it is slower on all previous
        # versions (tested) as well.
        _cflags_speed="-O2"
        _cflags_size="-O1 -Oi" # -O1 without -Oi miscompiles stuff
        if $_cc 2>&1 | grep -q Linker; then
            _ld_o='-out:$@'
        else
            _ld_o='-Fe$@'
        fi
        _cc_o='-Fo$@'
        _cc_e='-P'
        _flags_filter=icl_flags
        _ld_lib='lib%.a'
        _ld_path='-libpath:'
        # -Qdiag-error to make icl error when seeing certain unknown arguments
        _flags='-nologo -Qdiag-error:4044,10157'
        # -Qvec- -Qsimd- to prevent miscompilation, -GS, fp:precise for consistency
        # with MSVC which enables it by default.
        _cflags='-D_USE_MATH_DEFINES -FIstdlib.h -Dstrtoll=_strtoi64 -Qms0 -Qvec- -Qsimd- -GS -fp:precise'
        if [ $pfx = hostcc ]; then
            append _cflags -Dsnprintf=_snprintf
        fi
        disable stripping
    elif $_cc 2>&1 | grep -q Microsoft; then
        _type=msvc
        _ident=$($_cc 2>&1 | head -n1)
        _DEPCMD='$(DEP$(1)) $(DEP$(1)FLAGS) $($(1)DEP_FLAGS) $< 2>&1 | awk '\''/including/ { sub(/^.*file: */, ""); gsub(/\\/, "/"); if (!match($$0, / /)) print "$@:", $$0 }'\'' > $(@:.o=.d)'
        _DEPFLAGS='$(CPPFLAGS) $(CFLAGS) -showIncludes -Zs'
        _cflags_speed="-O2"
        _cflags_size="-O1"
        if $_cc 2>&1 | grep -q Linker; then
            _ld_o='-out:$@'
        else
            _ld_o='-Fe$@'
        fi
        _cc_o='-Fo$@'
        _cc_e='-P -Fi$@'
        _flags_filter=msvc_flags
        _ld_lib='lib%.a'
        _ld_path='-libpath:'
        _flags='-nologo'
        _cflags='-D_USE_MATH_DEFINES -D_CRT_SECURE_NO_WARNINGS -Dinline=__inline -FIstdlib.h -Dstrtoll=_strtoi64'
        if [ $pfx = hostcc ]; then
            if [ -z "$cl_major_ver" ] || [ $cl_major_ver -le 18 ]; then
                append _cflags -Dsnprintf=_snprintf
            fi
        fi
        disable stripping
    elif $_cc --version 2>/dev/null | grep -q ^cparser; then
        _type=cparser
        _ident=$($_cc --version | head -n1)
        _depflags='-MMD'
        _cflags_speed='-O4'
        _cflags_size='-O2'
        _flags_filter=cparser_flags
    fi

    eval ${pfx}_type=\$_type
    eval ${pfx}_ident=\$_ident
}

set_ccvars(){
    eval ${1}_C=\${_cc_c-\${${1}_C}}
    eval ${1}_E=\${_cc_e-\${${1}_E}}
    eval ${1}_O=\${_cc_o-\${${1}_O}}

    if [ -n "$_depflags" ]; then
        eval ${1}_DEPFLAGS=\$_depflags
    else
        eval ${1}DEP=\${_DEPCMD:-\$DEPCMD}
        eval ${1}DEP_FLAGS=\${_DEPFLAGS:-\$DEPFLAGS}
        eval DEP${1}FLAGS=\$_flags
    fi
}

probe_cc cc "$cc"
cflags_filter=$_flags_filter
cflags_speed=$_cflags_speed
cflags_size=$_cflags_size
cflags_noopt=$_cflags_noopt
add_cflags $_flags $_cflags
cc_ldflags=$_ldflags
set_ccvars CC

probe_cc hostcc "$host_cc"
host_cflags_filter=$_flags_filter
add_host_cflags  $_flags $_cflags
set_ccvars HOSTCC

test -n "$cc_type" && enable $cc_type ||
    warn "Unknown C compiler $cc, unable to select optimal CFLAGS"

: ${as_default:=$cc}
: ${dep_cc_default:=$cc}
: ${ld_default:=$cc}
: ${host_ld_default:=$host_cc}
set_default ar as dep_cc ld host_ld windres

probe_cc as "$as"
asflags_filter=$_flags_filter
add_asflags $_flags $_cflags
set_ccvars AS

probe_cc ld "$ld"
ldflags_filter=$_flags_filter
add_ldflags $_flags $_ldflags
test "$cc_type" != "$ld_type" && add_ldflags $cc_ldflags
LD_O=${_ld_o-$LD_O}
LD_LIB=${_ld_lib-$LD_LIB}
LD_PATH=${_ld_path-$LD_PATH}

probe_cc hostld "$host_ld"
host_ldflags_filter=$_flags_filter
add_host_ldflags $_flags $_ldflags
HOSTLD_O=${_ld_o-$HOSTLD_O}

if [ -z "$CC_DEPFLAGS" ] && [ "$dep_cc" != "$cc" ]; then
    probe_cc depcc "$dep_cc"
    CCDEP=${_DEPCMD:-$DEPCMD}
    CCDEP_FLAGS=${_DEPFLAGS:=$DEPFLAGS}
    DEPCCFLAGS=$_flags
fi

if $ar 2>&1 | grep -q Microsoft; then
    arflags="-nologo"
    ar_o='-out:$@'
elif $ar 2>&1 | grep -q 'Texas Instruments'; then
    arflags="rq"
    ar_o='$@'
elif $ar 2>&1 | grep -q 'Usage: ar.*-X.*any'; then
    arflags='-Xany -r -c'
    ar_o='$@'
elif $ar 2>&1 | grep -q "\[D\] "; then
    arflags="rcD"
    ar_o='$@'
else
    arflags="rc"
    ar_o='$@'
fi

add_cflags $extra_cflags
add_cxxflags $extra_cxxflags
add_asflags $extra_cflags

if test -n "$sysroot"; then
    case "$cc_type" in
        gcc|llvm_gcc|clang)
            add_cppflags --sysroot="$sysroot"
            add_ldflags --sysroot="$sysroot"
# On Darwin --sysroot may be ignored, -isysroot always affects headers and linking
            add_cppflags -isysroot "$sysroot"
            add_ldflags -isysroot "$sysroot"
        ;;
        tms470)
            add_cppflags -I"$sysinclude"
            add_ldflags  --sysroot="$sysroot"
        ;;
    esac
fi

if test "$cpu" = host; then
    enabled cross_compile &&
        die "--cpu=host makes no sense when cross-compiling."

    case "$cc_type" in
        gcc|llvm_gcc)
            check_native(){
                $cc $1=native -v -c -o $TMPO $TMPC >$TMPE 2>&1 || return
                sed -n "/cc1.*$1=/{
                            s/.*$1=\\([^ ]*\\).*/\\1/
                            p
                            q
                        }" $TMPE
            }
            cpu=$(check_native -march || check_native -mcpu)
        ;;
    esac

    test "${cpu:-host}" = host &&
        die "--cpu=host not supported with compiler $cc"
fi

# Deal with common $arch aliases
case "$arch" in
    aarch64|arm64)
        arch="aarch64"
    ;;
    arm*|iPad*|iPhone*)
        arch="arm"
    ;;
    mips*|IP*)
        arch="mips"
    ;;
    parisc*|hppa*)
        arch="parisc"
    ;;
    "Power Macintosh"|ppc*|powerpc*)
        arch="ppc"
    ;;
    s390|s390x)
        arch="s390"
    ;;
    sh4|sh)
        arch="sh4"
    ;;
    sun4u|sparc*)
        arch="sparc"
    ;;
    tilegx|tile-gx)
        arch="tilegx"
    ;;
    i[3-6]86*|i86pc|BePC|x86pc|x86_64|x86_32|amd64)
        arch="x86"
    ;;
esac

is_in $arch $ARCH_LIST || warn "unknown architecture $arch"
enable $arch

# Add processor-specific flags
if enabled aarch64; then

    case $cpu in
        armv*)
            cpuflags="-march=$cpu"
        ;;
        *)
            cpuflags="-mcpu=$cpu"
        ;;
    esac

elif enabled alpha; then

    cpuflags="-mcpu=$cpu"

elif enabled arm; then

    check_arm_arch() {
        check_cpp_condition stddef.h \
            "defined __ARM_ARCH_${1}__ || defined __TARGET_ARCH_${2:-$1}" \
            $cpuflags
    }

    probe_arm_arch() {
        if   check_arm_arch 4;        then echo armv4;
        elif check_arm_arch 4T;       then echo armv4t;
        elif check_arm_arch 5;        then echo armv5;
        elif check_arm_arch 5E;       then echo armv5e;
        elif check_arm_arch 5T;       then echo armv5t;
        elif check_arm_arch 5TE;      then echo armv5te;
        elif check_arm_arch 5TEJ;     then echo armv5te;
        elif check_arm_arch 6;        then echo armv6;
        elif check_arm_arch 6J;       then echo armv6j;
        elif check_arm_arch 6K;       then echo armv6k;
        elif check_arm_arch 6Z;       then echo armv6z;
        elif check_arm_arch 6ZK;      then echo armv6zk;
        elif check_arm_arch 6T2;      then echo armv6t2;
        elif check_arm_arch 7;        then echo armv7;
        elif check_arm_arch 7A  7_A;  then echo armv7-a;
        elif check_arm_arch 7S;       then echo armv7-a;
        elif check_arm_arch 7R  7_R;  then echo armv7-r;
        elif check_arm_arch 7M  7_M;  then echo armv7-m;
        elif check_arm_arch 7EM 7E_M; then echo armv7-m;
        elif check_arm_arch 8A  8_A;  then echo armv8-a;
        fi
    }

    [ "$cpu" = generic ] && cpu=$(probe_arm_arch)

    case $cpu in
        armv*)
            cpuflags="-march=$cpu"
            subarch=$(echo $cpu | sed 's/[^a-z0-9]//g')
        ;;
        *)
            cpuflags="-mcpu=$cpu"
            case $cpu in
                cortex-a*)                               subarch=armv7a  ;;
                cortex-r*)                               subarch=armv7r  ;;
                cortex-m*)                 enable thumb; subarch=armv7m  ;;
                arm11*)                                  subarch=armv6   ;;
                arm[79]*e*|arm9[24]6*|arm96*|arm102[26]) subarch=armv5te ;;
                armv4*|arm7*|arm9[24]*)                  subarch=armv4   ;;
                *)                             subarch=$(probe_arm_arch) ;;
            esac
        ;;
    esac

    case "$subarch" in
        armv5t*)    enable fast_clz                ;;
        armv[6-8]*)
            enable fast_clz
            disabled fast_unaligned || enable fast_unaligned
            ;;
    esac

elif enabled avr32; then

    case $cpu in
        ap7[02]0[0-2])
            subarch="avr32_ap"
            cpuflags="-mpart=$cpu"
        ;;
        ap)
            subarch="avr32_ap"
            cpuflags="-march=$cpu"
        ;;
        uc3[ab]*)
            subarch="avr32_uc"
            cpuflags="-mcpu=$cpu"
        ;;
        uc)
            subarch="avr32_uc"
            cpuflags="-march=$cpu"
        ;;
    esac

elif enabled bfin; then

    cpuflags="-mcpu=$cpu"

elif enabled mips; then

    cpuflags="-march=$cpu"

    case $cpu in
        24kc)
            disable mips32r5
            disable mips64r6
            disable mipsfpu
            disable mipsdspr1
            disable mipsdspr2
            disable msa
        ;;
        24kf*)
            disable mips32r5
            disable mips64r6
            disable mipsdspr1
            disable mipsdspr2
            disable msa
        ;;
        24kec|34kc|1004kc)
            disable mips32r5
            disable mips64r6
            disable mipsfpu
            disable mipsdspr2
            disable msa
        ;;
        24kef*|34kf*|1004kf*)
            disable mips32r5
            disable mips64r6
            disable mipsdspr2
            disable msa
        ;;
        74kc)
            disable mips32r5
            disable mips64r6
            disable mipsfpu
            disable msa
        ;;
        74kf)
            disable mips32r5
            disable mips64r6
            disable msa
        ;;
        p5600)
            disable mips64r6
            disable mipsdspr1
            disable mipsdspr2

            check_cflags "-mtune=p5600"
        ;;
        i6400)
            disable mips32r5
            disable mipsdspr1
            disable mipsdspr2
            disable mipsfpu

            check_cflags "-mtune=i6400 -mabi=64"
            check_ldflags "-mabi=64"
        ;;
        loongson3*)
            enable mipsfpu
            disable mips32r2
            disable mips32r5
            disable mips64r6
            disable mipsdspr1
            disable mipsdspr2
            disable msa
            enable local_aligned_8 local_aligned_16
            enable simd_align_16
            enable fast_64bit
            enable fast_clz
            enable fast_cmov
            enable fast_unaligned
            disable aligned_stack
            cpuflags="-march=$cpu"
        ;;
        generic)
            disable mips32r5
            disable mips64r6
            disable msa
        ;;
    esac

elif enabled ppc; then

    disable ldbrx
    disable vsx

    case $(tolower $cpu) in
        601|ppc601|powerpc601)
            cpuflags="-mcpu=601"
            disable altivec
        ;;
        603*|ppc603*|powerpc603*)
            cpuflags="-mcpu=603"
            disable altivec
        ;;
        604*|ppc604*|powerpc604*)
            cpuflags="-mcpu=604"
            disable altivec
        ;;
        g3|75*|ppc75*|powerpc75*)
            cpuflags="-mcpu=750"
            disable altivec
        ;;
        g4|745*|ppc745*|powerpc745*)
            cpuflags="-mcpu=7450"
        ;;
        74*|ppc74*|powerpc74*)
            cpuflags="-mcpu=7400"
        ;;
        g5|970|ppc970|powerpc970)
            cpuflags="-mcpu=970"
        ;;
        power[3-8]*)
            cpuflags="-mcpu=$cpu"
        ;;
        cell)
            cpuflags="-mcpu=cell"
            enable ldbrx
        ;;
        e500mc)
            cpuflags="-mcpu=e500mc"
            disable altivec
        ;;
        e500v2)
            cpuflags="-mcpu=8548 -mhard-float -mfloat-gprs=double"
            disable altivec
            disable dcbzl
        ;;
        e500)
            cpuflags="-mcpu=8540 -mhard-float"
            disable altivec
            disable dcbzl
        ;;
    esac

elif enabled sparc; then

    case $cpu in
        cypress|f93[04]|tsc701|sparcl*|supersparc|hypersparc|niagara|v[789])
            cpuflags="-mcpu=$cpu"
        ;;
        ultrasparc*|niagara[234])
            cpuflags="-mcpu=$cpu"
        ;;
    esac

elif enabled x86; then

    case $cpu in
        i[345]86|pentium)
            cpuflags="-march=$cpu"
            disable i686
            disable mmx
        ;;
        # targets that do NOT support nopl and conditional mov (cmov)
        pentium-mmx|k6|k6-[23]|winchip-c6|winchip2|c3)
            cpuflags="-march=$cpu"
            disable i686
        ;;
        # targets that do support nopl and conditional mov (cmov)
        i686|pentiumpro|pentium[23]|pentium-m|athlon|athlon-tbird|athlon-4|athlon-[mx]p|athlon64*|k8*|opteron*|athlon-fx\
        |core*|atom|bonnell|nehalem|westmere|silvermont|sandybridge|ivybridge|haswell|broadwell|amdfam10|barcelona|b[dt]ver*)
            cpuflags="-march=$cpu"
            enable i686
            enable fast_cmov
        ;;
        # targets that do support conditional mov but on which it's slow
        pentium4|pentium4m|prescott|nocona)
            cpuflags="-march=$cpu"
            enable i686
            disable fast_cmov
        ;;
    esac

fi

if [ "$cpu" != generic ]; then
    add_cflags  $cpuflags
    add_asflags $cpuflags
fi

# compiler sanity check
check_exec <<EOF
int main(void){ return 0; }
EOF
if test "$?" != 0; then
    echo "$cc is unable to create an executable file."
    if test -z "$cross_prefix" && ! enabled cross_compile ; then
        echo "If $cc is a cross-compiler, use the --enable-cross-compile option."
        echo "Only do this if you know what cross compiling means."
    fi
    die "C compiler test failed."
fi

add_cppflags -D_ISOC99_SOURCE
add_cxxflags -D__STDC_CONSTANT_MACROS
check_cflags -std=c99
check_cc -D_FILE_OFFSET_BITS=64 <<EOF && add_cppflags -D_FILE_OFFSET_BITS=64
#include <stdlib.h>
EOF
check_cc -D_LARGEFILE_SOURCE <<EOF && add_cppflags -D_LARGEFILE_SOURCE
#include <stdlib.h>
EOF

add_host_cppflags -D_ISOC99_SOURCE
check_host_cflags -std=c99
check_host_cflags -Wall
check_host_cflags -O3

check_64bit(){
    arch32=$1
    arch64=$2
    expr=$3
    check_code cc "" "int test[2*($expr) - 1]" &&
        subarch=$arch64 || subarch=$arch32
}

case "$arch" in
    aarch64|alpha|ia64)
        spic=$shared
    ;;
    mips)
        check_64bit mips mips64 '_MIPS_SIM > 1'
        spic=$shared
    ;;
    parisc)
        check_64bit parisc parisc64 'sizeof(void *) > 4'
        spic=$shared
    ;;
    ppc)
        check_64bit ppc ppc64 'sizeof(void *) > 4'
        spic=$shared
    ;;
    s390)
        check_64bit s390 s390x 'sizeof(void *) > 4'
        spic=$shared
    ;;
    sparc)
        check_64bit sparc sparc64 'sizeof(void *) > 4'
        spic=$shared
    ;;
    x86)
        check_64bit x86_32 x86_64 'sizeof(void *) > 4'
        # Treat x32 as x64 for now. Note it also needs spic=$shared
        test "$subarch" = "x86_32" && check_cpp_condition stddef.h 'defined(__x86_64__)' &&
            subarch=x86_64
        if test "$subarch" = "x86_64"; then
            spic=$shared
        fi
    ;;
    ppc)
        check_cc <<EOF && subarch="ppc64"
        int test[(int)sizeof(char*) - 7];
EOF
    ;;
esac

enable $subarch
enabled spic && enable_weak pic

# OS specific
case $target_os in
    aix)
        SHFLAGS=-shared
        add_cppflags '-I\$(SRC_PATH)/compat/aix'
        enabled shared && add_ldflags -Wl,-brtl
        ;;
    android)
        disable symver
        enable section_data_rel_ro
        SLIB_INSTALL_NAME='$(SLIBNAME)'
        SLIB_INSTALL_LINKS=
        # soname not set on purpose
        SHFLAGS=-shared
        ;;
    haiku)
        prefix_default="/boot/common"
        network_extralibs="-lnetwork"
        host_libs=
        ;;
    sunos)
        SHFLAGS='-shared -Wl,-h,$$(@F)'
        enabled x86 && SHFLAGS="-mimpure-text $SHFLAGS"
        network_extralibs="-lsocket -lnsl"
        add_cppflags -D__EXTENSIONS__
        # When using suncc to build, the Solaris linker will mark
        # an executable with each instruction set encountered by
        # the Solaris assembler.  As our libraries contain their own
        # guards for processor-specific code, instead suppress
        # generation of the HWCAPS ELF section on Solaris x86 only.
        enabled_all suncc x86 &&
            echo "hwcap_1 = OVERRIDE;" > mapfile &&
            add_ldflags -Wl,-M,mapfile
        nm_default='nm -P -g'
        ;;
    netbsd)
        disable symver
        oss_indev_extralibs="-lossaudio"
        oss_outdev_extralibs="-lossaudio"
        enabled gcc || check_ldflags -Wl,-zmuldefs
        ;;
    openbsd|bitrig)
        disable symver
        SHFLAGS='-shared'
        SLIB_INSTALL_NAME='$(SLIBNAME).$(LIBMAJOR).$(LIBMINOR)'
        SLIB_INSTALL_LINKS=
        oss_indev_extralibs="-lossaudio"
        oss_outdev_extralibs="-lossaudio"
        ;;
    dragonfly)
        disable symver
        ;;
    freebsd)
        ;;
    bsd/os)
        add_extralibs -lpoll -lgnugetopt
        strip="strip -d"
        ;;
    darwin)
        enabled ppc && add_asflags -force_cpusubtype_ALL
        SHFLAGS='-dynamiclib -Wl,-single_module -Wl,-install_name,$(SHLIBDIR)/$(SLIBNAME_WITH_MAJOR),-current_version,$(LIBVERSION),-compatibility_version,$(LIBMAJOR)'
        enabled x86_32 && append SHFLAGS -Wl,-read_only_relocs,suppress
        strip="${strip} -x"
        add_ldflags -Wl,-dynamic,-search_paths_first
        SLIBSUF=".dylib"
        SLIBNAME_WITH_VERSION='$(SLIBPREF)$(FULLNAME).$(LIBVERSION)$(SLIBSUF)'
        SLIBNAME_WITH_MAJOR='$(SLIBPREF)$(FULLNAME).$(LIBMAJOR)$(SLIBSUF)'
        objformat="macho"
        enabled x86_64 && objformat="macho64"
        enabled_any pic shared x86_64 ||
            { check_cflags -mdynamic-no-pic && add_asflags -mdynamic-no-pic; }
        ;;
    mingw32*)
        if test $target_os = "mingw32ce"; then
            disable network
        else
            target_os=mingw32
        fi
        LIBTARGET=i386
        if enabled x86_64; then
            LIBTARGET="i386:x86-64"
        elif enabled arm; then
            LIBTARGET=arm-wince
        fi
        enabled shared && ! enabled small && check_cmd $windres --version && enable gnu_windres
        check_ldflags -Wl,--nxcompat
        check_ldflags -Wl,--dynamicbase
        enabled x86_32 && check_ldflags -Wl,--large-address-aware
        shlibdir_default="$bindir_default"
        SLIBPREF=""
        SLIBSUF=".dll"
        SLIBNAME_WITH_VERSION='$(SLIBPREF)$(FULLNAME)-$(LIBVERSION)$(SLIBSUF)'
        SLIBNAME_WITH_MAJOR='$(SLIBPREF)$(FULLNAME)-$(LIBMAJOR)$(SLIBSUF)'
        dlltool="${cross_prefix}dlltool"
        if check_cmd lib.exe -list; then
            SLIB_EXTRA_CMD=-'sed -e "s/ @[^ ]*//" $$(@:$(SLIBSUF)=.orig.def) > $$(@:$(SLIBSUF)=.def); lib.exe /machine:$(LIBTARGET) /def:$$(@:$(SLIBSUF)=.def) /out:$(SUBDIR)$(SLIBNAME:$(SLIBSUF)=.lib)'
            if enabled x86_64; then
                LIBTARGET=x64
            fi
        elif check_cmd $dlltool --version; then
            SLIB_EXTRA_CMD=-'sed -e "s/ @[^ ]*//" $$(@:$(SLIBSUF)=.orig.def) > $$(@:$(SLIBSUF)=.def); $(DLLTOOL) -m $(LIBTARGET) -d $$(@:$(SLIBSUF)=.def) -l $(SUBDIR)$(SLIBNAME:$(SLIBSUF)=.lib) -D $(SLIBNAME_WITH_MAJOR)'
        fi
        SLIB_INSTALL_NAME='$(SLIBNAME_WITH_MAJOR)'
        SLIB_INSTALL_LINKS=
        SLIB_INSTALL_EXTRA_SHLIB='$(SLIBNAME:$(SLIBSUF)=.lib)'
        SLIB_INSTALL_EXTRA_LIB='lib$(SLIBNAME:$(SLIBSUF)=.dll.a) $(SLIBNAME_WITH_MAJOR:$(SLIBSUF)=.def)'
        SHFLAGS='-shared -Wl,--output-def,$$(@:$(SLIBSUF)=.orig.def) -Wl,--out-implib,$(SUBDIR)lib$(SLIBNAME:$(SLIBSUF)=.dll.a) -Wl,--enable-runtime-pseudo-reloc -Wl,--enable-auto-image-base'
        objformat="win32"
        ranlib=:
        enable dos_paths
        ;;
    win32|win64)
        disable symver
        if enabled shared; then
            # Link to the import library instead of the normal static library
            # for shared libs.
            LD_LIB='%.lib'
            # Cannot build both shared and static libs with MSVC or icl.
            disable static
        fi
        enabled x86_32 && check_ldflags -LARGEADDRESSAWARE
        shlibdir_default="$bindir_default"
        SLIBPREF=""
        SLIBSUF=".dll"
        SLIBNAME_WITH_VERSION='$(SLIBPREF)$(FULLNAME)-$(LIBVERSION)$(SLIBSUF)'
        SLIBNAME_WITH_MAJOR='$(SLIBPREF)$(FULLNAME)-$(LIBMAJOR)$(SLIBSUF)'
        SLIB_CREATE_DEF_CMD='$(SRC_PATH)/compat/windows/makedef $(SUBDIR)lib$(NAME).ver $(OBJS) > $$(@:$(SLIBSUF)=.def)'
        SLIB_INSTALL_NAME='$(SLIBNAME_WITH_MAJOR)'
        SLIB_INSTALL_LINKS=
        SLIB_INSTALL_EXTRA_SHLIB='$(SLIBNAME:$(SLIBSUF)=.lib)'
        SLIB_INSTALL_EXTRA_LIB='$(SLIBNAME_WITH_MAJOR:$(SLIBSUF)=.def)'
        SHFLAGS='-dll -def:$$(@:$(SLIBSUF)=.def) -implib:$(SUBDIR)$(SLIBNAME:$(SLIBSUF)=.lib)'
        objformat="win32"
        ranlib=:
        enable dos_paths
        ;;
    cygwin*)
        target_os=cygwin
        shlibdir_default="$bindir_default"
        SLIBPREF="cyg"
        SLIBSUF=".dll"
        SLIBNAME_WITH_VERSION='$(SLIBPREF)$(FULLNAME)-$(LIBVERSION)$(SLIBSUF)'
        SLIBNAME_WITH_MAJOR='$(SLIBPREF)$(FULLNAME)-$(LIBMAJOR)$(SLIBSUF)'
        SLIB_INSTALL_NAME='$(SLIBNAME_WITH_MAJOR)'
        SLIB_INSTALL_LINKS=
        SLIB_INSTALL_EXTRA_LIB='lib$(FULLNAME).dll.a'
        SHFLAGS='-shared -Wl,--out-implib,$(SUBDIR)lib$(FULLNAME).dll.a'
        objformat="win32"
        enable dos_paths
        enabled shared && ! enabled small && check_cmd $windres --version && enable gnu_windres
        ;;
    *-dos|freedos|opendos)
        network_extralibs="-lsocket"
        objformat="coff"
        enable dos_paths
        add_cppflags -U__STRICT_ANSI__
        ;;
    linux)
        enable dv1394
        enable section_data_rel_ro
        ;;
    irix*)
        target_os=irix
        ranlib="echo ignoring ranlib"
        ;;
    os/2*)
        strip="lxlite -CS"
        ln_s="cp -f"
        objformat="aout"
        add_cppflags -D_GNU_SOURCE
        add_ldflags -Zomf -Zbin-files -Zargs-wild -Zmap
        SHFLAGS='$(SUBDIR)$(NAME).def -Zdll -Zomf'
        LIBSUF="_s.a"
        SLIBPREF=""
        SLIBSUF=".dll"
        SLIBNAME_WITH_VERSION='$(SLIBPREF)$(NAME)-$(LIBVERSION)$(SLIBSUF)'
        SLIBNAME_WITH_MAJOR='$(SLIBPREF)$(shell echo $(NAME) | cut -c1-6)$(LIBMAJOR)$(SLIBSUF)'
        SLIB_CREATE_DEF_CMD='echo LIBRARY $(SLIBNAME_WITH_MAJOR) INITINSTANCE TERMINSTANCE > $(SUBDIR)$(NAME).def; \
            echo PROTMODE >> $(SUBDIR)$(NAME).def; \
            echo CODE PRELOAD MOVEABLE DISCARDABLE >> $(SUBDIR)$(NAME).def; \
            echo DATA PRELOAD MOVEABLE MULTIPLE NONSHARED >> $(SUBDIR)$(NAME).def; \
            echo EXPORTS >> $(SUBDIR)$(NAME).def; \
            emxexp -o $(OBJS) >> $(SUBDIR)$(NAME).def'
        SLIB_EXTRA_CMD='emximp -o $(SUBDIR)$(LIBPREF)$(NAME)_dll.a $(SUBDIR)$(NAME).def; \
            emximp -o $(SUBDIR)$(LIBPREF)$(NAME)_dll.lib $(SUBDIR)$(NAME).def;'
        SLIB_INSTALL_EXTRA_LIB='$(LIBPREF)$(NAME)_dll.a $(LIBPREF)$(NAME)_dll.lib'
        enable dos_paths
        enable_weak os2threads
        ;;
    gnu/kfreebsd)
        add_cppflags -D_BSD_SOURCE
        ;;
    gnu)
        ;;
    qnx)
        add_cppflags -D_QNX_SOURCE
        network_extralibs="-lsocket"
        ;;
    symbian)
        SLIBSUF=".dll"
        enable dos_paths
        add_cflags --include=$sysinclude/gcce/gcce.h -fvisibility=default
        add_cppflags -D__GCCE__ -D__SYMBIAN32__ -DSYMBIAN_OE_POSIX_SIGNALS
        add_ldflags -Wl,--target1-abs,--no-undefined \
                    -Wl,-Ttext,0x80000,-Tdata,0x1000000 -shared \
                    -Wl,--entry=_E32Startup -Wl,-u,_E32Startup
        add_extralibs -l:eexe.lib -l:usrt2_2.lib -l:dfpaeabi.dso \
                      -l:drtaeabi.dso -l:scppnwdl.dso -lsupc++ -lgcc \
                      -l:libc.dso -l:libm.dso -l:euser.dso -l:libcrt0.lib
        ;;
    osf1)
        add_cppflags -D_OSF_SOURCE -D_POSIX_PII -D_REENTRANT
        ;;
    minix)
        ;;
    plan9)
        add_cppflags -D_C99_SNPRINTF_EXTENSION  \
                     -D_REENTRANT_SOURCE        \
                     -D_RESEARCH_SOURCE         \
                     -DFD_SETSIZE=96            \
                     -DHAVE_SOCK_OPTS
        add_compat strtod.o strtod=avpriv_strtod
        network_extralibs='-lbsd'
        exeobjs=compat/plan9/main.o
        disable ffserver
        cp_f='cp'
        ;;
    none)
        ;;
    *)
        die "Unknown OS '$target_os'."
        ;;
esac

# determine libc flavour

probe_libc(){
    pfx=$1
    pfx_no_=${pfx%_}
    # uclibc defines __GLIBC__, so it needs to be checked before glibc.
    if check_${pfx}cpp_condition features.h "defined __UCLIBC__"; then
        eval ${pfx}libc_type=uclibc
        add_${pfx}cppflags -D_POSIX_C_SOURCE=200112 -D_XOPEN_SOURCE=600
    elif check_${pfx}cpp_condition features.h "defined __GLIBC__"; then
        eval ${pfx}libc_type=glibc
        add_${pfx}cppflags -D_POSIX_C_SOURCE=200112 -D_XOPEN_SOURCE=600
    # MinGW headers can be installed on Cygwin, so check for newlib first.
    elif check_${pfx}cpp_condition newlib.h "defined _NEWLIB_VERSION"; then
        eval ${pfx}libc_type=newlib
        add_${pfx}cppflags -U__STRICT_ANSI__
    # MinGW64 is backwards compatible with MinGW32, so check for it first.
    elif check_${pfx}cpp_condition _mingw.h "defined __MINGW64_VERSION_MAJOR"; then
        eval ${pfx}libc_type=mingw64
        if check_${pfx}cpp_condition _mingw.h "__MINGW64_VERSION_MAJOR < 3"; then
            add_compat msvcrt/snprintf.o
            add_cflags "-include $source_path/compat/msvcrt/snprintf.h"
        fi
        add_${pfx}cppflags -U__STRICT_ANSI__ -D__USE_MINGW_ANSI_STDIO=1
        eval test \$${pfx_no_}cc_type = "gcc" &&
            add_${pfx}cppflags -D__printf__=__gnu_printf__
    elif check_${pfx}cpp_condition _mingw.h "defined __MINGW_VERSION"  ||
         check_${pfx}cpp_condition _mingw.h "defined __MINGW32_VERSION"; then
        eval ${pfx}libc_type=mingw32
        check_${pfx}cpp_condition _mingw.h "__MINGW32_MAJOR_VERSION > 3 || \
            (__MINGW32_MAJOR_VERSION == 3 && __MINGW32_MINOR_VERSION >= 15)" ||
            die "ERROR: MinGW32 runtime version must be >= 3.15."
        add_${pfx}cppflags -U__STRICT_ANSI__ -D__USE_MINGW_ANSI_STDIO=1
        eval test \$${pfx_no_}cc_type = "gcc" &&
            add_${pfx}cppflags -D__printf__=__gnu_printf__
    elif check_${pfx}cpp_condition crtversion.h "defined _VC_CRT_MAJOR_VERSION"; then
        eval ${pfx}libc_type=msvcrt
        # The MSVC 2010 headers (Win 7.0 SDK) set _WIN32_WINNT to
        # 0x601 by default unless something else is set by the user.
        # This can easily lead to us detecting functions only present
        # in such new versions and producing binaries requiring windows 7.0.
        # Therefore explicitly set the default to XP unless the user has
        # set something else on the command line.
        check_${pfx}cpp_condition stdlib.h "defined(_WIN32_WINNT)" ||
            add_${pfx}cppflags -D_WIN32_WINNT=0x0502
    elif check_${pfx}cpp_condition stddef.h "defined __KLIBC__"; then
        eval ${pfx}libc_type=klibc
    elif check_${pfx}cpp_condition sys/cdefs.h "defined __BIONIC__"; then
        eval ${pfx}libc_type=bionic
    elif check_${pfx}cpp_condition sys/brand.h "defined LABELED_BRAND_NAME"; then
        eval ${pfx}libc_type=solaris
        add_${pfx}cppflags -D__EXTENSIONS__ -D_XOPEN_SOURCE=600
    fi
    check_${pfx}cc <<EOF
#include <time.h>
void *v = localtime_r;
EOF
test "$?" != 0 && check_${pfx}cc -D_POSIX_C_SOURCE=200112 -D_XOPEN_SOURCE=600 <<EOF && add_${pfx}cppflags -D_POSIX_C_SOURCE=200112 -D_XOPEN_SOURCE=600
#include <time.h>
void *v = localtime_r;
EOF

}

probe_libc
test -n "$libc_type" && enable libc_$libc_type
probe_libc host_
test -n "$host_libc_type" && enable host_libc_$host_libc_type

case $libc_type in
    bionic)
        add_compat strtod.o strtod=avpriv_strtod
        ;;
    msvcrt)
        if [ -z "$cl_major_ver" ] || [ $cl_major_ver -le 18 ]; then
            add_compat strtod.o strtod=avpriv_strtod
            add_compat msvcrt/snprintf.o snprintf=avpriv_snprintf   \
                                         _snprintf=avpriv_snprintf  \
                                         vsnprintf=avpriv_vsnprintf
        fi
        ;;
esac

# hacks for compiler/libc/os combinations

if enabled_all tms470 libc_glibc; then
    CPPFLAGS="-I${source_path}/compat/tms470 ${CPPFLAGS}"
    add_cppflags -D__USER_LABEL_PREFIX__=
    add_cppflags -D__builtin_memset=memset
    add_cppflags -D__gnuc_va_list=va_list -D_VA_LIST_DEFINED
    add_cflags   -pds=48    # incompatible redefinition of macro
fi

if enabled_all ccc libc_glibc; then
    add_ldflags -Wl,-z,now  # calls to libots crash without this
fi

check_compile_assert flt_lim "float.h limits.h" "DBL_MAX == (double)DBL_MAX" ||
    add_cppflags '-I\$(SRC_PATH)/compat/float'

esc(){
    echo "$*" | sed 's/%/%25/g;s/:/%3a/g'
}

echo "config:$arch:$subarch:$cpu:$target_os:$(esc $cc_ident):$(esc $FFMPEG_CONFIGURATION)" >config.fate

check_cpp_condition stdlib.h "defined(__PIC__) || defined(__pic__) || defined(PIC)" && enable_weak pic

set_default libdir
: ${shlibdir_default:="$libdir"}

set_default $PATHS_LIST
set_default nm

# we need to build at least one lib type
if ! enabled_any static shared; then
    cat <<EOF
At least one library type must be built.
Specify --enable-static to build the static libraries or --enable-shared to
build the shared libraries as well. To only build the shared libraries specify
--disable-static in addition to --enable-shared.
EOF
    exit 1;
fi

die_license_disabled() {
    enabled $1 || { enabled $2 && die "$2 is $1 and --enable-$1 is not specified."; }
}

die_license_disabled_gpl() {
    enabled $1 || { enabled $2 && die "$2 is incompatible with the gpl and --enable-$1 is not specified."; }
}

die_license_disabled gpl frei0r
die_license_disabled gpl libcdio
die_license_disabled gpl libsmbclient
die_license_disabled gpl libutvideo
die_license_disabled gpl libvidstab
die_license_disabled gpl libx264
die_license_disabled gpl libx265
die_license_disabled gpl libxavs
die_license_disabled gpl libxvid
die_license_disabled gpl libzvbi
die_license_disabled gpl x11grab

die_license_disabled nonfree libaacplus
die_license_disabled nonfree libfaac
die_license_disabled nonfree nvenc
enabled gpl && die_license_disabled_gpl nonfree libfdk_aac
enabled gpl && die_license_disabled_gpl nonfree openssl

die_license_disabled version3 libopencore_amrnb
die_license_disabled version3 libopencore_amrwb
die_license_disabled version3 libsmbclient
die_license_disabled version3 libvo_aacenc
die_license_disabled version3 libvo_amrwbenc

enabled version3 && { enabled gpl && enable gplv3 || enable lgplv3; }

disabled optimizations || check_cflags -fomit-frame-pointer

enable_weak_pic() {
    disabled pic && return
    enable pic
    add_cppflags -DPIC
    case "$target_os" in
    mingw*|cygwin*)
        ;;
    *)
        add_cflags -fPIC
        ;;
    esac
    add_asflags  -fPIC
}

enabled pic && enable_weak_pic

check_cc <<EOF || die "Symbol mangling check failed."
int ff_extern;
EOF
sym=$($nm $TMPO | awk '/ff_extern/{ print substr($0, match($0, /[^ \t]*ff_extern/)) }')
extern_prefix=${sym%%ff_extern*}

check_cc <<EOF && enable_weak inline_asm
void foo(void) { __asm__ volatile ("" ::); }
EOF

_restrict=
for restrict_keyword in restrict __restrict__ __restrict; do
    check_cc <<EOF && _restrict=$restrict_keyword && break
void foo(char * $restrict_keyword p);
EOF
done

check_cc <<EOF && enable pragma_deprecated
void foo(void) { _Pragma("GCC diagnostic ignored \"-Wdeprecated-declarations\"") }
EOF

check_cc <<EOF && enable attribute_packed
struct { int x; } __attribute__((packed)) x;
EOF

check_cc <<EOF && enable attribute_may_alias
union { int x; } __attribute__((may_alias)) x;
EOF

check_cc <<EOF || die "endian test failed"
unsigned int endian = 'B' << 24 | 'I' << 16 | 'G' << 8 | 'E';
EOF
od -t x1 $TMPO | grep -q '42 *49 *47 *45' && enable bigendian

if  [ "$cpu" = "power7" ] || [ "$cpu" = "power8" ] || enabled ppc64; then
    if ! enabled bigendian && enabled altivec ;then
        enable vsx
    fi
fi

check_gas() {
    log "check_gas using '$as' as AS"
    # :vararg is used on aarch64, arm and ppc altivec
    check_as <<EOF || return 1
.macro m n, y:vararg=0
\n: .int \y
.endm
m x
EOF
    # .altmacro is only used in arm asm
    ! enabled arm || check_as <<EOF || return 1
.altmacro
EOF
    enable gnu_as
    return 0
}

if enabled_any arm aarch64 || enabled_all ppc altivec && enabled asm; then
    nogas=:
    enabled_any arm aarch64 && nogas=die
    enabled_all ppc altivec && [ $target_os_default != aix ] && nogas=warn
    as_noop=-v

    case $as_type in
        arm*) gaspp_as_type=armasm; as_noop=-h ;;
        gcc)  gaspp_as_type=gas ;;
        *)    gaspp_as_type=$as_type ;;
    esac

    [ $target_os = "darwin" ] && gaspp_as_type="apple-$gaspp_as_type"

    test "${as#*gas-preprocessor.pl}" != "$as" ||
    check_cmd gas-preprocessor.pl -arch $arch -as-type $gaspp_as_type -- ${as:=$cc} $as_noop &&
        gas="${gas:=gas-preprocessor.pl} -arch $arch -as-type $gaspp_as_type -- ${as:=$cc}"

    if ! check_gas ; then
        as=${gas:=$as}
        check_gas || \
            $nogas "GNU assembler not found, install/update gas-preprocessor"
    fi

    check_as <<EOF && enable as_func
.func test
.endfunc
EOF
fi

check_inline_asm inline_asm_labels '"1:\n"'

check_inline_asm inline_asm_nonlocal_labels '"Label:\n"'

if enabled aarch64; then
    enabled armv8 && check_insn armv8 'prfm   pldl1strm, [x0]'
    # internal assembler in clang 3.3 does not support this instruction
    enabled neon && check_insn neon 'ext   v0.8B, v0.8B, v1.8B, #1'
    enabled vfp  && check_insn vfp  'fmadd d0,    d0,    d1,    d2'

    map 'enabled_any ${v}_external ${v}_inline || disable $v' $ARCH_EXT_LIST_ARM

elif enabled alpha; then

    check_cflags -mieee

elif enabled arm; then

    check_cpp_condition stddef.h "defined __thumb__" && check_cc <<EOF && enable_weak thumb
float func(float a, float b){ return a+b; }
EOF

    enabled thumb && check_cflags -mthumb || check_cflags -marm

    if     check_cpp_condition stddef.h "defined __ARM_PCS_VFP"; then
        enable vfp_args
    elif ! check_cpp_condition stddef.h "defined __ARM_PCS || defined __SOFTFP__"; then
        case "${cross_prefix:-$cc}" in
            *hardfloat*)         enable vfp_args;   fpabi=vfp ;;
            *) check_ld "cc" <<EOF && enable vfp_args && fpabi=vfp || fpabi=soft ;;
__asm__ (".eabi_attribute 28, 1");
int main(void) { return 0; }
EOF
        esac
        warn "Compiler does not indicate floating-point ABI, guessing $fpabi."
    fi

    enabled armv5te && check_insn armv5te 'qadd r0, r0, r0'
    enabled armv6   && check_insn armv6   'sadd16 r0, r0, r0'
    enabled armv6t2 && check_insn armv6t2 'movt r0, #0'
    enabled neon    && check_insn neon    'vadd.i16 q0, q0, q0'
    enabled vfp     && check_insn vfp     'fadds s0, s0, s0'
    enabled vfpv3   && check_insn vfpv3   'vmov.f32 s0, #1.0'
    enabled setend  && check_insn setend  'setend be'

    [ $target_os = linux ] || [ $target_os = android ] ||
        map 'enabled_any ${v}_external ${v}_inline || disable $v' \
            $ARCH_EXT_LIST_ARM

    check_inline_asm asm_mod_q '"add r0, %Q0, %R0" :: "r"((long long)0)'

    check_as <<EOF && enable as_dn_directive
ra .dn d0.i16
.unreq ra
EOF

    # llvm's integrated assembler supports .object_arch from llvm 3.5
    [ "$objformat" = elf ] && check_as <<EOF && enable as_object_arch
.object_arch armv4
EOF

    [ $target_os != win32 ] && enabled_all armv6t2 shared !pic && enable_weak_pic

elif enabled mips; then

    check_inline_asm loongson '"dmult.g $1, $2, $3"'

    # Enable minimum ISA based on selected options
    if enabled mips64 && (enabled mipsdspr1 || enabled mipsdspr2); then
        add_cflags "-mips64r2"
        add_asflags "-mips64r2"
    elif enabled mips64 && enabled mipsfpu; then
        add_cflags "-mips64"
        add_asflags "-mips64"
    elif enabled mipsdspr1 || enabled mipsdspr2; then
        add_cflags "-mips32r2 -mfp32"
        add_asflags "-mips32r2 -mfp32"
    elif enabled mips32r5 || enabled mips64r6; then
        check_cflags "-mfp64"
        check_ldflags "-mfp64"
    fi

    enabled mips32r5  && check_cflags "-mips32r5 -msched-weight -mload-store-pairs -funroll-loops" &&
     check_ldflags "-mips32r5" &&
     check_inline_asm mips32r5  '"ulw $t0, ($t1)"'
    enabled mips64r6  && check_cflags "-mips64r6 -msched-weight -mload-store-pairs -funroll-loops" &&
     check_ldflags "-mips64r6" &&
     check_inline_asm mips64r6  '"aui $t0, $t1, 1"'
    enabled mipsdspr1 && add_cflags "-mdsp" && add_asflags "-mdsp" &&
     check_inline_asm mipsdspr1 '"addu.qb $t0, $t1, $t2"'
    enabled mipsdspr2 && add_cflags "-mdspr2" && add_asflags "-mdspr2" &&
     check_inline_asm mipsdspr2 '"absq_s.qb $t0, $t1"'
    enabled mipsfpu   && add_cflags "-mhard-float" && add_asflags "-mhard-float" &&
     check_inline_asm mipsfpu   '"madd.d $f0, $f2, $f4, $f6"'
    enabled msa       && check_cflags "-mmsa" && check_ldflags "-mmsa" &&
     check_inline_asm msa       '"addvi.b $w0, $w1, 1"'
    enabled loongson3 && add_cflags "-mhard-float" && add_asflags "-mhard-float" &&
        check_inline_asm loongson3 '"gsldxc1 $f0, 0($2, $3)"'

    enabled mips32r5 && add_asflags "-mips32r5 -mfp64"
    enabled mips64r6 && add_asflags "-mips64r6 -mfp64"
    enabled msa && add_asflags "-mmsa"

elif enabled parisc; then

    if enabled gcc; then
        case $($cc -dumpversion) in
            4.[3-9].*) check_cflags -fno-optimize-sibling-calls ;;
        esac
    fi

elif enabled ppc; then

    enable local_aligned_8 local_aligned_16 local_aligned_32

    check_inline_asm dcbzl     '"dcbzl 0, %0" :: "r"(0)'
    check_inline_asm ibm_asm   '"add 0, 0, 0"'
    check_inline_asm ppc4xx    '"maclhw r10, r11, r12"'
    check_inline_asm xform_asm '"lwzx %1, %y0" :: "Z"(*(int*)0), "r"(0)'

    # AltiVec flags: The FSF version of GCC differs from the Apple version
    if enabled altivec; then
        check_cflags -maltivec -mabi=altivec &&
        { check_header altivec.h && inc_altivec_h="#include <altivec.h>" ; } ||
        check_cflags -faltivec

        # check if our compiler supports Motorola AltiVec C API
        check_cc <<EOF || disable altivec
$inc_altivec_h
int main(void) {
    vector signed int v1 = (vector signed int) { 0 };
    vector signed int v2 = (vector signed int) { 1 };
    v1 = vec_add(v1, v2);
    return 0;
}
EOF

        enabled altivec || warn "Altivec disabled, possibly missing --cpu flag"
    fi

    if enabled vsx; then
        check_cflags -mvsx
    fi
elif enabled x86; then

    check_builtin rdtsc    intrin.h   "__rdtsc()"
    check_builtin mm_empty mmintrin.h "_mm_empty()"

    enable local_aligned_8 local_aligned_16 local_aligned_32

    # check whether EBP is available on x86
    # As 'i' is stored on the stack, this program will crash
    # if the base pointer is used to access it because the
    # base pointer is cleared in the inline assembly code.
    check_exec_crash <<EOF && enable ebp_available
volatile int i=0;
__asm__ volatile ("xorl %%ebp, %%ebp" ::: "%ebp");
return i;
EOF

    # check whether EBX is available on x86
    check_inline_asm ebx_available '""::"b"(0)' &&
        check_inline_asm ebx_available '"":::"%ebx"'

    # check whether xmm clobbers are supported
    check_inline_asm xmm_clobbers '"":::"%xmm0"'

    check_inline_asm inline_asm_direct_symbol_refs '"movl '$extern_prefix'test, %eax"' ||
        check_inline_asm inline_asm_direct_symbol_refs '"movl '$extern_prefix'test(%rip), %eax"'

    # check whether binutils is new enough to compile SSSE3/MMXEXT
    enabled ssse3  && check_inline_asm ssse3_inline  '"pabsw %xmm0, %xmm0"'
    enabled mmxext && check_inline_asm mmxext_inline '"pmaxub %mm0, %mm1"'

    if ! disabled_any asm mmx yasm; then
        if check_cmd $yasmexe --version; then
            enabled x86_64 && yasm_extra="-m amd64"
            yasm_debug="-g dwarf2"
        elif check_cmd nasm -v; then
            yasmexe=nasm
            yasm_debug="-g -F dwarf"
            if enabled x86_64; then
                case "$objformat" in
                    elf)   objformat=elf64 ;;
                    win32) objformat=win64 ;;
                esac
            fi
        fi

        YASMFLAGS="-f $objformat $yasm_extra"
        enabled pic               && append YASMFLAGS "-DPIC"
        test -n "$extern_prefix"  && append YASMFLAGS "-DPREFIX"
        case "$objformat" in
            elf*) enabled debug && append YASMFLAGS $yasm_debug ;;
        esac

        check_yasm "movbe ecx, [5]" && enable yasm ||
            die "yasm/nasm not found or too old. Use --disable-yasm for a crippled build."
        check_yasm "vextracti128 xmm0, ymm0, 0"      || disable avx2_external
        check_yasm "vpmacsdd xmm0, xmm1, xmm2, xmm3" || disable xop_external
        check_yasm "vfmaddps ymm0, ymm1, ymm2, ymm3" || disable fma4_external
        check_yasm "CPU amdnop" || disable cpunop
    fi

    case "$cpu" in
        athlon*|opteron*|k8*|pentium|pentium-mmx|prescott|nocona|atom|geode)
            disable fast_clz
        ;;
    esac

fi

check_code cc arm_neon.h "int16x8_t test = vdupq_n_s16(0)" && enable intrinsics_neon

check_ldflags -Wl,--as-needed
check_ldflags -Wl,-z,noexecstack

if check_func dlopen; then
    ldl=
elif check_func dlopen -ldl; then
    ldl=-ldl
fi

frei0r_filter_extralibs='$ldl'
frei0r_src_filter_extralibs='$ldl'
ladspa_filter_extralibs='$ldl'
nvenc_encoder_extralibs='$ldl'

if ! disabled network; then
    check_func getaddrinfo $network_extralibs
    check_func getservbyport $network_extralibs
    check_func inet_aton $network_extralibs

    check_type netdb.h "struct addrinfo"
    check_type netinet/in.h "struct group_source_req" -D_BSD_SOURCE
    check_type netinet/in.h "struct ip_mreq_source" -D_BSD_SOURCE
    check_type netinet/in.h "struct ipv6_mreq" -D_DARWIN_C_SOURCE
    check_type poll.h "struct pollfd"
    check_type netinet/sctp.h "struct sctp_event_subscribe"
    check_struct "sys/types.h sys/socket.h" "struct sockaddr" sa_len
    check_type netinet/in.h "struct sockaddr_in6"
    check_type "sys/types.h sys/socket.h" "struct sockaddr_storage"
    check_type "sys/types.h sys/socket.h" socklen_t

    # Prefer arpa/inet.h over winsock2
    if check_header arpa/inet.h ; then
        check_func closesocket
    elif check_header winsock2.h ; then
        check_func_headers winsock2.h closesocket -lws2 &&
            network_extralibs="-lws2" ||
        { check_func_headers winsock2.h closesocket -lws2_32 &&
            network_extralibs="-lws2_32"; } || disable winsock2_h network
        check_func_headers ws2tcpip.h getaddrinfo $network_extralibs

        check_type ws2tcpip.h socklen_t
        check_type ws2tcpip.h "struct addrinfo"
        check_type ws2tcpip.h "struct group_source_req"
        check_type ws2tcpip.h "struct ip_mreq_source"
        check_type ws2tcpip.h "struct ipv6_mreq"
        check_type winsock2.h "struct pollfd"
        check_struct winsock2.h "struct sockaddr" sa_len
        check_type ws2tcpip.h "struct sockaddr_in6"
        check_type ws2tcpip.h "struct sockaddr_storage"
    else
        disable network
    fi
fi

check_builtin atomic_cas_ptr atomic.h "void **ptr; void *oldval, *newval; atomic_cas_ptr(ptr, oldval, newval)"
check_builtin atomic_compare_exchange "" "int *ptr, *oldval; int newval; __atomic_compare_exchange_n(ptr, oldval, newval, 0, __ATOMIC_SEQ_CST, __ATOMIC_SEQ_CST)"
check_builtin machine_rw_barrier mbarrier.h "__machine_rw_barrier()"
check_builtin MemoryBarrier windows.h "MemoryBarrier()"
check_builtin sarestart signal.h "SA_RESTART"
check_builtin sync_val_compare_and_swap "" "int *ptr; int oldval, newval; __sync_val_compare_and_swap(ptr, oldval, newval)"

check_func_headers malloc.h _aligned_malloc     && enable aligned_malloc
check_func  ${malloc_prefix}memalign            && enable memalign
check_func  ${malloc_prefix}posix_memalign      && enable posix_memalign

check_func  access
check_func_headers time.h clock_gettime || { check_func_headers time.h clock_gettime -lrt && add_extralibs -lrt && LIBRT="-lrt"; }
check_func  fcntl
check_func  fork
check_func  gethrtime
check_func  getopt
check_func  getrusage
check_func  gettimeofday
check_func  gmtime_r
check_func  isatty
check_func  localtime_r
check_func  mach_absolute_time
check_func  mkstemp
check_func  mmap
check_func  mprotect
# Solaris has nanosleep in -lrt, OpenSolaris no longer needs that
check_func_headers time.h nanosleep || { check_func_headers time.h nanosleep -lrt && add_extralibs -lrt && LIBRT="-lrt"; }
check_func  sched_getaffinity
check_func  setrlimit
check_struct "sys/stat.h" "struct stat" st_mtim.tv_nsec -D_BSD_SOURCE
check_func  strerror_r
check_func  sysconf
check_func  sysctl
check_func  usleep

check_func_headers conio.h kbhit
check_func_headers io.h setmode
check_func_headers lzo/lzo1x.h lzo1x_999_compress
check_func_headers stdlib.h getenv

check_func_headers windows.h CoTaskMemFree -lole32
check_func_headers windows.h GetProcessAffinityMask
check_func_headers windows.h GetProcessTimes
check_func_headers windows.h GetSystemTimeAsFileTime
check_func_headers windows.h MapViewOfFile
check_func_headers windows.h PeekNamedPipe
check_func_headers windows.h SetConsoleTextAttribute
check_func_headers windows.h Sleep
check_func_headers windows.h VirtualAlloc
check_struct windows.h "CONDITION_VARIABLE" Ptr
check_func_headers glob.h glob
enabled xlib &&
    check_func_headers "X11/Xlib.h X11/extensions/Xvlib.h" XvGetPortAttribute -lXv -lX11 -lXext

check_header direct.h
check_header dlfcn.h
check_header dxva.h
check_header dxva2api.h -D_WIN32_WINNT=0x0600
check_header io.h
check_header libcrystalhd/libcrystalhd_if.h
check_header mach/mach_time.h
check_header malloc.h
check_header net/udplite.h
check_header poll.h
check_header sys/mman.h
check_header sys/param.h
check_header sys/resource.h
check_header sys/select.h
check_header sys/time.h
check_header sys/un.h
check_header termios.h
check_header unistd.h
check_header valgrind/valgrind.h
check_header vdpau/vdpau.h
check_header vdpau/vdpau_x11.h
check_header VideoDecodeAcceleration/VDADecoder.h
check_header windows.h
check_header X11/extensions/XvMClib.h
check_header asm/types.h

check_lib2 "windows.h shellapi.h" CommandLineToArgvW -lshell32
check_lib2 "windows.h wincrypt.h" CryptGenRandom -ladvapi32
check_lib2 "windows.h psapi.h" GetProcessMemoryInfo -lpsapi

check_struct "sys/time.h sys/resource.h" "struct rusage" ru_maxrss

check_type "windows.h dxva.h" "DXVA_PicParams_HEVC"

if ! disabled w32threads && ! enabled pthreads; then
    check_func_headers "windows.h process.h" _beginthreadex &&
        enable w32threads || disable w32threads
fi

# check for some common methods of building with pthread support
# do this before the optional library checks as some of them require pthreads
if ! disabled pthreads && ! enabled w32threads && ! enabled os2threads; then
    enable pthreads
    if check_func pthread_join -pthread && check_func pthread_create -pthread; then
        add_cflags -pthread
        add_extralibs -pthread
    elif check_func pthread_join -pthreads && check_func pthread_create -pthreads; then
        add_cflags -pthreads
        add_extralibs -pthreads
    elif check_func pthread_join -ldl -pthread && check_func pthread_create -ldl -pthread; then
        add_cflags -ldl -pthread
        add_extralibs -ldl -pthread
    elif check_func pthread_join -lpthreadGC2 && check_func pthread_create -lpthreadGC2; then
        add_extralibs -lpthreadGC2
    elif check_lib pthread.h pthread_join -lpthread && check_lib pthread.h pthread_create -lpthread; then
        :
    elif ! check_func pthread_join && ! check_func pthread_create; then
        disable pthreads
    fi
    check_code cc "pthread.h" "static pthread_mutex_t atomic_lock = PTHREAD_MUTEX_INITIALIZER" || disable pthreads
fi


if enabled pthreads; then
  check_func pthread_cancel
fi

disabled  zlib || check_lib   zlib.h      zlibVersion -lz   || disable  zlib
disabled bzlib || check_lib2 bzlib.h BZ2_bzlibVersion -lbz2 || disable bzlib
disabled  lzma || check_lib2  lzma.h lzma_version_number -llzma || disable lzma

check_lib math.h sin -lm && LIBM="-lm"
disabled crystalhd || check_lib libcrystalhd/libcrystalhd_if.h DtsCrystalHDVersion -lcrystalhd || disable crystalhd

atan2f_args=2
ldexpf_args=2
powf_args=2

for func in $MATH_FUNCS; do
    eval check_mathfunc $func \${${func}_args:-1}
done

# these are off by default, so fail if requested and not available
enabled avfoundation_indev && { check_header_oc AVFoundation/AVFoundation.h || disable avfoundation_indev; }
enabled avfoundation_indev && { check_lib2 CoreGraphics/CoreGraphics.h CGGetActiveDisplayList -framework CoreGraphics ||
                                check_lib2 ApplicationServices/ApplicationServices.h CGGetActiveDisplayList -framework ApplicationServices; }
enabled avisynth          && { { check_lib2 "windows.h" LoadLibrary; } ||
                               { check_lib2 "dlfcn.h" dlopen -ldl; } ||
                               die "ERROR: LoadLibrary/dlopen not found for avisynth"; }
enabled decklink          && { check_header DeckLinkAPI.h || die "ERROR: DeckLinkAPI.h header not found"; }
enabled frei0r            && { check_header frei0r.h || die "ERROR: frei0r.h header not found"; }
enabled gnutls            && require_pkg_config gnutls gnutls/gnutls.h gnutls_global_init
enabled ladspa            && { check_header ladspa.h || die "ERROR: ladspa.h header not found"; }
enabled libiec61883       && require libiec61883 libiec61883/iec61883.h iec61883_cmp_connect -lraw1394 -lavc1394 -lrom1394 -liec61883
enabled libaacplus        && require "libaacplus >= 2.0.0" aacplus.h aacplusEncOpen -laacplus
enabled libass            && require_pkg_config libass ass/ass.h ass_library_init
enabled libbluray         && require_pkg_config libbluray libbluray/bluray.h bd_open
enabled libbs2b           && require_pkg_config libbs2b bs2b.h bs2b_open
enabled libcelt           && require libcelt celt/celt.h celt_decode -lcelt0 &&
                             { check_lib celt/celt.h celt_decoder_create_custom -lcelt0 ||
                               die "ERROR: libcelt must be installed and version must be >= 0.11.0."; }
enabled libcaca           && require_pkg_config caca caca.h caca_create_canvas
enabled libdcadec         && require_pkg_config dcadec libdcadec/dca_context.h dcadec_context_create
enabled libfaac           && require2 libfaac "stdint.h faac.h" faacEncGetVersion -lfaac
enabled libfdk_aac        && require libfdk_aac fdk-aac/aacenc_lib.h aacEncOpen -lfdk-aac
flite_libs="-lflite_cmu_time_awb -lflite_cmu_us_awb -lflite_cmu_us_kal -lflite_cmu_us_kal16 -lflite_cmu_us_rms -lflite_cmu_us_slt -lflite_usenglish -lflite_cmulex -lflite"
enabled libflite          && require2 libflite "flite/flite.h" flite_init $flite_libs
enabled fontconfig        && enable libfontconfig
enabled libfontconfig     && require_pkg_config fontconfig "fontconfig/fontconfig.h" FcInit
enabled libfreetype       && require_libfreetype
enabled libfribidi        && require_pkg_config fribidi fribidi.h fribidi_version_info
enabled libgme            && require  libgme gme/gme.h gme_new_emu -lgme -lstdc++
enabled libgsm            && { for gsm_hdr in "gsm.h" "gsm/gsm.h"; do
                                   check_lib "${gsm_hdr}" gsm_create -lgsm && break;
                               done || die "ERROR: libgsm not found"; }
enabled libilbc           && require libilbc ilbc.h WebRtcIlbcfix_InitDecode -lilbc
enabled libmfx            && require_pkg_config libmfx "mfx/mfxvideo.h" MFXInit
enabled libmodplug        && require_pkg_config libmodplug libmodplug/modplug.h ModPlug_Load
enabled libmp3lame        && require "libmp3lame >= 3.98.3" lame/lame.h lame_set_VBR_quality -lmp3lame
enabled libnut            && require libnut libnut.h nut_demuxer_init -lnut
enabled libopencore_amrnb && require libopencore_amrnb opencore-amrnb/interf_dec.h Decoder_Interface_init -lopencore-amrnb
enabled libopencore_amrwb && require libopencore_amrwb opencore-amrwb/dec_if.h D_IF_init -lopencore-amrwb
enabled libopencv         && require_pkg_config opencv opencv/cxcore.h cvCreateImageHeader
enabled libopenh264       && require_pkg_config openh264 wels/codec_api.h WelsGetCodecVersion
enabled libopenjpeg       && { check_lib openjpeg.h opj_version -lopenmj2 -DOPJ_STATIC ||
                               check_lib openjpeg-1.5/openjpeg.h opj_version -lopenjpeg -DOPJ_STATIC ||
                               check_lib openjpeg.h opj_version -lopenjpeg -DOPJ_STATIC ||
                               die "ERROR: libopenjpeg not found"; }
enabled libopus           && require_pkg_config opus opus_multistream.h opus_multistream_decoder_create
enabled libpulse          && require_pkg_config libpulse pulse/pulseaudio.h pa_context_new
enabled libquvi           && require_pkg_config libquvi quvi/quvi.h quvi_init
enabled librtmp           && require_pkg_config librtmp librtmp/rtmp.h RTMP_Socket
enabled libschroedinger   && require_pkg_config schroedinger-1.0 schroedinger/schro.h schro_init
enabled libshine          && require_pkg_config shine shine/layer3.h shine_encode_buffer
enabled libsmbclient      && { use_pkg_config smbclient libsmbclient.h smbc_init ||
                               require smbclient libsmbclient.h smbc_init -lsmbclient; }
enabled libsoxr           && require libsoxr soxr.h soxr_create -lsoxr
enabled libssh            && require_pkg_config libssh libssh/sftp.h sftp_init
enabled libspeex          && require_pkg_config speex speex/speex.h speex_decoder_init -lspeex
enabled libstagefright_h264 && require_cpp libstagefright_h264 "binder/ProcessState.h media/stagefright/MetaData.h
    media/stagefright/MediaBufferGroup.h media/stagefright/MediaDebug.h media/stagefright/MediaDefs.h
    media/stagefright/OMXClient.h media/stagefright/OMXCodec.h" android::OMXClient -lstagefright -lmedia -lutils -lbinder -lgnustl_static
enabled libtheora         && require libtheora theora/theoraenc.h th_info_init -ltheoraenc -ltheoradec -logg
enabled libtwolame        && require libtwolame twolame.h twolame_init -ltwolame &&
                             { check_lib twolame.h twolame_encode_buffer_float32_interleaved -ltwolame ||
                               die "ERROR: libtwolame must be installed and version must be >= 0.3.10"; }
enabled libutvideo        && require_cpp utvideo "stdint.h stdlib.h utvideo/utvideo.h utvideo/Codec.h" 'CCodec*' -lutvideo -lstdc++
enabled libv4l2           && require_pkg_config libv4l2 libv4l2.h v4l2_ioctl
enabled libvidstab        && require_pkg_config "vidstab >= 0.98" vid.stab/libvidstab.h vsMotionDetectInit
enabled libvo_aacenc      && require libvo_aacenc vo-aacenc/voAAC.h voGetAACEncAPI -lvo-aacenc
enabled libvo_amrwbenc    && require libvo_amrwbenc vo-amrwbenc/enc_if.h E_IF_init -lvo-amrwbenc
enabled libvorbis         && require libvorbis vorbis/vorbisenc.h vorbis_info_init -lvorbisenc -lvorbis -logg
enabled libvpx            && {
    enabled libvpx_vp8_decoder && { check_lib2 "vpx/vpx_decoder.h vpx/vp8dx.h" vpx_codec_dec_init_ver -lvpx ||
                                    die "ERROR: libvpx decoder version must be >=0.9.1"; }
    enabled libvpx_vp8_encoder && { check_lib2 "vpx/vpx_encoder.h vpx/vp8cx.h" "vpx_codec_enc_init_ver VP8E_SET_MAX_INTRA_BITRATE_PCT" -lvpx ||
                                    die "ERROR: libvpx encoder version must be >=0.9.7"; }
    enabled libvpx_vp9_decoder && { check_lib2 "vpx/vpx_decoder.h vpx/vp8dx.h" "vpx_codec_vp9_dx" -lvpx || disable libvpx_vp9_decoder; }
    enabled libvpx_vp9_encoder && { check_lib2 "vpx/vpx_encoder.h vpx/vp8cx.h" "vpx_codec_vp9_cx VP9E_SET_AQ_MODE" -lvpx || disable libvpx_vp9_encoder; } }
enabled libwavpack        && require libwavpack wavpack/wavpack.h WavpackOpenFileOutput  -lwavpack
enabled libwebp           && require_pkg_config "libwebp >= 0.2.0" webp/encode.h WebPGetEncoderVersion
enabled libx264           && { use_pkg_config x264 "stdint.h x264.h" x264_encoder_encode ||
                               { require libx264 x264.h x264_encoder_encode -lx264 &&
                                 warn "using libx264 without pkg-config"; } } &&
                             { check_cpp_condition x264.h "X264_BUILD >= 118" ||
                               die "ERROR: libx264 must be installed and version must be >= 0.118."; }
enabled libx265           && require_pkg_config x265 x265.h x265_encoder_encode &&
                             { check_cpp_condition x265.h "X265_BUILD >= 17" ||
                               die "ERROR: libx265 version must be >= 17."; }
enabled libxavs           && require libxavs xavs.h xavs_encoder_encode -lxavs
enabled libxvid           && require libxvid xvid.h xvid_global -lxvidcore
enabled libzmq            && require_pkg_config libzmq zmq.h zmq_ctx_new
enabled libzvbi           && require libzvbi libzvbi.h vbi_decoder_new -lzvbi
enabled mmal              && { check_lib interface/mmal/mmal.h mmal_port_connect -lmmal_core -lmmal_util -lmmal_vc_client -lbcm_host ||
                                { ! enabled cross_compile && {
                                    add_cflags -isystem/opt/vc/include/ -isystem/opt/vc/include/interface/vmcs_host/linux -isystem/opt/vc/include/interface/vcos/pthreads -fgnu89-inline ;
                                    add_extralibs -L/opt/vc/lib/ -lmmal_core -lmmal_util -lmmal_vc_client -lbcm_host ;
                                    check_lib interface/mmal/mmal.h mmal_port_connect ; }
                                check_lib interface/mmal/mmal.h mmal_port_connect ; } ||
                               die "ERROR: mmal not found"; }
enabled nvenc             && { check_header nvEncodeAPI.h || die "ERROR: nvEncodeAPI.h not found."; } &&
                             { check_cpp_condition nvEncodeAPI.h "NVENCAPI_MAJOR_VERSION >= 5" ||
                               die "ERROR: NVENC API version 4 or older is not supported"; } &&
                             { [ $target_os != cygwin ] || die "ERROR: NVENC is not supported on Cygwin currently."; }
enabled openal            && { { for al_libs in "${OPENAL_LIBS}" "-lopenal" "-lOpenAL32"; do
                               check_lib 'AL/al.h' alGetError "${al_libs}" && break; done } ||
                               die "ERROR: openal not found"; } &&
                             { check_cpp_condition "AL/al.h" "defined(AL_VERSION_1_1)" ||
                               die "ERROR: openal must be installed and version must be 1.1 or compatible"; }
enabled opencl            && { check_lib2 OpenCL/cl.h clEnqueueNDRangeKernel -Wl,-framework,OpenCL ||
                               check_lib2 CL/cl.h clEnqueueNDRangeKernel -lOpenCL ||
                               die "ERROR: opencl not found"; } &&
                             { check_cpp_condition "OpenCL/cl.h" "defined(CL_VERSION_1_2)" ||
                               check_cpp_condition "CL/cl.h" "defined(CL_VERSION_1_2)" ||
                               die "ERROR: opencl must be installed and version must be 1.2 or compatible"; }
enabled opengl            && { check_lib GL/glx.h glXGetProcAddress "-lGL" ||
                               check_lib2 windows.h wglGetProcAddress "-lopengl32 -lgdi32" ||
                               check_lib2 OpenGL/gl3.h glGetError "-Wl,-framework,OpenGL" ||
                               check_lib2 ES2/gl.h glGetError "-isysroot=${sysroot} -Wl,-framework,OpenGLES" ||
                               die "ERROR: opengl not found."
                             }
enabled openssl           && { check_lib openssl/ssl.h SSL_library_init -lssl -lcrypto ||
                               check_lib openssl/ssl.h SSL_library_init -lssl32 -leay32 ||
                               check_lib openssl/ssl.h SSL_library_init -lssl -lcrypto -lws2_32 -lgdi32 ||
                               die "ERROR: openssl not found"; }
enabled qtkit_indev      && { check_header_oc QTKit/QTKit.h || disable qtkit_indev; }

if enabled gnutls; then
    { check_lib nettle/bignum.h nettle_mpz_get_str_256 -lnettle -lhogweed -lgmp && enable nettle; } ||
    { check_lib gcrypt.h gcry_mpi_new -lgcrypt && enable gcrypt; }
fi

# libdc1394 check
if enabled libdc1394; then
    { require_pkg_config libdc1394-2 dc1394/dc1394.h dc1394_new &&
        enable libdc1394_2; } ||
    { check_lib libdc1394/dc1394_control.h dc1394_create_handle -ldc1394_control -lraw1394 &&
        enable libdc1394_1; } ||
    die "ERROR: No version of libdc1394 found "
fi
if ! disabled sdl; then
    SDL_CONFIG="${cross_prefix}sdl-config"
    if check_pkg_config sdl SDL_events.h SDL_PollEvent; then
        check_cpp_condition SDL.h "(SDL_MAJOR_VERSION<<16 | SDL_MINOR_VERSION<<8 | SDL_PATCHLEVEL) >= 0x010201" $sdl_cflags &&
        check_cpp_condition SDL.h "(SDL_MAJOR_VERSION<<16 | SDL_MINOR_VERSION<<8 | SDL_PATCHLEVEL) < 0x010300" $sdl_cflags &&
        enable sdl
    else
        if "${SDL_CONFIG}" --version > /dev/null 2>&1; then
            sdl_cflags=$("${SDL_CONFIG}" --cflags)
            sdl_libs=$("${SDL_CONFIG}" --libs)
            check_func_headers SDL_version.h SDL_Linked_Version $sdl_cflags $sdl_libs &&
            check_cpp_condition SDL.h "(SDL_MAJOR_VERSION<<16 | SDL_MINOR_VERSION<<8 | SDL_PATCHLEVEL) >= 0x010201" $sdl_cflags &&
            check_cpp_condition SDL.h "(SDL_MAJOR_VERSION<<16 | SDL_MINOR_VERSION<<8 | SDL_PATCHLEVEL) < 0x010300" $sdl_cflags &&
            enable sdl
        elif enabled sdl ; then
            die "ERROR: SDL not found"
        else
            disable sdl
        fi
    fi
fi
enabled sdl && add_cflags $sdl_cflags && add_extralibs $sdl_libs

makeinfo --version > /dev/null 2>&1 && enable makeinfo  || disable makeinfo
enabled makeinfo && (makeinfo --version | \
                     grep -q 'makeinfo (GNU texinfo) 5' > /dev/null 2>&1) \
    && enable makeinfo_html || disable makeinfo_html
disabled makeinfo_html && texi2html --help 2> /dev/null | grep -q 'init-file' && enable texi2html || disable texi2html
perl -v            > /dev/null 2>&1 && enable perl      || disable perl
pod2man --help     > /dev/null 2>&1 && enable pod2man   || disable pod2man
rsync --help 2> /dev/null | grep -q 'contimeout' && enable rsync_contimeout || disable rsync_contimeout

check_header linux/fb.h
check_header linux/videodev.h
check_header linux/videodev2.h
check_code cc linux/videodev2.h "struct v4l2_frmsizeenum vfse; vfse.discrete.width = 0;" && enable_safe struct_v4l2_frmivalenum_discrete

check_header sys/videoio.h
check_code cc sys/videoio.h "struct v4l2_frmsizeenum vfse; vfse.discrete.width = 0;" && enable_safe struct_v4l2_frmivalenum_discrete

check_func_headers "windows.h vfw.h" capCreateCaptureWindow "$vfwcap_indev_extralibs"
# check that WM_CAP_DRIVER_CONNECT is defined to the proper value
# w32api 3.12 had it defined wrong
check_cpp_condition vfw.h "WM_CAP_DRIVER_CONNECT > WM_USER" && enable vfwcap_defines

check_type "dshow.h" IBaseFilter

# check for ioctl_meteor.h, ioctl_bt848.h and alternatives
{ check_header dev/bktr/ioctl_meteor.h &&
  check_header dev/bktr/ioctl_bt848.h; } ||
{ check_header machine/ioctl_meteor.h &&
  check_header machine/ioctl_bt848.h; } ||
{ check_header dev/video/meteor/ioctl_meteor.h &&
  check_header dev/video/bktr/ioctl_bt848.h; } ||
check_header dev/ic/bt8xx.h

check_header sndio.h
if check_struct sys/soundcard.h audio_buf_info bytes; then
    enable_safe sys/soundcard.h
else
    check_cc -D__BSD_VISIBLE -D__XSI_VISIBLE <<EOF && add_cppflags -D__BSD_VISIBLE -D__XSI_VISIBLE && enable_safe sys/soundcard.h
    #include <sys/soundcard.h>
    audio_buf_info abc;
EOF
fi
check_header soundcard.h

enabled_any alsa_indev alsa_outdev &&
    check_lib2 alsa/asoundlib.h snd_pcm_htimestamp -lasound

enabled jack_indev && check_lib2 jack/jack.h jack_client_open -ljack && check_func sem_timedwait &&
    check_func jack_port_get_latency_range -ljack

enabled_any sndio_indev sndio_outdev && check_lib2 sndio.h sio_open -lsndio

if enabled libcdio; then
    check_lib2 "cdio/cdda.h cdio/paranoia.h" cdio_cddap_open -lcdio_paranoia -lcdio_cdda -lcdio ||
    check_lib2 "cdio/paranoia/cdda.h cdio/paranoia/paranoia.h" cdio_cddap_open -lcdio_paranoia -lcdio_cdda -lcdio ||
    die "ERROR: No usable libcdio/cdparanoia found"
fi

enabled xlib &&
    check_lib X11/Xlib.h XOpenDisplay -lX11 || disable xlib

if ! disabled libxcb; then
    check_pkg_config "xcb >= 1.4" xcb/xcb.h xcb_connect || {
        enabled libxcb && die "ERROR: libxcb >= 1.4 not found";
    } && disable x11grab && enable libxcb

if enabled libxcb; then
    disabled libxcb_shm || {
        check_pkg_config xcb-shm xcb/shm.h xcb_shm_attach || {
            enabled libxcb_shm && die "ERROR: libxcb_shm not found";
        } && check_header sys/shm.h && enable libxcb_shm; }

    disabled libxcb_xfixes || {
        check_pkg_config xcb-xfixes xcb/xfixes.h xcb_xfixes_get_cursor_image || {
            enabled libxcb_xfixes && die "ERROR: libxcb_xfixes not found";
        } && enable libxcb_xfixes; }

    disabled libxcb_shape || {
        check_pkg_config xcb-shape xcb/shape.h xcb_shape_get_rectangles || {
            enabled libxcb_shape && die "ERROR: libxcb_shape not found";
        } && enable libxcb_shape; }

    add_cflags $xcb_cflags $xcb_shm_cflags $xcb_xfixes_cflags $xcb_shape_cflags
    add_extralibs $xcb_libs $xcb_shm_libs $xcb_xfixes_libs $xcb_shape_libs
fi
fi

if enabled x11grab; then
    enabled xlib || die "ERROR: Xlib not found"
    require Xext X11/extensions/XShm.h XShmCreateImage -lXext
    require Xfixes X11/extensions/Xfixes.h XFixesGetCursorImage -lXfixes
fi

check_func_headers "windows.h" CreateDIBSection "$gdigrab_indev_extralibs"

enabled dxva2api_h &&
    check_cc <<EOF && enable dxva2api_cobj
#define _WIN32_WINNT 0x0600
#define COBJMACROS
#include <windows.h>
#include <d3d9.h>
#include <dxva2api.h>
int main(void) { IDirectXVideoDecoder *o = NULL; IDirectXVideoDecoder_Release(o); return 0; }
EOF

enabled vaapi &&
    check_lib va/va.h vaInitialize -lva ||
    disable vaapi

enabled vaapi && enabled xlib &&
    check_lib2 "va/va.h va/va_x11.h" vaGetDisplay -lva -lva-x11 &&
    enable vaapi_x11

enabled vdpau &&
    check_cpp_condition vdpau/vdpau.h "defined VDP_DECODER_PROFILE_MPEG4_PART2_ASP" ||
    disable vdpau

enabled vdpau && enabled xlib &&
    check_func_headers "vdpau/vdpau.h vdpau/vdpau_x11.h" vdp_device_create_x11 -lvdpau &&
    prepend ffmpeg_libs $($ldflags_filter "-lvdpau") &&
    enable vdpau_x11

# Funny iconv installations are not unusual, so check it after all flags have been set
disabled iconv || check_func_headers iconv.h iconv || check_lib2 iconv.h iconv -liconv || disable iconv

enabled debug && add_cflags -g"$debuglevel" && add_asflags -g"$debuglevel"

# add some useful compiler flags if supported
check_cflags -Wdeclaration-after-statement
check_cflags -Wall
check_cflags -Wdisabled-optimization
check_cflags -Wpointer-arith
check_cflags -Wredundant-decls
check_cflags -Wwrite-strings
check_cflags -Wtype-limits
check_cflags -Wundef
check_cflags -Wmissing-prototypes
check_cflags -Wno-pointer-to-int-cast
check_cflags -Wstrict-prototypes
check_cflags -Wempty-body
enabled extra_warnings && check_cflags -Winline

check_disable_warning(){
    warning_flag=-W${1#-Wno-}
    test_cflags $warning_flag && add_cflags $1
}

check_disable_warning -Wno-parentheses
check_disable_warning -Wno-switch
check_disable_warning -Wno-format-zero-length
check_disable_warning -Wno-pointer-sign

# add some linker flags
check_ldflags -Wl,--warn-common
check_ldflags -Wl,-rpath-link=libpostproc:libswresample:libswscale:libavfilter:libavdevice:libavformat:libavcodec:libavutil:libavresample
enabled rpath && add_ldexeflags -Wl,-rpath,$libdir
test_ldflags -Wl,-Bsymbolic && append SHFLAGS -Wl,-Bsymbolic

# add some strip flags
# -wN '..@*' is more selective than -x, but not available everywhere.
check_stripflags -wN \'..@*\' || check_stripflags -x

enabled neon_clobber_test &&
    check_ldflags -Wl,--wrap,avcodec_open2              \
                  -Wl,--wrap,avcodec_decode_audio4      \
                  -Wl,--wrap,avcodec_decode_video2      \
                  -Wl,--wrap,avcodec_decode_subtitle2   \
                  -Wl,--wrap,avcodec_encode_audio2      \
                  -Wl,--wrap,avcodec_encode_video2      \
                  -Wl,--wrap,avcodec_encode_subtitle    \
                  -Wl,--wrap,swr_convert                \
                  -Wl,--wrap,avresample_convert ||
    disable neon_clobber_test

enabled xmm_clobber_test &&
    check_ldflags -Wl,--wrap,avcodec_open2              \
                  -Wl,--wrap,avcodec_decode_audio4      \
                  -Wl,--wrap,avcodec_decode_video2      \
                  -Wl,--wrap,avcodec_decode_subtitle2   \
                  -Wl,--wrap,avcodec_encode_audio2      \
                  -Wl,--wrap,avcodec_encode_video       \
                  -Wl,--wrap,avcodec_encode_video2      \
                  -Wl,--wrap,avcodec_encode_subtitle    \
                  -Wl,--wrap,swr_convert                \
                  -Wl,--wrap,avresample_convert         \
                  -Wl,--wrap,sws_scale ||
    disable xmm_clobber_test

echo "X{};" > $TMPV
if test_ldflags -Wl,--version-script,$TMPV; then
    append SHFLAGS '-Wl,--version-script,\$(SUBDIR)lib\$(NAME).ver'
    check_cc <<EOF && enable symver_asm_label
void ff_foo(void) __asm__ ("av_foo@VERSION");
void ff_foo(void) { ${inline_asm+__asm__($quotes);} }
EOF
    check_cc <<EOF && enable symver_gnu_asm
__asm__(".symver ff_foo,av_foo@VERSION");
void ff_foo(void) {}
EOF
fi

if [ -z "$optflags" ]; then
    if enabled small; then
        optflags=$cflags_size
    elif enabled optimizations; then
        optflags=$cflags_speed
    else
        optflags=$cflags_noopt
    fi
fi

check_optflags(){
    check_cflags "$@"
    enabled lto && check_ldflags "$@"
}


if enabled lto; then
    test "$cc_type" != "$ld_type" && die "LTO requires same compiler and linker"
    check_cflags  -flto
    check_ldflags -flto $cpuflags
    disable inline_asm_direct_symbol_refs
fi

check_optflags $optflags
check_optflags -fno-math-errno
check_optflags -fno-signed-zeros

enabled ftrapv && check_cflags -ftrapv

check_cc -mno-red-zone <<EOF && noredzone_flags="-mno-red-zone"
int x;
EOF


if enabled icc; then
    # Just warnings, no remarks
    check_cflags -w1
    # -wd: Disable following warnings
    # 144, 167, 556: -Wno-pointer-sign
    # 188: enumerated type mixed with another type
    # 1292: attribute "foo" ignored
    # 1419: external declaration in primary source file
    # 10006: ignoring unknown option -fno-signed-zeros
    # 10148: ignoring unknown option -Wno-parentheses
    # 10156: ignoring option '-W'; no argument required
    # 13200: No EMMS instruction before call to function
    # 13203: No EMMS instruction before return from function
    check_cflags -wd144,167,188,556,1292,1419,10006,10148,10156,13200,13203
    # 11030: Warning unknown option --as-needed
    # 10156: ignoring option '-export'; no argument required
    check_ldflags -wd10156,11030
    # icc 11.0 and 11.1 work with ebp_available, but don't pass the test
    enable ebp_available
    # The test above does not test linking
    enabled lto && disable symver_asm_label
    if enabled x86_32; then
        icc_version=$($cc -dumpversion)
        test ${icc_version%%.*} -ge 11 &&
            check_cflags -falign-stack=maintain-16-byte ||
            disable aligned_stack
    fi
elif enabled ccc; then
    # disable some annoying warnings
    add_cflags -msg_disable bitnotint
    add_cflags -msg_disable mixfuncvoid
    add_cflags -msg_disable nonstandcast
    add_cflags -msg_disable unsupieee
elif enabled gcc; then
    check_optflags -fno-tree-vectorize
    check_cflags -Werror=format-security
    check_cflags -Werror=implicit-function-declaration
    check_cflags -Werror=missing-prototypes
    check_cflags -Werror=return-type
    check_cflags -Werror=vla
    check_cflags -Wformat
    check_cflags -fdiagnostics-color=auto
    enabled extra_warnings || check_disable_warning -Wno-maybe-uninitialized
elif enabled llvm_gcc; then
    check_cflags -mllvm -stack-alignment=16
elif enabled clang; then
    check_cflags -mllvm -stack-alignment=16
    check_cflags -Qunused-arguments
    check_cflags -Werror=implicit-function-declaration
    check_cflags -Werror=missing-prototypes
    check_cflags -Werror=return-type
elif enabled cparser; then
    add_cflags -Wno-missing-variable-declarations
    add_cflags -Wno-empty-statement
elif enabled armcc; then
    add_cflags -W${armcc_opt},--diag_suppress=4343 # hardfp compat
    add_cflags -W${armcc_opt},--diag_suppress=3036 # using . as system include dir
    # 2523: use of inline assembly is deprecated
    add_cflags -W${armcc_opt},--diag_suppress=2523
    add_cflags -W${armcc_opt},--diag_suppress=1207
    add_cflags -W${armcc_opt},--diag_suppress=1293 # assignment in condition
    add_cflags -W${armcc_opt},--diag_suppress=3343 # hardfp compat
    add_cflags -W${armcc_opt},--diag_suppress=167  # pointer sign
    add_cflags -W${armcc_opt},--diag_suppress=513  # pointer sign
elif enabled tms470; then
    add_cflags -pds=824 -pds=837
    disable inline_asm
elif enabled pathscale; then
    add_cflags -fstrict-overflow -OPT:wrap_around_unsafe_opt=OFF
elif enabled_any msvc icl; then
    enabled x86_32 && disable aligned_stack
    enabled_all x86_32 debug && add_cflags -Oy-
    enabled debug && add_ldflags -debug
    enable pragma_deprecated
    if enabled icl; then
        # -Qansi-alias is basically -fstrict-aliasing, but does not work
        # (correctly) on icl 13.x.
        check_cpp_condition "windows.h" "__ICL < 1300 || __ICL >= 1400" &&
            add_cflags -Qansi-alias
        # Some inline asm is not compilable in debug
        if enabled debug; then
            disable ebp_available
            disable ebx_available
        fi
    fi
<<<<<<< HEAD
    # msvcrt10 x64 incorrectly enables log2, only msvcrt12 onwards actually has log2.
=======
    # msvcrt10 x64 incorrectly enables log2, only msvcrt12 (MSVC 2013) onwards actually has log2.
>>>>>>> 3edeb774
    check_cpp_condition crtversion.h "_VC_CRT_MAJOR_VERSION >= 12" || disable log2
fi

case $as_type in
    clang)
        add_asflags -Qunused-arguments
    ;;
esac

case $ld_type in
    clang)
        check_ldflags -Qunused-arguments
    ;;
esac

case $target_os in
    osf1)
        enabled ccc && add_ldflags '-Wl,-expect_unresolved,*'
    ;;
    plan9)
        add_cppflags -Dmain=plan9_main
    ;;
esac

enable frame_thread_encoder

enabled asm || { arch=c; disable $ARCH_LIST $ARCH_EXT_LIST; }

check_deps $CONFIG_LIST       \
           $CONFIG_EXTRA      \
           $HAVE_LIST         \
           $ALL_COMPONENTS    \

enabled threads && ! enabled pthreads && ! enabled atomics_native && die "non pthread threading without atomics not supported, try adding --enable-pthreads or --cpu=i486 or higher if you are on x86"


if test $target_os = "haiku"; then
    disable memalign
    disable posix_memalign
fi

enabled_all dxva2 dxva2api_cobj CoTaskMemFree &&
    prepend ffmpeg_libs $($ldflags_filter "-lole32" "-luser32") &&
    enable dxva2_lib

! enabled_any memalign posix_memalign aligned_malloc &&
    enabled simd_align_16 && enable memalign_hack

# add_dep lib dep
# -> enable ${lib}_deps_${dep}
# -> add $dep to ${lib}_deps only once
add_dep() {
    lib=$1
    dep=$2
    enabled "${lib}_deps_${dep}" && return 0
    enable  "${lib}_deps_${dep}"
    prepend "${lib}_deps" $dep
}

# merge deps lib components
# merge all ${component}_deps into ${lib}_deps and ${lib}_deps_*
merge_deps() {
    lib=$1
    shift
    for comp in $*; do
        enabled $comp || continue
        eval "dep=\"\$${comp}_deps\""
        for d in $dep; do
            add_dep $lib $d
        done
    done
}

merge_deps libavfilter $FILTER_LIST

map 'enabled $v && intrinsics=${v#intrinsics_}' $INTRINSICS_LIST

for thread in $THREADS_LIST; do
    if enabled $thread; then
        test -n "$thread_type" &&
            die "ERROR: Only one thread type must be selected." ||
            thread_type="$thread"
    fi
done

enabled zlib && add_cppflags -DZLIB_CONST

# conditional library dependencies, in linking order
enabled amovie_filter       && prepend avfilter_deps "avformat avcodec"
enabled aresample_filter    && prepend avfilter_deps "swresample"
enabled asyncts_filter      && prepend avfilter_deps "avresample"
enabled atempo_filter       && prepend avfilter_deps "avcodec"
enabled ebur128_filter && enabled swresample && prepend avfilter_deps "swresample"
enabled elbg_filter         && prepend avfilter_deps "avcodec"
enabled fftfilt_filter      && prepend avfilter_deps "avcodec"
enabled mcdeint_filter      && prepend avfilter_deps "avcodec"
enabled movie_filter    && prepend avfilter_deps "avformat avcodec"
enabled pan_filter          && prepend avfilter_deps "swresample"
enabled pp_filter           && prepend avfilter_deps "postproc"
enabled removelogo_filter   && prepend avfilter_deps "avformat avcodec swscale"
enabled resample_filter && prepend avfilter_deps "avresample"
enabled sab_filter          && prepend avfilter_deps "swscale"
enabled scale_filter    && prepend avfilter_deps "swscale"
enabled showspectrum_filter && prepend avfilter_deps "avcodec"
enabled smartblur_filter    && prepend avfilter_deps "swscale"
enabled subtitles_filter    && prepend avfilter_deps "avformat avcodec"
enabled uspp_filter         && prepend avfilter_deps "avcodec"

enabled lavfi_indev         && prepend avdevice_deps "avfilter"

enabled opus_decoder    && prepend avcodec_deps "swresample"

expand_deps(){
    lib_deps=${1}_deps
    eval "deps=\$$lib_deps"
    append $lib_deps $(map 'eval echo \$${v}_deps' $deps)
    unique $lib_deps
}

#we have to remove gpl from the deps here as some code assumes all lib deps are libs
postproc_deps="$(filter_out 'gpl' $postproc_deps)"

map 'expand_deps $v' $LIBRARY_LIST

echo "install prefix            $prefix"
echo "source path               $source_path"
echo "C compiler                $cc"
echo "C library                 $libc_type"
if test "$host_cc" != "$cc"; then
    echo "host C compiler           $host_cc"
    echo "host C library            $host_libc_type"
fi
echo "ARCH                      $arch ($cpu)"
if test "$build_suffix" != ""; then
    echo "build suffix              $build_suffix"
fi
if test "$progs_suffix" != ""; then
    echo "progs suffix              $progs_suffix"
fi
if test "$extra_version" != ""; then
    echo "version string suffix     $extra_version"
fi
echo "big-endian                ${bigendian-no}"
echo "runtime cpu detection     ${runtime_cpudetect-no}"
if enabled x86; then
    echo "${yasmexe}                      ${yasm-no}"
    echo "MMX enabled               ${mmx-no}"
    echo "MMXEXT enabled            ${mmxext-no}"
    echo "3DNow! enabled            ${amd3dnow-no}"
    echo "3DNow! extended enabled   ${amd3dnowext-no}"
    echo "SSE enabled               ${sse-no}"
    echo "SSSE3 enabled             ${ssse3-no}"
    echo "AVX enabled               ${avx-no}"
    echo "XOP enabled               ${xop-no}"
    echo "FMA3 enabled              ${fma3-no}"
    echo "FMA4 enabled              ${fma4-no}"
    echo "i686 features enabled     ${i686-no}"
    echo "CMOV is fast              ${fast_cmov-no}"
    echo "EBX available             ${ebx_available-no}"
    echo "EBP available             ${ebp_available-no}"
fi
if enabled aarch64; then
    echo "NEON enabled              ${neon-no}"
    echo "VFP enabled               ${vfp-no}"
fi
if enabled arm; then
    echo "ARMv5TE enabled           ${armv5te-no}"
    echo "ARMv6 enabled             ${armv6-no}"
    echo "ARMv6T2 enabled           ${armv6t2-no}"
    echo "VFP enabled               ${vfp-no}"
    echo "NEON enabled              ${neon-no}"
    echo "THUMB enabled             ${thumb-no}"
fi
if enabled mips; then
    echo "MIPS FPU enabled          ${mipsfpu-no}"
    echo "MIPS32R5 enabled          ${mips32r5-no}"
    echo "MIPS64R6 enabled          ${mips64r6-no}"
    echo "MIPS DSP R1 enabled       ${mipsdspr1-no}"
    echo "MIPS DSP R2 enabled       ${mipsdspr2-no}"
    echo "MIPS MSA enabled          ${msa-no}"
    echo "LOONGSON3 enabled         ${loongson3-no}"
fi
if enabled ppc; then
    echo "AltiVec enabled           ${altivec-no}"
    echo "PPC 4xx optimizations     ${ppc4xx-no}"
    echo "PPC VSX optimizations     ${vsx-no}"
    echo "dcbzl available           ${dcbzl-no}"
fi
echo "debug symbols             ${debug-no}"
echo "strip symbols             ${stripping-no}"
echo "optimize for size         ${small-no}"
echo "optimizations             ${optimizations-no}"
echo "static                    ${static-no}"
echo "shared                    ${shared-no}"
echo "postprocessing support    ${postproc-no}"
echo "new filter support        ${avfilter-no}"
echo "network support           ${network-no}"
echo "threading support         ${thread_type-no}"
echo "safe bitstream reader     ${safe_bitstream_reader-no}"
echo "SDL support               ${sdl-no}"
echo "opencl enabled            ${opencl-no}"
echo "texi2html enabled         ${texi2html-no}"
echo "perl enabled              ${perl-no}"
echo "pod2man enabled           ${pod2man-no}"
echo "makeinfo enabled          ${makeinfo-no}"
echo "makeinfo supports HTML    ${makeinfo_html-no}"
test -n "$random_seed" &&
    echo "random seed               ${random_seed}"
echo

echo "External libraries:"
print_enabled '' $EXTERNAL_LIBRARY_LIST | print_3_columns
echo

for type in decoder encoder hwaccel parser demuxer muxer protocol filter bsf indev outdev; do
    echo "Enabled ${type}s:"
    eval list=\$$(toupper $type)_LIST
    print_enabled '_*' $list | print_3_columns
    echo
done

license="LGPL version 2.1 or later"
if enabled nonfree; then
    license="nonfree and unredistributable"
elif enabled gplv3; then
    license="GPL version 3 or later"
elif enabled lgplv3; then
    license="LGPL version 3 or later"
elif enabled gpl; then
    license="GPL version 2 or later"
fi

echo "License: $license"

echo "Creating config.mak, config.h, and doc/config.texi..."

test -e Makefile || echo "include $source_path/Makefile" > Makefile

enabled stripping || strip="echo skipping strip"

config_files="$TMPH config.mak doc/config.texi"

cat > config.mak <<EOF
# Automatically generated by configure - do not modify!
ifndef FFMPEG_CONFIG_MAK
FFMPEG_CONFIG_MAK=1
FFMPEG_CONFIGURATION=$FFMPEG_CONFIGURATION
prefix=$prefix
LIBDIR=\$(DESTDIR)$libdir
SHLIBDIR=\$(DESTDIR)$shlibdir
INCDIR=\$(DESTDIR)$incdir
BINDIR=\$(DESTDIR)$bindir
DATADIR=\$(DESTDIR)$datadir
DOCDIR=\$(DESTDIR)$docdir
MANDIR=\$(DESTDIR)$mandir
SRC_PATH=$source_path
ifndef MAIN_MAKEFILE
SRC_PATH:=\$(SRC_PATH:.%=..%)
endif
CC_IDENT=$cc_ident
ARCH=$arch
INTRINSICS=$intrinsics
CC=$cc
CXX=$cxx
AS=$as
LD=$ld
DEPCC=$dep_cc
DEPCCFLAGS=$DEPCCFLAGS \$(CPPFLAGS)
DEPAS=$as
DEPASFLAGS=$DEPASFLAGS \$(CPPFLAGS)
YASM=$yasmexe
DEPYASM=$yasmexe
AR=$ar
ARFLAGS=$arflags
AR_O=$ar_o
RANLIB=$ranlib
STRIP=$strip
CP=cp -p
LN_S=$ln_s
CPPFLAGS=$CPPFLAGS
CFLAGS=$CFLAGS
CXXFLAGS=$CXXFLAGS
ASFLAGS=$ASFLAGS
AS_C=$AS_C
AS_O=$AS_O
CC_C=$CC_C
CC_E=$CC_E
CC_O=$CC_O
CXX_C=$CXX_C
CXX_O=$CXX_O
LD_O=$LD_O
LD_LIB=$LD_LIB
LD_PATH=$LD_PATH
DLLTOOL=$dlltool
WINDRES=$windres
DEPWINDRES=$dep_cc
DOXYGEN=$doxygen
LDFLAGS=$LDFLAGS
LDEXEFLAGS=$LDEXEFLAGS
SHFLAGS=$(echo $($ldflags_filter $SHFLAGS))
ASMSTRIPFLAGS=$ASMSTRIPFLAGS
YASMFLAGS=$YASMFLAGS
BUILDSUF=$build_suffix
PROGSSUF=$progs_suffix
FULLNAME=$FULLNAME
LIBPREF=$LIBPREF
LIBSUF=$LIBSUF
LIBNAME=$LIBNAME
SLIBPREF=$SLIBPREF
SLIBSUF=$SLIBSUF
EXESUF=$EXESUF
EXTRA_VERSION=$extra_version
CCDEP=$CCDEP
CXXDEP=$CXXDEP
CCDEP_FLAGS=$CCDEP_FLAGS
ASDEP=$ASDEP
ASDEP_FLAGS=$ASDEP_FLAGS
CC_DEPFLAGS=$CC_DEPFLAGS
AS_DEPFLAGS=$AS_DEPFLAGS
HOSTCC=$host_cc
HOSTLD=$host_ld
HOSTCFLAGS=$host_cflags
HOSTCPPFLAGS=$host_cppflags
HOSTEXESUF=$HOSTEXESUF
HOSTLDFLAGS=$host_ldflags
HOSTLIBS=$host_libs
DEPHOSTCC=$host_cc
DEPHOSTCCFLAGS=$DEPHOSTCCFLAGS \$(HOSTCCFLAGS)
HOSTCCDEP=$HOSTCCDEP
HOSTCCDEP_FLAGS=$HOSTCCDEP_FLAGS
HOSTCC_DEPFLAGS=$HOSTCC_DEPFLAGS
HOSTCC_C=$HOSTCC_C
HOSTCC_O=$HOSTCC_O
HOSTLD_O=$HOSTLD_O
TARGET_EXEC=$target_exec $target_exec_args
TARGET_PATH=$target_path
TARGET_SAMPLES=${target_samples:-\$(SAMPLES)}
CFLAGS-ffplay=$sdl_cflags
ZLIB=$($ldflags_filter -lz)
LIB_INSTALL_EXTRA_CMD=$LIB_INSTALL_EXTRA_CMD
EXTRALIBS=$extralibs
COMPAT_OBJS=$compat_objs
EXEOBJS=$exeobjs
INSTALL=$install
LIBTARGET=${LIBTARGET}
SLIBNAME=${SLIBNAME}
SLIBNAME_WITH_VERSION=${SLIBNAME_WITH_VERSION}
SLIBNAME_WITH_MAJOR=${SLIBNAME_WITH_MAJOR}
SLIB_CREATE_DEF_CMD=${SLIB_CREATE_DEF_CMD}
SLIB_EXTRA_CMD=${SLIB_EXTRA_CMD}
SLIB_INSTALL_NAME=${SLIB_INSTALL_NAME}
SLIB_INSTALL_LINKS=${SLIB_INSTALL_LINKS}
SLIB_INSTALL_EXTRA_LIB=${SLIB_INSTALL_EXTRA_LIB}
SLIB_INSTALL_EXTRA_SHLIB=${SLIB_INSTALL_EXTRA_SHLIB}
SAMPLES:=${samples:-\$(FATE_SAMPLES)}
NOREDZONE_FLAGS=$noredzone_flags
EOF

get_version(){
    lcname=lib${1}
    name=$(toupper $lcname)
    file=$source_path/$lcname/version.h
    eval $(awk "/#define ${name}_VERSION_M/ { print \$2 \"=\" \$3 }" "$file")
    enabled raise_major && eval ${name}_VERSION_MAJOR=$((${name}_VERSION_MAJOR+100))
    eval ${name}_VERSION=\$${name}_VERSION_MAJOR.\$${name}_VERSION_MINOR.\$${name}_VERSION_MICRO
    eval echo "${lcname}_VERSION=\$${name}_VERSION" >> config.mak
    eval echo "${lcname}_VERSION_MAJOR=\$${name}_VERSION_MAJOR" >> config.mak
    eval echo "${lcname}_VERSION_MINOR=\$${name}_VERSION_MINOR" >> config.mak
}

map 'get_version $v' $LIBRARY_LIST

map 'eval echo "${v}_FFLIBS=\$${v}_deps" >> config.mak' $LIBRARY_LIST

print_program_libs(){
    eval "program_libs=\$${1}_libs"
    eval echo "LIBS-${1}=${program_libs}" >> config.mak
}

map 'print_program_libs $v' $PROGRAM_LIST

cat > $TMPH <<EOF
/* Automatically generated by configure - do not modify! */
#ifndef FFMPEG_CONFIG_H
#define FFMPEG_CONFIG_H
#define FFMPEG_CONFIGURATION "$(c_escape $FFMPEG_CONFIGURATION)"
#define FFMPEG_LICENSE "$(c_escape $license)"
#define CONFIG_THIS_YEAR 2015
#define FFMPEG_DATADIR "$(eval c_escape $datadir)"
#define AVCONV_DATADIR "$(eval c_escape $datadir)"
#define CC_IDENT "$(c_escape ${cc_ident:-Unknown compiler})"
#define av_restrict $_restrict
#define EXTERN_PREFIX "${extern_prefix}"
#define EXTERN_ASM ${extern_prefix}
#define BUILDSUF "$build_suffix"
#define SLIBSUF "$SLIBSUF"
#define HAVE_MMX2 HAVE_MMXEXT
#define SWS_MAX_FILTER_SIZE $sws_max_filter_size
EOF

test -n "$assert_level" &&
    echo "#define ASSERT_LEVEL $assert_level" >>$TMPH

test -n "$malloc_prefix" &&
    echo "#define MALLOC_PREFIX $malloc_prefix" >>$TMPH

if enabled yasm; then
    append config_files $TMPASM
    printf '' >$TMPASM
fi

enabled getenv || echo "#define getenv(x) NULL" >> $TMPH


mkdir -p doc
mkdir -p tests
echo "@c auto-generated by configure" > doc/config.texi

print_config ARCH_   "$config_files" $ARCH_LIST
print_config HAVE_   "$config_files" $HAVE_LIST
print_config CONFIG_ "$config_files" $CONFIG_LIST       \
                                     $CONFIG_EXTRA      \
                                     $ALL_COMPONENTS    \

echo "#endif /* FFMPEG_CONFIG_H */" >> $TMPH
echo "endif # FFMPEG_CONFIG_MAK" >> config.mak

# Do not overwrite an unchanged config.h to avoid superfluous rebuilds.
cp_if_changed $TMPH config.h
touch .config

enabled yasm && cp_if_changed $TMPASM config.asm

cat > $TMPH <<EOF
/* Generated by ffconf */
#ifndef AVUTIL_AVCONFIG_H
#define AVUTIL_AVCONFIG_H
EOF

print_config AV_HAVE_ $TMPH $HAVE_LIST_PUB

echo "#endif /* AVUTIL_AVCONFIG_H */" >> $TMPH

cp_if_changed $TMPH libavutil/avconfig.h

if test -n "$WARNINGS"; then
    printf "\n$WARNINGS"
    enabled fatal_warnings && exit 1
fi

# build pkg-config files

lib_version(){
    eval printf "\"lib${1}${build_suffix} >= \$LIB$(toupper ${1})_VERSION, \""
}

pkgconfig_generate(){
    name=$1
    shortname=${name#lib}${build_suffix}
    comment=$2
    version=$3
    libs=$4
    requires=$(map 'lib_version $v' $(eval echo \$${name#lib}_deps))
    requires=${requires%, }
    enabled ${name#lib} || return 0
    mkdir -p $name
    cat <<EOF > $name/$name${build_suffix}.pc
prefix=$prefix
exec_prefix=\${prefix}
libdir=$libdir
includedir=$incdir

Name: $name
Description: $comment
Version: $version
Requires: $(enabled shared || echo $requires)
Requires.private: $(enabled shared && echo $requires)
Conflicts:
Libs: -L\${libdir} $(enabled rpath && echo "-Wl,-rpath,\${libdir}") -l${shortname} $(enabled shared || echo $libs)
Libs.private: $(enabled shared && echo $libs)
Cflags: -I\${includedir}
EOF

mkdir -p doc/examples/pc-uninstalled
includedir=${source_path}
[ "$includedir" = . ] && includedir="\${pcfiledir}/../../.."
    cat <<EOF > doc/examples/pc-uninstalled/$name.pc
prefix=
exec_prefix=
libdir=\${pcfiledir}/../../../$name
includedir=${includedir}

Name: $name
Description: $comment
Version: $version
Requires: $requires
Conflicts:
Libs: -L\${libdir} -Wl,-rpath,\${libdir} -l${shortname} $(enabled shared || echo $libs)
Cflags: -I\${includedir}
EOF
}

pkgconfig_generate libavutil     "FFmpeg utility library"               "$LIBAVUTIL_VERSION"     "$LIBRT $LIBM"
pkgconfig_generate libavcodec    "FFmpeg codec library"                 "$LIBAVCODEC_VERSION"    "$extralibs"
pkgconfig_generate libavformat   "FFmpeg container format library"      "$LIBAVFORMAT_VERSION"   "$extralibs"
pkgconfig_generate libavdevice   "FFmpeg device handling library"       "$LIBAVDEVICE_VERSION"   "$extralibs"
pkgconfig_generate libavfilter   "FFmpeg audio/video filtering library" "$LIBAVFILTER_VERSION"   "$extralibs"
pkgconfig_generate libpostproc   "FFmpeg postprocessing library"        "$LIBPOSTPROC_VERSION"   ""
pkgconfig_generate libavresample "Libav audio resampling library"       "$LIBAVRESAMPLE_VERSION" "$LIBM"
pkgconfig_generate libswscale    "FFmpeg image rescaling library"       "$LIBSWSCALE_VERSION"    "$LIBM"
pkgconfig_generate libswresample "FFmpeg audio resampling library"      "$LIBSWRESAMPLE_VERSION" "$LIBM"<|MERGE_RESOLUTION|>--- conflicted
+++ resolved
@@ -2073,10 +2073,6 @@
 simd_align_16_if_any="altivec neon sse"
 
 # system capabilities
-<<<<<<< HEAD
-
-=======
->>>>>>> 3edeb774
 symver_if_any="symver_asm_label symver_gnu_asm"
 valgrind_backtrace_deps="!optimizations valgrind_valgrind_h"
 
@@ -5511,11 +5507,7 @@
             disable ebx_available
         fi
     fi
-<<<<<<< HEAD
-    # msvcrt10 x64 incorrectly enables log2, only msvcrt12 onwards actually has log2.
-=======
     # msvcrt10 x64 incorrectly enables log2, only msvcrt12 (MSVC 2013) onwards actually has log2.
->>>>>>> 3edeb774
     check_cpp_condition crtversion.h "_VC_CRT_MAJOR_VERSION >= 12" || disable log2
 fi
 

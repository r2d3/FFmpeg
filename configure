#!/bin/sh
#
# FFmpeg configure script
#
# Copyright (c) 2000-2002 Fabrice Bellard
# Copyright (c) 2005-2008 Diego Biurrun
# Copyright (c) 2005-2008 Mans Rullgard
#

# Prevent locale nonsense from breaking basic text processing.
LC_ALL=C
export LC_ALL

# make sure we are running under a compatible shell
# try to make this part work with most shells

try_exec(){
    echo "Trying shell $1"
    type "$1" > /dev/null 2>&1 && exec "$@"
}

unset foo
(: ${foo%%bar}) 2> /dev/null
E1="$?"

(: ${foo?}) 2> /dev/null
E2="$?"

if test "$E1" != 0 || test "$E2" = 0; then
    echo "Broken shell detected.  Trying alternatives."
    export FF_CONF_EXEC
    if test "0$FF_CONF_EXEC" -lt 1; then
        FF_CONF_EXEC=1
        try_exec bash "$0" "$@"
    fi
    if test "0$FF_CONF_EXEC" -lt 2; then
        FF_CONF_EXEC=2
        try_exec ksh "$0" "$@"
    fi
    if test "0$FF_CONF_EXEC" -lt 3; then
        FF_CONF_EXEC=3
        try_exec /usr/xpg4/bin/sh "$0" "$@"
    fi
    echo "No compatible shell script interpreter found."
    echo "This configure script requires a POSIX-compatible shell"
    echo "such as bash or ksh."
    echo "THIS IS NOT A BUG IN FFMPEG, DO NOT REPORT IT AS SUCH."
    echo "Instead, install a working POSIX-compatible shell."
    echo "Disabling this configure test will create a broken FFmpeg."
    if test "$BASH_VERSION" = '2.04.0(1)-release'; then
        echo "This bash version ($BASH_VERSION) is broken on your platform."
        echo "Upgrade to a later version if available."
    fi
    exit 1
fi

test -d /usr/xpg4/bin && PATH=/usr/xpg4/bin:$PATH

show_help(){
    cat <<EOF
Usage: configure [options]
Options: [defaults in brackets after descriptions]

Help options:
  --help                   print this message
  --list-decoders          show all available decoders
  --list-encoders          show all available encoders
  --list-hwaccels          show all available hardware accelerators
  --list-demuxers          show all available demuxers
  --list-muxers            show all available muxers
  --list-parsers           show all available parsers
  --list-protocols         show all available protocols
  --list-bsfs              show all available bitstream filters
  --list-indevs            show all available input devices
  --list-outdevs           show all available output devices
  --list-filters           show all available filters

Standard options:
  --logfile=FILE           log tests and output to FILE [config.log]
  --disable-logging        do not log configure debug information
  --fatal-warnings         fail if any configure warning is generated
  --prefix=PREFIX          install in PREFIX [$prefix]
  --bindir=DIR             install binaries in DIR [PREFIX/bin]
  --datadir=DIR            install data files in DIR [PREFIX/share/ffmpeg]
  --docdir=DIR             install documentation in DIR [PREFIX/share/doc/ffmpeg]
  --libdir=DIR             install libs in DIR [PREFIX/lib]
  --shlibdir=DIR           install shared libs in DIR [LIBDIR]
  --incdir=DIR             install includes in DIR [PREFIX/include]
  --mandir=DIR             install man page in DIR [PREFIX/share/man]
  --enable-rpath           use rpath to allow installing libraries in paths
                           not part of the dynamic linker search path
                           use rpath when linking programs [USE WITH CARE]

Licensing options:
  --enable-gpl             allow use of GPL code, the resulting libs
                           and binaries will be under GPL [no]
  --enable-version3        upgrade (L)GPL to version 3 [no]
  --enable-nonfree         allow use of nonfree code, the resulting libs
                           and binaries will be unredistributable [no]

Configuration options:
  --disable-static         do not build static libraries [no]
  --enable-shared          build shared libraries [no]
  --enable-small           optimize for size instead of speed
  --disable-runtime-cpudetect disable detecting cpu capabilities at runtime (smaller binary)
  --enable-gray            enable full grayscale support (slower color)
  --disable-swscale-alpha  disable alpha channel support in swscale
  --disable-all            disable building components, libraries and programs
  --enable-incompatible-libav-abi enable incompatible Libav fork ABI [no]
  --enable-raise-major     increase major version numbers in sonames [no]

Program options:
  --disable-programs       do not build command line programs
  --disable-ffmpeg         disable ffmpeg build
  --disable-ffplay         disable ffplay build
  --disable-ffprobe        disable ffprobe build
  --disable-ffserver       disable ffserver build

Documentation options:
  --disable-doc            do not build documentation
  --disable-htmlpages      do not build HTML documentation pages
  --disable-manpages       do not build man documentation pages
  --disable-podpages       do not build POD documentation pages
  --disable-txtpages       do not build text documentation pages

Component options:
  --disable-avdevice       disable libavdevice build
  --disable-avcodec        disable libavcodec build
  --disable-avformat       disable libavformat build
  --disable-avutil         disable libavutil build
  --disable-swresample     disable libswresample build
  --disable-swscale        disable libswscale build
  --disable-postproc       disable libpostproc build
  --disable-avfilter       disable libavfilter build
  --enable-avresample      enable libavresample build [no]
  --disable-pthreads       disable pthreads [autodetect]
  --disable-w32threads     disable Win32 threads [autodetect]
  --disable-os2threads     disable OS/2 threads [autodetect]
  --disable-network        disable network support [no]
  --disable-dct            disable DCT code
  --disable-dwt            disable DWT code
  --disable-error-resilience disable error resilience code
  --disable-lsp            disable LSP code
  --disable-lzo            disable LZO decoder code
  --disable-mdct           disable MDCT code
  --disable-rdft           disable RDFT code
  --disable-fft            disable FFT code
  --disable-faan           disable floating point AAN (I)DCT code
  --disable-pixelutils     disable pixel utils in libavutil

Hardware accelerators:
  --disable-dxva2          disable DXVA2 code [autodetect]
  --disable-vaapi          disable VAAPI code [autodetect]
  --disable-vda            disable VDA code [autodetect]
  --disable-vdpau          disable VDPAU code [autodetect]

Individual component options:
  --disable-everything     disable all components listed below
  --disable-encoder=NAME   disable encoder NAME
  --enable-encoder=NAME    enable encoder NAME
  --disable-encoders       disable all encoders
  --disable-decoder=NAME   disable decoder NAME
  --enable-decoder=NAME    enable decoder NAME
  --disable-decoders       disable all decoders
  --disable-hwaccel=NAME   disable hwaccel NAME
  --enable-hwaccel=NAME    enable hwaccel NAME
  --disable-hwaccels       disable all hwaccels
  --disable-muxer=NAME     disable muxer NAME
  --enable-muxer=NAME      enable muxer NAME
  --disable-muxers         disable all muxers
  --disable-demuxer=NAME   disable demuxer NAME
  --enable-demuxer=NAME    enable demuxer NAME
  --disable-demuxers       disable all demuxers
  --enable-parser=NAME     enable parser NAME
  --disable-parser=NAME    disable parser NAME
  --disable-parsers        disable all parsers
  --enable-bsf=NAME        enable bitstream filter NAME
  --disable-bsf=NAME       disable bitstream filter NAME
  --disable-bsfs           disable all bitstream filters
  --enable-protocol=NAME   enable protocol NAME
  --disable-protocol=NAME  disable protocol NAME
  --disable-protocols      disable all protocols
  --enable-indev=NAME      enable input device NAME
  --disable-indev=NAME     disable input device NAME
  --disable-indevs         disable input devices
  --enable-outdev=NAME     enable output device NAME
  --disable-outdev=NAME    disable output device NAME
  --disable-outdevs        disable output devices
  --disable-devices        disable all devices
  --enable-filter=NAME     enable filter NAME
  --disable-filter=NAME    disable filter NAME
  --disable-filters        disable all filters

External library support:
  --enable-avisynth        enable reading of AviSynth script files [no]
  --disable-bzlib          disable bzlib [autodetect]
  --enable-fontconfig      enable fontconfig, useful for drawtext filter [no]
  --enable-frei0r          enable frei0r video filtering [no]
  --enable-gnutls          enable gnutls, needed for https support
                           if openssl is not used [no]
  --disable-iconv          disable iconv [autodetect]
  --enable-ladspa          enable LADSPA audio filtering [no]
  --enable-libaacplus      enable AAC+ encoding via libaacplus [no]
  --enable-libass          enable libass subtitles rendering,
                           needed for subtitles and ass filter [no]
  --enable-libbluray       enable BluRay reading using libbluray [no]
  --enable-libbs2b         enable bs2b DSP library [no]
  --enable-libcaca         enable textual display using libcaca [no]
  --enable-libcelt         enable CELT decoding via libcelt [no]
  --enable-libcdio         enable audio CD grabbing with libcdio [no]
  --enable-libdc1394       enable IIDC-1394 grabbing using libdc1394
                           and libraw1394 [no]
  --enable-libdcadec       enable DCA decoding via libdcadec [no]
  --enable-libfaac         enable AAC encoding via libfaac [no]
  --enable-libfdk-aac      enable AAC de/encoding via libfdk-aac [no]
  --enable-libflite        enable flite (voice synthesis) support via libflite [no]
  --enable-libfreetype     enable libfreetype, needed for drawtext filter [no]
  --enable-libfribidi      enable libfribidi, improves drawtext filter [no]
  --enable-libgme          enable Game Music Emu via libgme [no]
  --enable-libgsm          enable GSM de/encoding via libgsm [no]
  --enable-libiec61883     enable iec61883 via libiec61883 [no]
  --enable-libilbc         enable iLBC de/encoding via libilbc [no]
  --enable-libmfx          enable HW acceleration through libmfx
  --enable-libmodplug      enable ModPlug via libmodplug [no]
  --enable-libmp3lame      enable MP3 encoding via libmp3lame [no]
  --enable-libnut          enable NUT (de)muxing via libnut,
                           native (de)muxer exists [no]
  --enable-libopencore-amrnb enable AMR-NB de/encoding via libopencore-amrnb [no]
  --enable-libopencore-amrwb enable AMR-WB decoding via libopencore-amrwb [no]
  --enable-libopencv       enable video filtering via libopencv [no]
  --enable-libopenh264     enable H.264 encoding via OpenH264 [no]
  --enable-libopenjpeg     enable JPEG 2000 de/encoding via OpenJPEG [no]
  --enable-libopus         enable Opus de/encoding via libopus [no]
  --enable-libpulse        enable Pulseaudio input via libpulse [no]
  --enable-libquvi         enable quvi input via libquvi [no]
  --enable-librtmp         enable RTMP[E] support via librtmp [no]
  --enable-libschroedinger enable Dirac de/encoding via libschroedinger [no]
  --enable-libshine        enable fixed-point MP3 encoding via libshine [no]
  --enable-libsmbclient    enable Samba protocol via libsmbclient [no]
  --enable-libsoxr         enable Include libsoxr resampling [no]
  --enable-libspeex        enable Speex de/encoding via libspeex [no]
  --enable-libssh          enable SFTP protocol via libssh [no]
  --enable-libstagefright-h264  enable H.264 decoding via libstagefright [no]
  --enable-libtheora       enable Theora encoding via libtheora [no]
  --enable-libtwolame      enable MP2 encoding via libtwolame [no]
  --enable-libutvideo      enable Ut Video encoding and decoding via libutvideo [no]
  --enable-libv4l2         enable libv4l2/v4l-utils [no]
  --enable-libvidstab      enable video stabilization using vid.stab [no]
  --enable-libvo-aacenc    enable AAC encoding via libvo-aacenc [no]
  --enable-libvo-amrwbenc  enable AMR-WB encoding via libvo-amrwbenc [no]
  --enable-libvorbis       enable Vorbis en/decoding via libvorbis,
                           native implementation exists [no]
  --enable-libvpx          enable VP8 and VP9 de/encoding via libvpx [no]
  --enable-libwavpack      enable wavpack encoding via libwavpack [no]
  --enable-libwebp         enable WebP encoding via libwebp [no]
  --enable-libx264         enable H.264 encoding via x264 [no]
  --enable-libx265         enable HEVC encoding via x265 [no]
  --enable-libxavs         enable AVS encoding via xavs [no]
  --enable-libxcb          enable X11 grabbing using XCB [autodetect]
  --enable-libxcb-shm      enable X11 grabbing shm communication [autodetect]
  --enable-libxcb-xfixes   enable X11 grabbing mouse rendering [autodetect]
  --enable-libxcb-shape    enable X11 grabbing shape rendering [autodetect]
  --enable-libxvid         enable Xvid encoding via xvidcore,
                           native MPEG-4/Xvid encoder exists [no]
<<<<<<< HEAD
  --enable-libzmq          enable message passing via libzmq [no]
  --enable-libzvbi         enable teletext support via libzvbi [no]
  --disable-lzma           disable lzma [autodetect]
  --enable-decklink        enable Blackmagick DeckLink I/O support [no]
  --enable-nvenc           enable NVIDIA NVENC support [no]
  --enable-openal          enable OpenAL 1.1 capture support [no]
  --enable-opencl          enable OpenCL code
  --enable-opengl          enable OpenGL rendering [no]
  --enable-openssl         enable openssl, needed for https support
                           if gnutls is not used [no]
  --disable-sdl            disable sdl [autodetect]
=======
  --enable-mmal            enable decoding via MMAL [no]
  --enable-openssl         enable openssl [no]
>>>>>>> c4845616
  --enable-x11grab         enable X11 grabbing (legacy) [no]
  --disable-xlib           disable xlib [autodetect]
  --disable-zlib           disable zlib [autodetect]

Toolchain options:
  --arch=ARCH              select architecture [$arch]
  --cpu=CPU                select the minimum required CPU (affects
                           instruction selection, may crash on older CPUs)
  --cross-prefix=PREFIX    use PREFIX for compilation tools [$cross_prefix]
  --progs-suffix=SUFFIX    program name suffix []
  --enable-cross-compile   assume a cross-compiler is used
  --sysroot=PATH           root of cross-build tree
  --sysinclude=PATH        location of cross-build system headers
  --target-os=OS           compiler targets OS [$target_os]
  --target-exec=CMD        command to run executables on target
  --target-path=DIR        path to view of build directory on target
  --target-samples=DIR     path to samples directory on target
  --tempprefix=PATH        force fixed dir/prefix instead of mktemp for checks
  --toolchain=NAME         set tool defaults according to NAME
  --nm=NM                  use nm tool NM [$nm_default]
  --ar=AR                  use archive tool AR [$ar_default]
  --as=AS                  use assembler AS [$as_default]
  --windres=WINDRES        use windows resource compiler WINDRES [$windres_default]
  --yasmexe=EXE            use yasm-compatible assembler EXE [$yasmexe_default]
  --cc=CC                  use C compiler CC [$cc_default]
  --cxx=CXX                use C compiler CXX [$cxx_default]
  --dep-cc=DEPCC           use dependency generator DEPCC [$cc_default]
  --ld=LD                  use linker LD [$ld_default]
  --pkg-config=PKGCONFIG   use pkg-config tool PKGCONFIG [$pkg_config_default]
  --pkg-config-flags=FLAGS pass additional flags to pkgconf []
  --ranlib=RANLIB          use ranlib RANLIB [$ranlib_default]
  --doxygen=DOXYGEN        use DOXYGEN to generate API doc [$doxygen_default]
  --host-cc=HOSTCC         use host C compiler HOSTCC
  --host-cflags=HCFLAGS    use HCFLAGS when compiling for host
  --host-cppflags=HCPPFLAGS use HCPPFLAGS when compiling for host
  --host-ld=HOSTLD         use host linker HOSTLD
  --host-ldflags=HLDFLAGS  use HLDFLAGS when linking for host
  --host-libs=HLIBS        use libs HLIBS when linking for host
  --host-os=OS             compiler host OS [$target_os]
  --extra-cflags=ECFLAGS   add ECFLAGS to CFLAGS [$CFLAGS]
  --extra-cxxflags=ECFLAGS add ECFLAGS to CXXFLAGS [$CXXFLAGS]
  --extra-ldflags=ELDFLAGS add ELDFLAGS to LDFLAGS [$LDFLAGS]
  --extra-ldexeflags=ELDFLAGS add ELDFLAGS to LDEXEFLAGS [$LDEXEFLAGS]
  --extra-libs=ELIBS       add ELIBS [$ELIBS]
  --extra-version=STRING   version string suffix []
  --optflags=OPTFLAGS      override optimization-related compiler flags
  --build-suffix=SUFFIX    library name suffix []
  --enable-pic             build position-independent code
  --enable-thumb           compile for Thumb instruction set
  --enable-lto             use link-time optimization

Advanced options (experts only):
  --malloc-prefix=PREFIX   prefix malloc and related names with PREFIX
  --disable-symver         disable symbol versioning
  --enable-hardcoded-tables use hardcoded tables instead of runtime generation
  --disable-safe-bitstream-reader
                           disable buffer boundary checking in bitreaders
                           (faster, but may crash)
  --enable-memalign-hack   emulate memalign, interferes with memory debuggers
  --sws-max-filter-size=N  the max filter size swscale uses [$sws_max_filter_size_default]

Optimization options (experts only):
  --disable-asm            disable all assembly optimizations
  --disable-altivec        disable AltiVec optimizations
  --disable-amd3dnow       disable 3DNow! optimizations
  --disable-amd3dnowext    disable 3DNow! extended optimizations
  --disable-mmx            disable MMX optimizations
  --disable-mmxext         disable MMXEXT optimizations
  --disable-sse            disable SSE optimizations
  --disable-sse2           disable SSE2 optimizations
  --disable-sse3           disable SSE3 optimizations
  --disable-ssse3          disable SSSE3 optimizations
  --disable-sse4           disable SSE4 optimizations
  --disable-sse42          disable SSE4.2 optimizations
  --disable-avx            disable AVX optimizations
  --disable-xop            disable XOP optimizations
  --disable-fma3           disable FMA3 optimizations
  --disable-fma4           disable FMA4 optimizations
  --disable-avx2           disable AVX2 optimizations
  --disable-armv5te        disable armv5te optimizations
  --disable-armv6          disable armv6 optimizations
  --disable-armv6t2        disable armv6t2 optimizations
  --disable-vfp            disable VFP optimizations
  --disable-neon           disable NEON optimizations
  --disable-inline-asm     disable use of inline assembly
  --disable-yasm           disable use of nasm/yasm assembly
  --disable-mipsdspr1      disable MIPS DSP ASE R1 optimizations
  --disable-mipsdspr2      disable MIPS DSP ASE R2 optimizations
  --disable-mipsfpu        disable floating point MIPS optimizations
  --disable-fast-unaligned consider unaligned accesses slow

Developer options (useful when working on FFmpeg itself):
  --disable-debug          disable debugging symbols
  --enable-debug=LEVEL     set the debug level [$debuglevel]
  --disable-optimizations  disable compiler optimizations
  --enable-extra-warnings  enable more compiler warnings
  --disable-stripping      disable stripping of executables and shared libraries
  --assert-level=level     0(default), 1 or 2, amount of assertion testing,
                           2 causes a slowdown at runtime.
  --enable-memory-poisoning fill heap uninitialized allocated space with arbitrary data
  --valgrind=VALGRIND      run "make fate" tests through valgrind to detect memory
                           leaks and errors, using the specified valgrind binary.
                           Cannot be combined with --target-exec
  --enable-ftrapv          Trap arithmetic overflows
  --samples=PATH           location of test samples for FATE, if not set use
                           \$FATE_SAMPLES at make invocation time.
  --enable-neon-clobber-test check NEON registers for clobbering (should be
                           used only for debugging purposes)
  --enable-xmm-clobber-test check XMM registers for clobbering (Win64-only;
                           should be used only for debugging purposes)
  --enable-random          randomly enable/disable components
  --disable-random
  --enable-random=LIST     randomly enable/disable specific components or
  --disable-random=LIST    component groups. LIST is a comma-separated list
                           of NAME[:PROB] entries where NAME is a component
                           (group) and PROB the probability associated with
                           NAME (default 0.5).
  --random-seed=VALUE      seed value for --enable/disable-random

NOTE: Object files are built at the place where configure is launched.
EOF
  exit 0
}

quotes='""'

log(){
    echo "$@" >> $logfile
}

log_file(){
    log BEGIN $1
    pr -n -t $1 >> $logfile
    log END $1
}

echolog(){
    log "$@"
    echo "$@"
}

warn(){
    log "WARNING: $*"
    WARNINGS="${WARNINGS}WARNING: $*\n"
}

die(){
    echolog "$@"
    cat <<EOF

If you think configure made a mistake, make sure you are using the latest
version from Git.  If the latest version fails, report the problem to the
ffmpeg-user@ffmpeg.org mailing list or IRC #ffmpeg on irc.freenode.net.
EOF
    if disabled logging; then
        cat <<EOF
Rerun configure with logging enabled (do not use --disable-logging), and
include the log this produces with your report.
EOF
    else
        cat <<EOF
Include the log file "$logfile" produced by configure as this will help
solve the problem.
EOF
    fi
    exit 1
}

# Avoid locale weirdness, besides we really just want to translate ASCII.
toupper(){
    echo "$@" | tr abcdefghijklmnopqrstuvwxyz ABCDEFGHIJKLMNOPQRSTUVWXYZ
}

tolower(){
    echo "$@" | tr ABCDEFGHIJKLMNOPQRSTUVWXYZ abcdefghijklmnopqrstuvwxyz
}

c_escape(){
    echo "$*" | sed 's/["\\]/\\\0/g'
}

sh_quote(){
    v=$(echo "$1" | sed "s/'/'\\\\''/g")
    test "x$v" = "x${v#*[!A-Za-z0-9_/.+-]}" || v="'$v'"
    echo "$v"
}

cleanws(){
    echo "$@" | sed 's/^ *//;s/  */ /g;s/ *$//;s/\\r//g'
}

filter(){
    pat=$1
    shift
    for v; do
        eval "case $v in $pat) echo $v ;; esac"
    done
}

filter_out(){
    pat=$1
    shift
    for v; do
        eval "case $v in $pat) ;; *) echo $v ;; esac"
    done
}

map(){
    m=$1
    shift
    for v; do eval $m; done
}

add_suffix(){
    suffix=$1
    shift
    for v; do echo ${v}${suffix}; done
}

set_all(){
    value=$1
    shift
    for var in $*; do
        eval $var=$value
    done
}

set_weak(){
    value=$1
    shift
    for var; do
        eval : \${$var:=$value}
    done
}

sanitize_var_name(){
    echo $@ | sed 's/[^A-Za-z0-9_]/_/g'
}

set_safe(){
    var=$1
    shift
    eval $(sanitize_var_name "$var")='$*'
}

get_safe(){
    eval echo \$$(sanitize_var_name "$1")
}

pushvar(){
    for pvar in $*; do
        eval level=\${${pvar}_level:=0}
        eval ${pvar}_${level}="\$$pvar"
        eval ${pvar}_level=$(($level+1))
    done
}

popvar(){
    for pvar in $*; do
        eval level=\${${pvar}_level:-0}
        test $level = 0 && continue
        eval level=$(($level-1))
        eval $pvar="\${${pvar}_${level}}"
        eval ${pvar}_level=$level
        eval unset ${pvar}_${level}
    done
}

enable(){
    set_all yes $*
}

disable(){
    set_all no $*
}

enable_weak(){
    set_weak yes $*
}

disable_weak(){
    set_weak no $*
}

enable_safe(){
    for var; do
        enable $(echo "$var" | sed 's/[^A-Za-z0-9_]/_/g')
    done
}

disable_safe(){
    for var; do
        disable $(echo "$var" | sed 's/[^A-Za-z0-9_]/_/g')
    done
}

do_enable_deep(){
    for var; do
        enabled $var && continue
        eval sel="\$${var}_select"
        eval sgs="\$${var}_suggest"
        pushvar var sgs
        enable_deep $sel
        popvar sgs
        enable_deep_weak $sgs
        popvar var
    done
}

enable_deep(){
    do_enable_deep $*
    enable $*
}

enable_deep_weak(){
    for var; do
        disabled $var && continue
        pushvar var
        do_enable_deep $var
        popvar var
        enable_weak $var
    done
}

enabled(){
    test "${1#!}" = "$1" && op== || op=!=
    eval test "x\$${1#!}" $op "xyes"
}

disabled(){
    test "${1#!}" = "$1" && op== || op=!=
    eval test "x\$${1#!}" $op "xno"
}

enabled_all(){
    for opt; do
        enabled $opt || return 1
    done
}

disabled_all(){
    for opt; do
        disabled $opt || return 1
    done
}

enabled_any(){
    for opt; do
        enabled $opt && return 0
    done
}

disabled_any(){
    for opt; do
        disabled $opt && return 0
    done
    return 1
}

set_default(){
    for opt; do
        eval : \${$opt:=\$${opt}_default}
    done
}

is_in(){
    value=$1
    shift
    for var in $*; do
        [ $var = $value ] && return 0
    done
    return 1
}

do_check_deps(){
    for cfg; do
        cfg="${cfg#!}"
        enabled ${cfg}_checking && die "Circular dependency for $cfg."
        disabled ${cfg}_checking && continue
        enable ${cfg}_checking
        append allopts $cfg

        eval dep_all="\$${cfg}_deps"
        eval dep_any="\$${cfg}_deps_any"
        eval dep_sel="\$${cfg}_select"
        eval dep_sgs="\$${cfg}_suggest"
        eval dep_ifa="\$${cfg}_if"
        eval dep_ifn="\$${cfg}_if_any"

        pushvar cfg dep_all dep_any dep_sel dep_sgs dep_ifa dep_ifn
        do_check_deps $dep_all $dep_any $dep_sel $dep_sgs $dep_ifa $dep_ifn
        popvar cfg dep_all dep_any dep_sel dep_sgs dep_ifa dep_ifn

        [ -n "$dep_ifa" ] && { enabled_all $dep_ifa && enable_weak $cfg; }
        [ -n "$dep_ifn" ] && { enabled_any $dep_ifn && enable_weak $cfg; }
        enabled_all  $dep_all || disable $cfg
        enabled_any  $dep_any || disable $cfg
        disabled_any $dep_sel && disable $cfg

        if enabled $cfg; then
            enable_deep $dep_sel
            enable_deep_weak $dep_sgs
        fi

        disable ${cfg}_checking
    done
}

check_deps(){
    unset allopts

    do_check_deps "$@"

    for cfg in $allopts; do
        enabled $cfg || continue
        eval dep_extralibs="\$${cfg}_extralibs"
        test -n "$dep_extralibs" && add_extralibs $dep_extralibs
    done
}

print_config(){
    pfx=$1
    files=$2
    shift 2
    map 'eval echo "$v \${$v:-no}"' "$@" |
    awk "BEGIN { split(\"$files\", files) }
        {
            c = \"$pfx\" toupper(\$1);
            v = \$2;
            sub(/yes/, 1, v);
            sub(/no/,  0, v);
            for (f in files) {
                file = files[f];
                if (file ~ /\\.h\$/) {
                    printf(\"#define %s %d\\n\", c, v) >>file;
                } else if (file ~ /\\.asm\$/) {
                    printf(\"%%define %s %d\\n\", c, v) >>file;
                } else if (file ~ /\\.mak\$/) {
                    n = -v ? \"\" : \"!\";
                    printf(\"%s%s=yes\\n\", n, c) >>file;
                } else if (file ~ /\\.texi\$/) {
                    pre = -v ? \"\" : \"@c \";
                    yesno = \$2;
                    c2 = tolower(c);
                    gsub(/_/, \"-\", c2);
                    printf(\"%s@set %s %s\\n\", pre, c2, yesno) >>file;
                }
            }
        }"
}

print_enabled(){
    suf=$1
    shift
    for v; do
        enabled $v && printf "%s\n" ${v%$suf};
    done
}

append(){
    var=$1
    shift
    eval "$var=\"\$$var $*\""
}

prepend(){
    var=$1
    shift
    eval "$var=\"$* \$$var\""
}

unique(){
    var=$1
    uniq_list=""
    for tok in $(eval echo \$$var); do
        uniq_list="$(filter_out $tok $uniq_list) $tok"
    done
    eval "$var=\"${uniq_list}\""
}

add_cppflags(){
    append CPPFLAGS "$@"
}

add_cflags(){
    append CFLAGS $($cflags_filter "$@")
}

add_cxxflags(){
    append CXXFLAGS $($cflags_filter "$@")
}

add_asflags(){
    append ASFLAGS $($asflags_filter "$@")
}

add_ldflags(){
    append LDFLAGS $($ldflags_filter "$@")
}

add_ldexeflags(){
    append LDEXEFLAGS $($ldflags_filter "$@")
}

add_stripflags(){
    append ASMSTRIPFLAGS "$@"
}

add_extralibs(){
    prepend extralibs $($ldflags_filter "$@")
}

add_host_cppflags(){
    append host_cppflags "$@"
}

add_host_cflags(){
    append host_cflags $($host_cflags_filter "$@")
}

add_host_ldflags(){
    append host_ldflags $($host_ldflags_filter "$@")
}

add_compat(){
    append compat_objs $1
    shift
    map 'add_cppflags -D$v' "$@"
}

check_cmd(){
    log "$@"
    "$@" >> $logfile 2>&1
}

check_stat(){
    log check_stat "$@"
    stat "$1" >> $logfile 2>&1
}

cc_o(){
    eval printf '%s\\n' $CC_O
}

cc_e(){
    eval printf '%s\\n' $CC_E
}

check_cc(){
    log check_cc "$@"
    cat > $TMPC
    log_file $TMPC
    check_cmd $cc $CPPFLAGS $CFLAGS "$@" $CC_C $(cc_o $TMPO) $TMPC
}

check_cxx(){
    log check_cxx "$@"
    cat > $TMPCPP
    log_file $TMPCPP
    check_cmd $cxx $CPPFLAGS $CFLAGS $CXXFLAGS "$@" $CXX_C -o $TMPO $TMPCPP
}

check_oc(){
    log check_oc "$@"
    cat > $TMPM
    log_file $TMPM
    check_cmd $cc -Werror=missing-prototypes $CPPFLAGS $CFLAGS "$@" $CC_C $(cc_o $TMPO) $TMPM
}

check_cpp(){
    log check_cpp "$@"
    cat > $TMPC
    log_file $TMPC
    check_cmd $cc $CPPFLAGS $CFLAGS "$@" $(cc_e $TMPO) $TMPC
}

as_o(){
    eval printf '%s\\n' $AS_O
}

check_as(){
    log check_as "$@"
    cat > $TMPS
    log_file $TMPS
    check_cmd $as $CPPFLAGS $ASFLAGS "$@" $AS_C $(as_o $TMPO) $TMPS
}

check_inline_asm(){
    log check_inline_asm "$@"
    name="$1"
    code="$2"
    shift 2
    disable $name
    check_cc "$@" <<EOF && enable $name
void foo(void){ __asm__ volatile($code); }
EOF
}

check_insn(){
    log check_insn "$@"
    check_inline_asm ${1}_inline "\"$2\""
    echo "$2" | check_as && enable ${1}_external || disable ${1}_external
}

check_yasm(){
    log check_yasm "$@"
    echo "$1" > $TMPS
    log_file $TMPS
    shift 1
    check_cmd $yasmexe $YASMFLAGS -Werror "$@" -o $TMPO $TMPS
}

ld_o(){
    eval printf '%s\\n' $LD_O
}

check_ld(){
    log check_ld "$@"
    type=$1
    shift 1
    flags=$(filter_out '-l*|*.so' $@)
    libs=$(filter '-l*|*.so' $@)
    check_$type $($cflags_filter $flags) || return
    flags=$($ldflags_filter $flags)
    libs=$($ldflags_filter $libs)
    check_cmd $ld $LDFLAGS $flags $(ld_o $TMPE) $TMPO $libs $extralibs
}

print_include(){
    hdr=$1
    test "${hdr%.h}" = "${hdr}" &&
        echo "#include $hdr"    ||
        echo "#include <$hdr>"
}

check_code(){
    log check_code "$@"
    check=$1
    headers=$2
    code=$3
    shift 3
    {
        for hdr in $headers; do
            print_include $hdr
        done
        echo "int main(void) { $code; return 0; }"
    } | check_$check "$@"
}

check_cppflags(){
    log check_cppflags "$@"
    check_cc "$@" <<EOF && append CPPFLAGS "$@"
int x;
EOF
}

test_cflags(){
    log test_cflags "$@"
    set -- $($cflags_filter "$@")
    check_cc "$@" <<EOF
int x;
EOF
}

check_cflags(){
    log check_cflags "$@"
    test_cflags "$@" && add_cflags "$@"
}

check_cxxflags(){
    log check_cxxflags "$@"
    set -- $($cflags_filter "$@")
    check_cxx "$@" <<EOF && append CXXFLAGS "$@"
int x;
EOF
}

test_ldflags(){
    log test_ldflags "$@"
    check_ld "cc" "$@" <<EOF
int main(void){ return 0; }
EOF
}

check_ldflags(){
    log check_ldflags "$@"
    test_ldflags "$@" && add_ldflags "$@"
}

test_stripflags(){
    log test_stripflags "$@"
    # call check_cc to get a fresh TMPO
    check_cc <<EOF
int main(void) { return 0; }
EOF
    check_cmd $strip $ASMSTRIPFLAGS "$@" $TMPO
}

check_stripflags(){
    log check_stripflags "$@"
    test_stripflags "$@" && add_stripflags "$@"
}

check_header(){
    log check_header "$@"
    header=$1
    shift
    disable_safe $header
    check_cpp "$@" <<EOF && enable_safe $header
#include <$header>
int x;
EOF
}

check_header_oc(){
    log check_header_oc "$@"
    rm -f -- "$TMPO"
    header=$1
    shift
    disable_safe $header
    {
       echo "#include <$header>"
       echo "int main(void) { return 0; }"
    } | check_oc && check_stat "$TMPO" && enable_safe $headers
}

check_func(){
    log check_func "$@"
    func=$1
    shift
    disable $func
    check_ld "cc" "$@" <<EOF && enable $func
extern int $func();
int main(void){ $func(); }
EOF
}

check_mathfunc(){
    log check_mathfunc "$@"
    func=$1
    narg=$2
    shift 2
    test $narg = 2 && args="f, g" || args="f"
    disable $func
    check_ld "cc" "$@" <<EOF && enable $func
#include <math.h>
float foo(float f, float g) { return $func($args); }
int main(void){ return (int) foo; }
EOF
}

check_func_headers(){
    log check_func_headers "$@"
    headers=$1
    funcs=$2
    shift 2
    {
        for hdr in $headers; do
            print_include $hdr
        done
        for func in $funcs; do
            echo "long check_$func(void) { return (long) $func; }"
        done
        echo "int main(void) { return 0; }"
    } | check_ld "cc" "$@" && enable $funcs && enable_safe $headers
}

check_class_headers_cpp(){
    log check_class_headers_cpp "$@"
    headers=$1
    classes=$2
    shift 2
    {
        for hdr in $headers; do
            echo "#include <$hdr>"
        done
        echo "int main(void) { "
        i=1
        for class in $classes; do
            echo "$class obj$i;"
            i=$(expr $i + 1)
        done
        echo "return 0; }"
    } | check_ld "cxx" "$@" && enable $funcs && enable_safe $headers
}

check_cpp_condition(){
    log check_cpp_condition "$@"
    header=$1
    condition=$2
    shift 2
    check_cpp "$@" <<EOF
#include <$header>
#if !($condition)
#error "unsatisfied condition: $condition"
#endif
EOF
}

check_lib(){
    log check_lib "$@"
    header="$1"
    func="$2"
    shift 2
    check_header $header && check_func $func "$@" && add_extralibs "$@"
}

check_lib2(){
    log check_lib2 "$@"
    headers="$1"
    funcs="$2"
    shift 2
    check_func_headers "$headers" "$funcs" "$@" && add_extralibs "$@"
}

check_lib_cpp(){
    log check_lib_cpp "$@"
    headers="$1"
    classes="$2"
    shift 2
    check_class_headers_cpp "$headers" "$classes" "$@" && add_extralibs "$@"
}

check_pkg_config(){
    log check_pkg_config "$@"
    pkgandversion="$1"
    pkg="${1%% *}"
    headers="$2"
    funcs="$3"
    shift 3
    check_cmd $pkg_config --exists --print-errors $pkgandversion || return
    pkg_cflags=$($pkg_config --cflags $pkg_config_flags $pkg)
    pkg_libs=$($pkg_config --libs $pkg_config_flags $pkg)
    check_func_headers "$headers" "$funcs" $pkg_cflags $pkg_libs "$@" &&
        set_safe ${pkg}_cflags $pkg_cflags   &&
        set_safe ${pkg}_libs   $pkg_libs
}

check_exec(){
    check_ld "cc" "$@" && { enabled cross_compile || $TMPE >> $logfile 2>&1; }
}

check_exec_crash(){
    code=$(cat)

    # exit() is not async signal safe.  _Exit (C99) and _exit (POSIX)
    # are safe but may not be available everywhere.  Thus we use
    # raise(SIGTERM) instead.  The check is run in a subshell so we
    # can redirect the "Terminated" message from the shell.  SIGBUS
    # is not defined by standard C so it is used conditionally.

    (check_exec "$@") >> $logfile 2>&1 <<EOF
#include <signal.h>
static void sighandler(int sig){
    raise(SIGTERM);
}
int foo(void){
    $code
}
int (*func_ptr)(void) = foo;
int main(void){
    signal(SIGILL, sighandler);
    signal(SIGFPE, sighandler);
    signal(SIGSEGV, sighandler);
#ifdef SIGBUS
    signal(SIGBUS, sighandler);
#endif
    return func_ptr();
}
EOF
}

check_type(){
    log check_type "$@"
    headers=$1
    type=$2
    shift 2
    disable_safe "$type"
    check_code cc "$headers" "$type v" "$@" && enable_safe "$type"
}

check_struct(){
    log check_struct "$@"
    headers=$1
    struct=$2
    member=$3
    shift 3
    disable_safe "${struct}_${member}"
    check_code cc "$headers" "const void *p = &(($struct *)0)->$member" "$@" &&
        enable_safe "${struct}_${member}"
}

check_builtin(){
    log check_builtin "$@"
    name=$1
    headers=$2
    builtin=$3
    shift 3
    disable "$name"
    check_code ld "$headers" "$builtin" "cc" "$@" && enable "$name"
}

check_compile_assert(){
    log check_compile_assert "$@"
    name=$1
    headers=$2
    condition=$3
    shift 3
    disable "$name"
    check_code cc "$headers" "char c[2 * !!($condition) - 1]" "$@" && enable "$name"
}

require(){
    name="$1"
    header="$2"
    func="$3"
    shift 3
    check_lib $header $func "$@" || die "ERROR: $name not found"
}

require2(){
    name="$1"
    headers="$2"
    func="$3"
    shift 3
    check_lib2 "$headers" $func "$@" || die "ERROR: $name not found"
}

require_cpp(){
    name="$1"
    headers="$2"
    classes="$3"
    shift 3
    check_lib_cpp "$headers" "$classes" "$@" || die "ERROR: $name not found"
}

use_pkg_config(){
    pkg="$1"
    check_pkg_config "$@" || return 1
    add_cflags    $(get_safe ${pkg}_cflags)
    add_extralibs $(get_safe ${pkg}_libs)
}

require_pkg_config(){
    use_pkg_config "$@" || die "ERROR: $pkg not found using pkg-config$pkg_config_fail_message"
}

require_libfreetype(){
    log require_libfreetype "$@"
    pkg="freetype2"
    check_cmd $pkg_config --exists --print-errors $pkg \
      || die "ERROR: $pkg not found"
    pkg_cflags=$($pkg_config --cflags $pkg_config_flags $pkg)
    pkg_libs=$($pkg_config --libs $pkg_config_flags $pkg)
    {
        echo "#include <ft2build.h>"
        echo "#include FT_FREETYPE_H"
        echo "long check_func(void) { return (long) FT_Init_FreeType; }"
        echo "int main(void) { return 0; }"
    } | check_ld "cc" $pkg_cflags $pkg_libs \
      && set_safe ${pkg}_cflags $pkg_cflags \
      && set_safe ${pkg}_libs   $pkg_libs \
      || die "ERROR: $pkg not found"
    add_cflags    $(get_safe ${pkg}_cflags)
    add_extralibs $(get_safe ${pkg}_libs)
}

hostcc_e(){
    eval printf '%s\\n' $HOSTCC_E
}

hostcc_o(){
    eval printf '%s\\n' $HOSTCC_O
}

check_host_cc(){
    log check_host_cc "$@"
    cat > $TMPC
    log_file $TMPC
    check_cmd $host_cc $host_cflags "$@" $HOSTCC_C $(hostcc_o $TMPO) $TMPC
}

check_host_cpp(){
    log check_host_cpp "$@"
    cat > $TMPC
    log_file $TMPC
    check_cmd $host_cc $host_cppflags $host_cflags "$@" $(hostcc_e $TMPO) $TMPC
}

check_host_cppflags(){
    log check_host_cppflags "$@"
    check_host_cc "$@" <<EOF && append host_cppflags "$@"
int x;
EOF
}

check_host_cflags(){
    log check_host_cflags "$@"
    set -- $($host_cflags_filter "$@")
    check_host_cc "$@" <<EOF && append host_cflags "$@"
int x;
EOF
}

check_host_cpp_condition(){
    log check_host_cpp_condition "$@"
    header=$1
    condition=$2
    shift 2
    check_host_cpp "$@" <<EOF
#include <$header>
#if !($condition)
#error "unsatisfied condition: $condition"
#endif
EOF
}

apply(){
    file=$1
    shift
    "$@" < "$file" > "$file.tmp" && mv "$file.tmp" "$file" || rm "$file.tmp"
}

cp_if_changed(){
    cmp -s "$1" "$2" && echo "$2 is unchanged" && return
    mkdir -p "$(dirname $2)"
    $cp_f "$1" "$2"
}

# CONFIG_LIST contains configurable options, while HAVE_LIST is for
# system-dependent things.

COMPONENT_LIST="
    bsfs
    decoders
    demuxers
    encoders
    filters
    hwaccels
    indevs
    muxers
    outdevs
    parsers
    protocols
"

EXAMPLE_LIST="
    avio_reading_example
    avio_list_dir_example
    decoding_encoding_example
    demuxing_decoding_example
    extract_mvs_example
    filter_audio_example
    filtering_audio_example
    filtering_video_example
    metadata_example
    muxing_example
    qsvdec_example
    remuxing_example
    resampling_audio_example
    scaling_video_example
    transcode_aac_example
    transcoding_example
"

EXTERNAL_LIBRARY_LIST="
    avisynth
    bzlib
    crystalhd
    decklink
    frei0r
    gnutls
    iconv
    ladspa
    libaacplus
    libass
    libbluray
    libbs2b
    libcaca
    libcdio
    libcelt
    libdc1394
    libdcadec
    libfaac
    libfdk_aac
    libflite
    libfontconfig
    libfreetype
    libfribidi
    libgme
    libgsm
    libiec61883
    libilbc
    libmfx
    libmodplug
    libmp3lame
    libnut
    libopencore_amrnb
    libopencore_amrwb
    libopencv
    libopenh264
    libopenjpeg
    libopus
    libpulse
    libquvi
    librtmp
    libschroedinger
    libshine
    libsmbclient
    libsoxr
    libspeex
    libssh
    libstagefright_h264
    libtheora
    libtwolame
    libutvideo
    libv4l2
    libvidstab
    libvo_aacenc
    libvo_amrwbenc
    libvorbis
    libvpx
    libwavpack
    libwebp
    libx264
    libx265
    libxavs
    libxcb
    libxcb_shm
    libxcb_shape
    libxcb_xfixes
    libxvid
<<<<<<< HEAD
    libzmq
    libzvbi
    lzma
    nvenc
    openal
    opencl
    opengl
=======
    mmal
>>>>>>> c4845616
    openssl
    sdl
    x11grab
    xlib
    zlib
"

DOCUMENT_LIST="
    doc
    htmlpages
    manpages
    podpages
    txtpages
"

FEATURE_LIST="
    ftrapv
    gray
    hardcoded_tables
    runtime_cpudetect
    safe_bitstream_reader
    shared
    small
    static
    swscale_alpha
"

HWACCEL_LIST="
    dxva2
    vaapi
    vda
    vdpau
    xvmc
"

LIBRARY_LIST="
    avcodec
    avdevice
    avfilter
    avformat
    avresample
    avutil
    postproc
    swresample
    swscale
"

LICENSE_LIST="
    gpl
    nonfree
    version3
"

PROGRAM_LIST="
    ffplay
    ffprobe
    ffserver
    ffmpeg
"

SUBSYSTEM_LIST="
    dct
    dwt
    error_resilience
    faan
    fast_unaligned
    fft
    lsp
    lzo
    mdct
    pixelutils
    network
    rdft
"

CONFIG_LIST="
    $COMPONENT_LIST
    $DOCUMENT_LIST
    $EXAMPLE_LIST
    $EXTERNAL_LIBRARY_LIST
    $FEATURE_LIST
    $HWACCEL_LIST
    $LICENSE_LIST
    $LIBRARY_LIST
    $PROGRAM_LIST
    $SUBSYSTEM_LIST
    fontconfig
    incompatible_libav_abi
    memalign_hack
    memory_poisoning
    neon_clobber_test
    pic
    pod2man
    raise_major
    thumb
    xmm_clobber_test
"

THREADS_LIST="
    pthreads
    os2threads
    w32threads
"

ATOMICS_LIST="
    atomics_gcc
    atomics_suncc
    atomics_win32
"

ARCH_LIST="
    aarch64
    alpha
    arm
    avr32
    avr32_ap
    avr32_uc
    bfin
    ia64
    m68k
    mips
    mips64
    parisc
    ppc
    ppc64
    s390
    sh4
    sparc
    sparc64
    tilegx
    tilepro
    tomi
    x86
    x86_32
    x86_64
"

ARCH_EXT_LIST_ARM="
    armv5te
    armv6
    armv6t2
    armv8
    neon
    vfp
    vfpv3
    setend
"

ARCH_EXT_LIST_MIPS="
    mipsfpu
    mips32r2
    mipsdspr1
    mipsdspr2
"

ARCH_EXT_LIST_X86_SIMD="
    amd3dnow
    amd3dnowext
    avx
    avx2
    fma3
    fma4
    mmx
    mmxext
    sse
    sse2
    sse3
    sse4
    sse42
    ssse3
    xop
"

ARCH_EXT_LIST_PPC="
    altivec
    dcbzl
    ldbrx
    ppc4xx
    vsx
"

ARCH_EXT_LIST_X86="
    $ARCH_EXT_LIST_X86_SIMD
    cpunop
    i686
"

ARCH_EXT_LIST="
    $ARCH_EXT_LIST_ARM
    $ARCH_EXT_LIST_PPC
    $ARCH_EXT_LIST_X86
    $ARCH_EXT_LIST_MIPS
    loongson
"

ARCH_FEATURES="
    aligned_stack
    fast_64bit
    fast_clz
    fast_cmov
    local_aligned_8
    local_aligned_16
    local_aligned_32
    simd_align_16
"

BUILTIN_LIST="
    atomic_cas_ptr
    atomic_compare_exchange
    machine_rw_barrier
    MemoryBarrier
    mm_empty
    rdtsc
    sarestart
    sync_val_compare_and_swap
"
HAVE_LIST_CMDLINE="
    inline_asm
    symver
    yasm
"

HAVE_LIST_PUB="
    bigendian
    fast_unaligned
    incompatible_libav_abi
"

HEADERS_LIST="
    alsa_asoundlib_h
    altivec_h
    arpa_inet_h
    asm_types_h
    cdio_paranoia_h
    cdio_paranoia_paranoia_h
    dev_bktr_ioctl_bt848_h
    dev_bktr_ioctl_meteor_h
    dev_ic_bt8xx_h
    dev_video_bktr_ioctl_bt848_h
    dev_video_meteor_ioctl_meteor_h
    direct_h
    dlfcn_h
    dxva_h
    ES2_gl_h
    gsm_h
    io_h
    mach_mach_time_h
    machine_ioctl_bt848_h
    machine_ioctl_meteor_h
    malloc_h
    openjpeg_1_5_openjpeg_h
    OpenGL_gl3_h
    poll_h
    sndio_h
    soundcard_h
    sys_mman_h
    sys_param_h
    sys_resource_h
    sys_select_h
    sys_soundcard_h
    sys_time_h
    sys_un_h
    sys_videoio_h
    termios_h
    udplite_h
    unistd_h
    windows_h
    winsock2_h
"

INTRINSICS_LIST="
    intrinsics_neon
"

MATH_FUNCS="
    atanf
    atan2f
    cbrt
    cbrtf
    cosf
    exp2
    exp2f
    expf
    isinf
    isnan
    ldexpf
    llrint
    llrintf
    log2
    log2f
    log10f
    lrint
    lrintf
    powf
    rint
    round
    roundf
    sinf
    trunc
    truncf
"

SYSTEM_FUNCS="
    access
    aligned_malloc
    clock_gettime
    closesocket
    CommandLineToArgvW
    CoTaskMemFree
    CryptGenRandom
    dlopen
    fcntl
    flt_lim
    fork
    getaddrinfo
    gethrtime
    getopt
    GetProcessAffinityMask
    GetProcessMemoryInfo
    GetProcessTimes
    getrusage
    getservbyport
    GetSystemTimeAsFileTime
    gettimeofday
    glob
    glXGetProcAddress
    gmtime_r
    inet_aton
    isatty
    jack_port_get_latency_range
    kbhit
    localtime_r
    lzo1x_999_compress
    mach_absolute_time
    MapViewOfFile
    memalign
    mkstemp
    mmap
    mprotect
    nanosleep
    PeekNamedPipe
    posix_memalign
    pthread_cancel
    sched_getaffinity
    SetConsoleTextAttribute
    setmode
    setrlimit
    Sleep
    strerror_r
    sysconf
    sysctl
    usleep
    VirtualAlloc
    wglGetProcAddress
"

TOOLCHAIN_FEATURES="
    as_dn_directive
    as_func
    as_object_arch
    asm_mod_q
    attribute_may_alias
    attribute_packed
    ebp_available
    ebx_available
    gnu_as
    gnu_windres
    ibm_asm
    inline_asm_labels
    inline_asm_nonlocal_labels
    inline_asm_direct_symbol_refs
    pragma_deprecated
    rsync_contimeout
    symver_asm_label
    symver_gnu_asm
    vfp_args
    xform_asm
    xmm_clobbers
"

TYPES_LIST="
    CONDITION_VARIABLE_Ptr
    DXVA_PicParams_HEVC
    socklen_t
    struct_addrinfo
    struct_group_source_req
    struct_ip_mreq_source
    struct_ipv6_mreq
    struct_pollfd
    struct_rusage_ru_maxrss
    struct_sctp_event_subscribe
    struct_sockaddr_in6
    struct_sockaddr_sa_len
    struct_sockaddr_storage
    struct_stat_st_mtim_tv_nsec
    struct_v4l2_frmivalenum_discrete
"

HAVE_LIST="
    $ARCH_EXT_LIST
    $(add_suffix _external $ARCH_EXT_LIST)
    $(add_suffix _inline   $ARCH_EXT_LIST)
    $ARCH_FEATURES
    $ATOMICS_LIST
    $BUILTIN_LIST
    $HAVE_LIST_CMDLINE
    $HAVE_LIST_PUB
    $HEADERS_LIST
    $INTRINSICS_LIST
    $MATH_FUNCS
    $SYSTEM_FUNCS
    $THREADS_LIST
    $TOOLCHAIN_FEATURES
    $TYPES_LIST
    atomics_native
    dos_paths
    dxva2api_cobj
    dxva2_lib
    libc_msvcrt
    libdc1394_1
    libdc1394_2
    makeinfo
    makeinfo_html
    perl
    pod2man
    sdl
    section_data_rel_ro
    texi2html
    threads
    vaapi_x11
    vdpau_x11
    xlib
"

# options emitted with CONFIG_ prefix but not available on the command line
CONFIG_EXTRA="
    aandcttables
    ac3dsp
    audio_frame_queue
    audiodsp
    blockdsp
    bswapdsp
    cabac
    dvprofile
    exif
    faandct
    faanidct
    fdctdsp
    fmtconvert
    frame_thread_encoder
    gcrypt
    golomb
    gplv3
    h263dsp
    h264chroma
    h264dsp
    h264pred
    h264qpel
    hpeldsp
    huffman
    huffyuvdsp
    huffyuvencdsp
    idctdsp
    iirfilter
    imdct15
    intrax8
    lgplv3
    llauddsp
    llviddsp
    lpc
    me_cmp
    mpeg_er
    mpegaudio
    mpegaudiodsp
    mpegvideo
    mpegvideoenc
    nettle
    pixblockdsp
    qpeldsp
    qsv
    qsvdec
    qsvenc
    rangecoder
    riffdec
    riffenc
    rtpdec
    rtpenc_chain
    sinewin
    startcode
    tpeldsp
    videodsp
    vp3dsp
    wma_freqs
"

CMDLINE_SELECT="
    $ARCH_EXT_LIST
    $CONFIG_LIST
    $HAVE_LIST_CMDLINE
    $THREADS_LIST
    asm
    cross_compile
    debug
    extra_warnings
    logging
    lto
    optimizations
    rpath
    stripping
"

PATHS_LIST="
    bindir
    datadir
    docdir
    incdir
    libdir
    mandir
    prefix
    shlibdir
"

CMDLINE_SET="
    $PATHS_LIST
    ar
    arch
    as
    assert_level
    build_suffix
    cc
    cpu
    cross_prefix
    cxx
    dep_cc
    doxygen
    extra_version
    gas
    host_cc
    host_cflags
    host_ld
    host_ldflags
    host_libs
    host_os
    install
    ld
    logfile
    malloc_prefix
    nm
    optflags
    pkg_config
    pkg_config_flags
    progs_suffix
    random_seed
    ranlib
    samples
    strip
    sws_max_filter_size
    sysinclude
    sysroot
    target_exec
    target_os
    target_path
    target_samples
    tempprefix
    toolchain
    valgrind
    yasmexe
"

CMDLINE_APPEND="
    extra_cflags
    extra_cxxflags
    host_cppflags
"

# code dependency declarations

# architecture extensions

armv5te_deps="arm"
armv6_deps="arm"
armv6t2_deps="arm"
armv8_deps="aarch64"
neon_deps_any="aarch64 arm"
intrinsics_neon_deps="neon"
vfp_deps_any="aarch64 arm"
vfpv3_deps="vfp"
setend_deps="arm"

map 'eval ${v}_inline_deps=inline_asm' $ARCH_EXT_LIST_ARM

mipsfpu_deps="mips"
mipsdspr1_deps="mips"
mipsdspr2_deps="mips"

altivec_deps="ppc"
ppc4xx_deps="ppc"
vsx_deps="ppc"

cpunop_deps="i686"
x86_64_select="i686"
x86_64_suggest="fast_cmov"

amd3dnow_deps="mmx"
amd3dnowext_deps="amd3dnow"
i686_deps="x86"
mmx_deps="x86"
mmxext_deps="mmx"
sse_deps="mmxext"
sse2_deps="sse"
sse3_deps="sse2"
ssse3_deps="sse3"
sse4_deps="ssse3"
sse42_deps="sse4"
avx_deps="sse42"
xop_deps="avx"
fma3_deps="avx"
fma4_deps="avx"
avx2_deps="avx"

mmx_external_deps="yasm"
mmx_inline_deps="inline_asm"
mmx_suggest="mmx_external mmx_inline"

for ext in $(filter_out mmx $ARCH_EXT_LIST_X86_SIMD); do
    eval dep=\$${ext}_deps
    eval ${ext}_external_deps='"${dep}_external"'
    eval ${ext}_inline_deps='"${dep}_inline"'
    eval ${ext}_suggest='"${ext}_external ${ext}_inline"'
done

aligned_stack_if_any="aarch64 ppc x86"
fast_64bit_if_any="aarch64 alpha ia64 mips64 parisc64 ppc64 sparc64 x86_64"
fast_clz_if_any="aarch64 alpha avr32 mips ppc x86"
fast_unaligned_if_any="aarch64 ppc x86"
simd_align_16_if_any="altivec neon sse"

# system capabilities

symver_if_any="symver_asm_label symver_gnu_asm"

# threading support
atomics_gcc_if_any="sync_val_compare_and_swap atomic_compare_exchange"
atomics_suncc_if="atomic_cas_ptr machine_rw_barrier"
atomics_win32_if="MemoryBarrier"
atomics_native_if_any="$ATOMICS_LIST"
w32threads_deps="atomics_native"
threads_if_any="$THREADS_LIST"

# subsystems
dct_select="rdft"
error_resilience_select="me_cmp"
faandct_deps="faan fdctdsp"
faanidct_deps="faan idctdsp"
frame_thread_encoder_deps="encoders threads"
intrax8_select="error_resilience"
mdct_select="fft"
rdft_select="fft"
me_cmp_select="fdctdsp idctdsp pixblockdsp"
mpeg_er_select="error_resilience"
mpegaudio_select="mpegaudiodsp"
mpegaudiodsp_select="dct"
mpegvideo_select="blockdsp h264chroma hpeldsp idctdsp me_cmp videodsp"
mpegvideoenc_select="me_cmp mpegvideo pixblockdsp qpeldsp"
qsvdec_select="qsv"
qsvenc_select="qsv"

# decoders / encoders
aac_decoder_select="imdct15 mdct sinewin"
aac_encoder_select="audio_frame_queue iirfilter mdct sinewin"
aac_latm_decoder_select="aac_decoder aac_latm_parser"
ac3_decoder_select="ac3_parser ac3dsp bswapdsp fmtconvert mdct"
ac3_fixed_decoder_select="ac3_parser ac3dsp bswapdsp mdct"
ac3_encoder_select="ac3dsp audiodsp mdct me_cmp"
ac3_fixed_encoder_select="ac3dsp audiodsp mdct me_cmp"
aic_decoder_select="golomb idctdsp"
alac_encoder_select="lpc"
als_decoder_select="bswapdsp"
amrnb_decoder_select="lsp"
amrwb_decoder_select="lsp"
amv_decoder_select="sp5x_decoder exif"
amv_encoder_select="aandcttables mpegvideoenc"
ape_decoder_select="bswapdsp llauddsp"
apng_decoder_select="zlib"
asv1_decoder_select="blockdsp bswapdsp idctdsp"
asv1_encoder_select="bswapdsp fdctdsp pixblockdsp"
asv2_decoder_select="blockdsp bswapdsp idctdsp"
asv2_encoder_select="bswapdsp fdctdsp pixblockdsp"
atrac1_decoder_select="mdct sinewin"
atrac3_decoder_select="mdct"
atrac3p_decoder_select="mdct sinewin"
avrn_decoder_select="exif"
bink_decoder_select="blockdsp hpeldsp"
binkaudio_dct_decoder_select="mdct rdft dct sinewin wma_freqs"
binkaudio_rdft_decoder_select="mdct rdft sinewin wma_freqs"
cavs_decoder_select="blockdsp golomb h264chroma idctdsp qpeldsp videodsp"
cllc_decoder_select="bswapdsp"
comfortnoise_encoder_select="lpc"
cook_decoder_select="audiodsp mdct sinewin"
cscd_decoder_select="lzo"
cscd_decoder_suggest="zlib"
dca_decoder_select="fmtconvert mdct"
dirac_decoder_select="dwt golomb videodsp mpegvideoenc"
dnxhd_decoder_select="blockdsp idctdsp"
dnxhd_encoder_select="aandcttables blockdsp fdctdsp idctdsp mpegvideoenc pixblockdsp"
dvvideo_decoder_select="dvprofile idctdsp"
dvvideo_encoder_select="dvprofile fdctdsp me_cmp pixblockdsp"
dxa_decoder_select="zlib"
eac3_decoder_select="ac3_decoder"
eac3_encoder_select="ac3_encoder"
eamad_decoder_select="aandcttables blockdsp bswapdsp idctdsp mpegvideo"
eatgq_decoder_select="aandcttables"
eatqi_decoder_select="aandcttables blockdsp bswapdsp idctdsp mpeg1video_decoder"
exr_decoder_select="zlib"
ffv1_decoder_select="golomb rangecoder"
ffv1_encoder_select="rangecoder"
ffvhuff_decoder_select="huffyuv_decoder"
ffvhuff_encoder_select="huffyuv_encoder"
fic_decoder_select="golomb"
flac_decoder_select="golomb"
flac_encoder_select="bswapdsp golomb lpc"
flashsv_decoder_select="zlib"
flashsv_encoder_select="zlib"
flashsv2_encoder_select="zlib"
flashsv2_decoder_select="zlib"
flv_decoder_select="h263_decoder"
flv_encoder_select="h263_encoder"
fourxm_decoder_select="blockdsp bswapdsp"
fraps_decoder_select="bswapdsp huffman"
g2m_decoder_select="blockdsp idctdsp zlib"
g729_decoder_select="audiodsp"
h261_decoder_select="mpeg_er mpegvideo"
h261_encoder_select="aandcttables mpegvideoenc"
h263_decoder_select="error_resilience h263_parser h263dsp mpeg_er mpegvideo qpeldsp"
h263_encoder_select="aandcttables h263dsp mpegvideoenc"
h263i_decoder_select="h263_decoder"
h263p_encoder_select="h263_encoder"
h264_decoder_select="cabac golomb h264chroma h264dsp h264pred h264qpel startcode videodsp"
h264_decoder_suggest="error_resilience"
h264_qsv_decoder_deps="libmfx"
h264_qsv_decoder_select="h264_mp4toannexb_bsf h264_parser qsvdec h264_qsv_hwaccel"
h264_qsv_encoder_deps="libmfx"
h264_qsv_encoder_select="qsvenc"
hevc_decoder_select="bswapdsp cabac golomb videodsp"
huffyuv_decoder_select="bswapdsp huffyuvdsp llviddsp"
huffyuv_encoder_select="bswapdsp huffman huffyuvencdsp llviddsp"
iac_decoder_select="imc_decoder"
imc_decoder_select="bswapdsp fft mdct sinewin"
indeo3_decoder_select="hpeldsp"
interplay_video_decoder_select="hpeldsp"
jpegls_decoder_select="golomb mjpeg_decoder"
jpegls_encoder_select="golomb"
jv_decoder_select="blockdsp"
lagarith_decoder_select="huffyuvdsp"
ljpeg_encoder_select="aandcttables idctdsp"
loco_decoder_select="golomb"
mdec_decoder_select="blockdsp idctdsp mpegvideo"
metasound_decoder_select="lsp mdct sinewin"
mimic_decoder_select="blockdsp bswapdsp hpeldsp idctdsp"
mjpeg_decoder_select="blockdsp hpeldsp exif idctdsp"
mjpeg_encoder_select="aandcttables mpegvideoenc"
mjpegb_decoder_select="mjpeg_decoder"
mlp_decoder_select="mlp_parser"
motionpixels_decoder_select="bswapdsp"
mp1_decoder_select="mpegaudio"
mp1float_decoder_select="mpegaudio"
mp2_decoder_select="mpegaudio"
mp2float_decoder_select="mpegaudio"
mp3_decoder_select="mpegaudio"
mp3adu_decoder_select="mpegaudio"
mp3adufloat_decoder_select="mpegaudio"
mp3float_decoder_select="mpegaudio"
mp3on4_decoder_select="mpegaudio"
mp3on4float_decoder_select="mpegaudio"
mpc7_decoder_select="bswapdsp mpegaudiodsp"
mpc8_decoder_select="mpegaudiodsp"
mpeg_xvmc_decoder_deps="X11_extensions_XvMClib_h"
mpeg_xvmc_decoder_select="mpeg2video_decoder"
mpegvideo_decoder_select="error_resilience mpeg_er mpegvideo"
mpeg1video_decoder_select="error_resilience mpeg_er mpegvideo"
mpeg1video_encoder_select="aandcttables mpegvideoenc h263dsp"
mpeg2video_decoder_select="error_resilience mpeg_er mpegvideo"
mpeg2video_encoder_select="aandcttables mpegvideoenc h263dsp"
mpeg4_decoder_select="h263_decoder mpeg4video_parser"
mpeg4_encoder_select="h263_encoder"
msmpeg4v1_decoder_select="h263_decoder"
msmpeg4v2_decoder_select="h263_decoder"
msmpeg4v2_encoder_select="h263_encoder"
msmpeg4v3_decoder_select="h263_decoder"
msmpeg4v3_encoder_select="h263_encoder"
mss2_decoder_select="error_resilience mpeg_er qpeldsp vc1_decoder"
mxpeg_decoder_select="mjpeg_decoder"
nellymoser_decoder_select="mdct sinewin"
nellymoser_encoder_select="audio_frame_queue mdct sinewin"
nuv_decoder_select="idctdsp lzo"
on2avc_decoder_select="mdct"
opus_decoder_deps="swresample"
opus_decoder_select="imdct15"
png_decoder_select="zlib"
png_encoder_select="huffyuvencdsp zlib"
prores_decoder_select="blockdsp idctdsp"
prores_encoder_select="fdctdsp"
qcelp_decoder_select="lsp"
qdm2_decoder_select="mdct rdft mpegaudiodsp"
ra_144_encoder_select="audio_frame_queue lpc audiodsp"
ra_144_decoder_select="audiodsp"
ralf_decoder_select="golomb"
rawvideo_decoder_select="bswapdsp"
rtjpeg_decoder_select="me_cmp"
rv10_decoder_select="error_resilience h263_decoder h263dsp mpeg_er"
rv10_encoder_select="h263_encoder"
rv20_decoder_select="error_resilience h263_decoder h263dsp mpeg_er"
rv20_encoder_select="h263_encoder"
rv30_decoder_select="error_resilience golomb h264chroma h264pred h264qpel mpeg_er mpegvideo videodsp"
rv40_decoder_select="error_resilience golomb h264chroma h264pred h264qpel mpeg_er mpegvideo videodsp"
shorten_decoder_select="golomb"
sipr_decoder_select="lsp"
snow_decoder_select="dwt h264qpel hpeldsp me_cmp rangecoder videodsp"
snow_encoder_select="aandcttables dwt h264qpel hpeldsp me_cmp mpegvideoenc rangecoder"
sonic_decoder_select="golomb rangecoder"
sonic_encoder_select="golomb rangecoder"
sonic_ls_encoder_select="golomb rangecoder"
sp5x_decoder_select="mjpeg_decoder"
svq1_decoder_select="hpeldsp"
svq1_encoder_select="aandcttables hpeldsp me_cmp mpegvideoenc"
svq3_decoder_select="h264_decoder hpeldsp tpeldsp"
svq3_decoder_suggest="zlib"
tak_decoder_select="audiodsp"
tdsc_decoder_select="zlib mjpeg_decoder"
theora_decoder_select="vp3_decoder"
thp_decoder_select="mjpeg_decoder"
tiff_decoder_suggest="zlib lzma"
tiff_encoder_suggest="zlib"
truehd_decoder_select="mlp_parser"
truemotion2_decoder_select="bswapdsp"
truespeech_decoder_select="bswapdsp"
tscc_decoder_select="zlib"
twinvq_decoder_select="mdct lsp sinewin"
utvideo_decoder_select="bswapdsp"
utvideo_encoder_select="bswapdsp huffman huffyuvencdsp"
vble_decoder_select="huffyuvdsp"
vc1_decoder_select="blockdsp error_resilience h263_decoder h264chroma h264qpel intrax8 mpeg_er qpeldsp startcode"
vc1image_decoder_select="vc1_decoder"
vorbis_decoder_select="mdct"
vorbis_encoder_select="mdct"
vp3_decoder_select="hpeldsp vp3dsp videodsp"
vp5_decoder_select="h264chroma hpeldsp videodsp vp3dsp"
vp6_decoder_select="h264chroma hpeldsp huffman videodsp vp3dsp"
vp6a_decoder_select="vp6_decoder"
vp6f_decoder_select="vp6_decoder"
vp7_decoder_select="h264pred videodsp"
vp8_decoder_select="h264pred videodsp"
vp9_decoder_select="videodsp vp9_parser"
webp_decoder_select="vp8_decoder"
wmalossless_decoder_select="llauddsp"
wmapro_decoder_select="mdct sinewin wma_freqs"
wmav1_decoder_select="mdct sinewin wma_freqs"
wmav1_encoder_select="mdct sinewin wma_freqs"
wmav2_decoder_select="mdct sinewin wma_freqs"
wmav2_encoder_select="mdct sinewin wma_freqs"
wmavoice_decoder_select="lsp rdft dct mdct sinewin"
wmv1_decoder_select="h263_decoder"
wmv1_encoder_select="h263_encoder"
wmv2_decoder_select="blockdsp h263_decoder idctdsp intrax8 videodsp"
wmv2_encoder_select="h263_encoder"
wmv3_decoder_select="vc1_decoder"
wmv3image_decoder_select="wmv3_decoder"
zerocodec_decoder_select="zlib"
zlib_decoder_select="zlib"
zlib_encoder_select="zlib"
zmbv_decoder_select="zlib"
zmbv_encoder_select="zlib"

# hardware accelerators
crystalhd_deps="libcrystalhd_libcrystalhd_if_h"
dxva2_deps="dxva2api_h"
vaapi_deps="va_va_h"
vda_deps="VideoDecodeAcceleration_VDADecoder_h pthreads"
vda_extralibs="-framework CoreFoundation -framework VideoDecodeAcceleration -framework QuartzCore"
vdpau_deps="vdpau_vdpau_h vdpau_vdpau_x11_h"
xvmc_deps="X11_extensions_XvMClib_h"

h263_vaapi_hwaccel_deps="vaapi"
h263_vaapi_hwaccel_select="h263_decoder"
h263_vdpau_hwaccel_deps="vdpau"
h263_vdpau_hwaccel_select="h263_decoder"
h264_crystalhd_decoder_select="crystalhd h264_mp4toannexb_bsf h264_parser"
h264_dxva2_hwaccel_deps="dxva2"
h264_dxva2_hwaccel_select="h264_decoder"
h264_mmal_decoder_deps="mmal"
h264_mmal_hwaccel_deps="mmal"
h264_mmal_decoder_select="h264_decoder"
h264_mmal_encoder_deps="mmal"
h264_qsv_hwaccel_deps="libmfx"
h264_vaapi_hwaccel_deps="vaapi"
h264_vaapi_hwaccel_select="h264_decoder"
h264_vda_decoder_deps="vda"
h264_vda_decoder_select="h264_decoder"
h264_vda_hwaccel_deps="vda"
h264_vda_hwaccel_select="h264_decoder"
h264_vda_old_hwaccel_deps="vda"
h264_vda_old_hwaccel_select="h264_decoder"
h264_vdpau_decoder_deps="vdpau"
h264_vdpau_decoder_select="h264_decoder"
h264_vdpau_hwaccel_deps="vdpau"
h264_vdpau_hwaccel_select="h264_decoder"
hevc_dxva2_hwaccel_deps="dxva2 DXVA_PicParams_HEVC"
hevc_dxva2_hwaccel_select="hevc_decoder"
mpeg_vdpau_decoder_deps="vdpau"
mpeg_vdpau_decoder_select="mpeg2video_decoder"
mpeg_xvmc_hwaccel_deps="xvmc"
mpeg_xvmc_hwaccel_select="mpeg2video_decoder"
mpeg1_vdpau_decoder_deps="vdpau"
mpeg1_vdpau_decoder_select="mpeg1video_decoder"
mpeg1_vdpau_hwaccel_deps="vdpau"
mpeg1_vdpau_hwaccel_select="mpeg1video_decoder"
mpeg1_xvmc_hwaccel_deps="xvmc"
mpeg1_xvmc_hwaccel_select="mpeg1video_decoder"
mpeg2_crystalhd_decoder_select="crystalhd"
mpeg2_dxva2_hwaccel_deps="dxva2"
mpeg2_dxva2_hwaccel_select="mpeg2video_decoder"
mpeg2_vaapi_hwaccel_deps="vaapi"
mpeg2_vaapi_hwaccel_select="mpeg2video_decoder"
mpeg2_vdpau_hwaccel_deps="vdpau"
mpeg2_vdpau_hwaccel_select="mpeg2video_decoder"
mpeg2_xvmc_hwaccel_deps="xvmc"
mpeg2_xvmc_hwaccel_select="mpeg2video_decoder"
mpeg4_crystalhd_decoder_select="crystalhd"
mpeg4_vaapi_hwaccel_deps="vaapi"
mpeg4_vaapi_hwaccel_select="mpeg4_decoder"
mpeg4_vdpau_decoder_deps="vdpau"
mpeg4_vdpau_decoder_select="mpeg4_decoder"
mpeg4_vdpau_hwaccel_deps="vdpau"
mpeg4_vdpau_hwaccel_select="mpeg4_decoder"
msmpeg4_crystalhd_decoder_select="crystalhd"
vc1_crystalhd_decoder_select="crystalhd"
vc1_dxva2_hwaccel_deps="dxva2"
vc1_dxva2_hwaccel_select="vc1_decoder"
vc1_vaapi_hwaccel_deps="vaapi"
vc1_vaapi_hwaccel_select="vc1_decoder"
vc1_vdpau_decoder_deps="vdpau"
vc1_vdpau_decoder_select="vc1_decoder"
vc1_vdpau_hwaccel_deps="vdpau"
vc1_vdpau_hwaccel_select="vc1_decoder"
wmv3_crystalhd_decoder_select="crystalhd"
wmv3_dxva2_hwaccel_select="vc1_dxva2_hwaccel"
wmv3_vaapi_hwaccel_select="vc1_vaapi_hwaccel"
wmv3_vdpau_decoder_select="vc1_vdpau_decoder"
wmv3_vdpau_hwaccel_select="vc1_vdpau_hwaccel"

# parsers
h264_parser_select="h264_decoder"
hevc_parser_select="hevc_decoder"
mpegvideo_parser_select="mpegvideo"
mpeg4video_parser_select="error_resilience h263dsp mpeg_er mpegvideo qpeldsp"
vc1_parser_select="mpegvideo startcode vc1_decoder"

# external libraries
libaacplus_encoder_deps="libaacplus"
libcelt_decoder_deps="libcelt"
libdcadec_decoder_deps="libdcadec"
libfaac_encoder_deps="libfaac"
libfaac_encoder_select="audio_frame_queue"
libfdk_aac_decoder_deps="libfdk_aac"
libfdk_aac_encoder_deps="libfdk_aac"
libfdk_aac_encoder_select="audio_frame_queue"
libgme_demuxer_deps="libgme"
libgsm_decoder_deps="libgsm"
libgsm_encoder_deps="libgsm"
libgsm_ms_decoder_deps="libgsm"
libgsm_ms_encoder_deps="libgsm"
libilbc_decoder_deps="libilbc"
libilbc_encoder_deps="libilbc"
libmodplug_demuxer_deps="libmodplug"
libmp3lame_encoder_deps="libmp3lame"
libmp3lame_encoder_select="audio_frame_queue"
libopencore_amrnb_decoder_deps="libopencore_amrnb"
libopencore_amrnb_encoder_deps="libopencore_amrnb"
libopencore_amrnb_encoder_select="audio_frame_queue"
libopencore_amrwb_decoder_deps="libopencore_amrwb"
libopenh264_encoder_deps="libopenh264"
libopenjpeg_decoder_deps="libopenjpeg"
libopenjpeg_encoder_deps="libopenjpeg"
libopus_decoder_deps="libopus"
libopus_encoder_deps="libopus"
libopus_encoder_select="audio_frame_queue"
libquvi_demuxer_deps="libquvi"
libschroedinger_decoder_deps="libschroedinger"
libschroedinger_encoder_deps="libschroedinger"
libshine_encoder_deps="libshine"
libshine_encoder_select="audio_frame_queue"
libspeex_decoder_deps="libspeex"
libspeex_encoder_deps="libspeex"
libspeex_encoder_select="audio_frame_queue"
libstagefright_h264_decoder_deps="libstagefright_h264"
libtheora_encoder_deps="libtheora"
libtwolame_encoder_deps="libtwolame"
libvo_aacenc_encoder_deps="libvo_aacenc"
libvo_aacenc_encoder_select="audio_frame_queue"
libvo_amrwbenc_encoder_deps="libvo_amrwbenc"
libvorbis_decoder_deps="libvorbis"
libvorbis_encoder_deps="libvorbis"
libvorbis_encoder_select="audio_frame_queue"
libvpx_vp8_decoder_deps="libvpx"
libvpx_vp8_encoder_deps="libvpx"
libvpx_vp9_decoder_deps="libvpx"
libvpx_vp9_encoder_deps="libvpx"
libwavpack_encoder_deps="libwavpack"
libwebp_encoder_deps="libwebp"
libx264_encoder_deps="libx264"
libx264rgb_encoder_deps="libx264"
libx264rgb_encoder_select="libx264_encoder"
libx265_encoder_deps="libx265"
libxavs_encoder_deps="libxavs"
libxvid_encoder_deps="libxvid"
libutvideo_decoder_deps="libutvideo"
libutvideo_encoder_deps="libutvideo"
libzvbi_teletext_decoder_deps="libzvbi"
nvenc_encoder_deps="nvenc"
nvenc_h265_encoder_deps="nvenc"

# demuxers / muxers
ac3_demuxer_select="ac3_parser"
asf_demuxer_select="riffdec"
asf_muxer_select="riffenc"
asf_stream_muxer_select="asf_muxer"
avi_demuxer_select="riffdec exif"
avi_muxer_select="riffenc"
avisynth_demuxer_deps="avisynth"
avisynth_demuxer_select="riffdec"
caf_demuxer_select="riffdec"
dash_muxer_select="mp4_muxer"
dirac_demuxer_select="dirac_parser"
dts_demuxer_select="dca_parser"
dtshd_demuxer_select="dca_parser"
dv_demuxer_select="dvprofile"
dv_muxer_select="dvprofile"
dxa_demuxer_select="riffdec"
eac3_demuxer_select="ac3_parser"
f4v_muxer_select="mov_muxer"
flac_demuxer_select="flac_parser"
hds_muxer_select="flv_muxer"
hls_muxer_select="mpegts_muxer"
image2_alias_pix_demuxer_select="image2_demuxer"
image2_brender_pix_demuxer_select="image2_demuxer"
ipod_muxer_select="mov_muxer"
ismv_muxer_select="mov_muxer"
libnut_demuxer_deps="libnut"
libnut_muxer_deps="libnut"
matroska_audio_muxer_select="matroska_muxer"
matroska_demuxer_select="riffdec"
matroska_demuxer_suggest="bzlib lzo zlib"
matroska_muxer_select="riffenc"
mmf_muxer_select="riffenc"
mov_demuxer_select="riffdec"
mov_demuxer_suggest="zlib"
mov_muxer_select="riffenc rtpenc_chain"
mp3_demuxer_select="mpegaudio_parser"
mp4_muxer_select="mov_muxer"
mpegts_muxer_select="adts_muxer latm_muxer"
mpegtsraw_demuxer_select="mpegts_demuxer"
mxf_d10_muxer_select="mxf_muxer"
mxf_opatom_muxer_select="mxf_muxer"
nut_muxer_select="riffenc"
nuv_demuxer_select="riffdec"
oga_muxer_select="ogg_muxer"
ogg_demuxer_select="golomb"
opus_muxer_select="ogg_muxer"
psp_muxer_select="mov_muxer"
rtp_demuxer_select="sdp_demuxer"
rtpdec_select="asf_demuxer rm_demuxer rtp_protocol mpegts_demuxer mov_demuxer"
rtsp_demuxer_select="http_protocol rtpdec"
rtsp_muxer_select="rtp_muxer http_protocol rtp_protocol rtpenc_chain"
sap_demuxer_select="sdp_demuxer"
sap_muxer_select="rtp_muxer rtp_protocol rtpenc_chain"
sdp_demuxer_select="rtpdec"
smoothstreaming_muxer_select="ismv_muxer"
spdif_muxer_select="aac_parser"
spx_muxer_select="ogg_muxer"
tak_demuxer_select="tak_parser"
tg2_muxer_select="mov_muxer"
tgp_muxer_select="mov_muxer"
vobsub_demuxer_select="mpegps_demuxer"
w64_demuxer_select="wav_demuxer"
w64_muxer_select="wav_muxer"
wav_demuxer_select="riffdec"
wav_muxer_select="riffenc"
webm_muxer_select="riffenc"
wtv_demuxer_select="riffdec"
wtv_muxer_select="riffenc"
xmv_demuxer_select="riffdec"
xwma_demuxer_select="riffdec"

# indevs / outdevs
alsa_indev_deps="alsa_asoundlib_h snd_pcm_htimestamp"
alsa_outdev_deps="alsa_asoundlib_h"
avfoundation_indev_extralibs="-framework CoreVideo -framework Foundation -framework AVFoundation -framework CoreMedia"
avfoundation_indev_select="avfoundation"
bktr_indev_deps_any="dev_bktr_ioctl_bt848_h machine_ioctl_bt848_h dev_video_bktr_ioctl_bt848_h dev_ic_bt8xx_h"
caca_outdev_deps="libcaca"
decklink_outdev_deps="decklink pthreads"
decklink_outdev_extralibs="-lstdc++"
decklink_indev_deps="decklink pthreads"
decklink_indev_extralibs="-lstdc++"
dshow_indev_deps="IBaseFilter"
dshow_indev_extralibs="-lpsapi -lole32 -lstrmiids -luuid -loleaut32"
dv1394_indev_deps="dv1394"
dv1394_indev_select="dv_demuxer"
fbdev_indev_deps="linux_fb_h"
fbdev_outdev_deps="linux_fb_h"
gdigrab_indev_deps="CreateDIBSection"
gdigrab_indev_extralibs="-lgdi32"
gdigrab_indev_select="bmp_decoder"
iec61883_indev_deps="libiec61883"
jack_indev_deps="jack_jack_h sem_timedwait"
lavfi_indev_deps="avfilter"
libcdio_indev_deps="libcdio"
libdc1394_indev_deps="libdc1394"
libv4l2_indev_deps="libv4l2"
openal_indev_deps="openal"
opengl_outdev_deps="opengl"
oss_indev_deps_any="soundcard_h sys_soundcard_h"
oss_outdev_deps_any="soundcard_h sys_soundcard_h"
pulse_indev_deps="libpulse"
pulse_outdev_deps="libpulse"
qtkit_indev_extralibs="-framework QTKit -framework Foundation -framework QuartzCore"
qtkit_indev_select="qtkit"
sdl_outdev_deps="sdl"
sndio_indev_deps="sndio_h"
sndio_outdev_deps="sndio_h"
v4l_indev_deps="linux_videodev_h"
v4l2_indev_deps_any="linux_videodev2_h sys_videoio_h"
v4l2_outdev_deps_any="linux_videodev2_h sys_videoio_h"
vfwcap_indev_deps="capCreateCaptureWindow vfwcap_defines"
vfwcap_indev_extralibs="-lavicap32"
xv_outdev_deps="X11_extensions_Xvlib_h XvGetPortAttribute"
xv_outdev_extralibs="-lXv -lX11 -lXext"
x11grab_indev_deps="x11grab"
x11grab_xcb_indev_deps="libxcb"

# protocols
bluray_protocol_deps="libbluray"
ffrtmpcrypt_protocol_deps="!librtmp_protocol"
ffrtmpcrypt_protocol_deps_any="gcrypt nettle openssl"
ffrtmpcrypt_protocol_select="tcp_protocol"
ffrtmphttp_protocol_deps="!librtmp_protocol"
ffrtmphttp_protocol_select="http_protocol"
ftp_protocol_select="tcp_protocol"
gopher_protocol_select="network"
http_protocol_select="tcp_protocol"
httpproxy_protocol_select="tcp_protocol"
https_protocol_select="tls_protocol"
icecast_protocol_select="http_protocol"
librtmp_protocol_deps="librtmp"
librtmpe_protocol_deps="librtmp"
librtmps_protocol_deps="librtmp"
librtmpt_protocol_deps="librtmp"
librtmpte_protocol_deps="librtmp"
libsmbclient_protocol_deps="libsmbclient gplv3"
libssh_protocol_deps="libssh"
mmsh_protocol_select="http_protocol"
mmst_protocol_select="network"
rtmp_protocol_deps="!librtmp_protocol"
rtmp_protocol_select="tcp_protocol"
rtmpe_protocol_select="ffrtmpcrypt_protocol"
rtmps_protocol_deps="!librtmp_protocol"
rtmps_protocol_select="tls_protocol"
rtmpt_protocol_select="ffrtmphttp_protocol"
rtmpte_protocol_select="ffrtmpcrypt_protocol ffrtmphttp_protocol"
rtmpts_protocol_select="ffrtmphttp_protocol https_protocol"
rtp_protocol_select="udp_protocol"
sctp_protocol_deps="struct_sctp_event_subscribe"
sctp_protocol_select="network"
srtp_protocol_select="rtp_protocol"
tcp_protocol_select="network"
tls_protocol_deps_any="openssl gnutls"
tls_protocol_select="tcp_protocol"
udp_protocol_select="network"
udplite_protocol_select="network"
unix_protocol_deps="sys_un_h"
unix_protocol_select="network"

# filters
amovie_filter_deps="avcodec avformat"
aresample_filter_deps="swresample"
ass_filter_deps="libass"
asyncts_filter_deps="avresample"
atempo_filter_deps="avcodec"
atempo_filter_select="rdft"
azmq_filter_deps="libzmq"
blackframe_filter_deps="gpl"
boxblur_filter_deps="gpl"
bs2b_filter_deps="libbs2b"
colormatrix_filter_deps="gpl"
cropdetect_filter_deps="gpl"
delogo_filter_deps="gpl"
deshake_filter_select="pixelutils"
drawtext_filter_deps="libfreetype"
ebur128_filter_deps="gpl"
eq_filter_deps="gpl"
fftfilt_filter_deps="avcodec"
fftfilt_filter_select="rdft"
flite_filter_deps="libflite"
frei0r_filter_deps="frei0r dlopen"
frei0r_src_filter_deps="frei0r dlopen"
fspp_filter_deps="gpl"
geq_filter_deps="gpl"
histeq_filter_deps="gpl"
hqdn3d_filter_deps="gpl"
interlace_filter_deps="gpl"
kerndeint_filter_deps="gpl"
ladspa_filter_deps="ladspa dlopen"
mcdeint_filter_deps="avcodec gpl"
movie_filter_deps="avcodec avformat"
mpdecimate_filter_deps="gpl"
mpdecimate_filter_select="pixelutils"
mptestsrc_filter_deps="gpl"
negate_filter_deps="lut_filter"
perspective_filter_deps="gpl"
pp7_filter_deps="gpl"
ocv_filter_deps="libopencv"
owdenoise_filter_deps="gpl"
pan_filter_deps="swresample"
phase_filter_deps="gpl"
pp_filter_deps="gpl postproc"
pullup_filter_deps="gpl"
removelogo_filter_deps="avcodec avformat swscale"
repeatfields_filter_deps="gpl"
resample_filter_deps="avresample"
sab_filter_deps="gpl swscale"
scale_filter_deps="swscale"
select_filter_select="pixelutils"
smartblur_filter_deps="gpl swscale"
showspectrum_filter_deps="avcodec"
showspectrum_filter_select="rdft"
spp_filter_deps="gpl avcodec"
spp_filter_select="fft idctdsp fdctdsp me_cmp pixblockdsp"
stereo3d_filter_deps="gpl"
subtitles_filter_deps="avformat avcodec libass"
super2xsai_filter_deps="gpl"
tinterlace_filter_deps="gpl"
vidstabdetect_filter_deps="libvidstab"
vidstabtransform_filter_deps="libvidstab"
pixfmts_super2xsai_test_deps="super2xsai_filter"
tinterlace_merge_test_deps="tinterlace_filter"
tinterlace_pad_test_deps="tinterlace_filter"
uspp_filter_deps="gpl avcodec"
zmq_filter_deps="libzmq"
zoompan_filter_deps="swscale"

# examples
avio_reading="avformat avcodec avutil"
avio_list_dir="avformat avutil"
avcodec_example_deps="avcodec avutil"
decoding_encoding_example_deps="avcodec avformat avutil"
demuxing_decoding_example_deps="avcodec avformat avutil"
extract_mvs_example_deps="avcodec avformat avutil"
filter_audio_example_deps="avfilter avutil"
filtering_audio_example_deps="avfilter avcodec avformat avutil"
filtering_video_example_deps="avfilter avcodec avformat avutil"
metadata_example_deps="avformat avutil"
muxing_example_deps="avcodec avformat avutil swscale"
qsvdec_example_deps="avcodec avutil libmfx h264_qsv_decoder vaapi_x11"
remuxing_example_deps="avcodec avformat avutil"
resampling_audio_example_deps="avutil swresample"
scaling_video_example_deps="avutil swscale"
transcode_aac_example_deps="avcodec avformat swresample"
transcoding_example_deps="avfilter avcodec avformat avutil"

# libraries, in linking order
avcodec_deps="avutil"
avdevice_deps="avformat avcodec avutil"
avfilter_deps="avutil"
avformat_deps="avcodec avutil"
avresample_deps="avutil"
postproc_deps="avutil gpl"
swresample_deps="avutil"
swscale_deps="avutil"

# programs
ffmpeg_deps="avcodec avfilter avformat swresample"
ffmpeg_select="aformat_filter anull_filter atrim_filter format_filter
               null_filter
               setpts_filter trim_filter"
ffplay_deps="avcodec avformat swscale swresample sdl"
ffplay_libs='$sdl_libs'
ffplay_select="rdft crop_filter transpose_filter hflip_filter vflip_filter rotate_filter"
ffprobe_deps="avcodec avformat"
ffserver_deps="avformat fork sarestart"
ffserver_select="ffm_muxer rtp_protocol rtsp_demuxer"

# documentation
podpages_deps="perl"
manpages_deps="perl pod2man"
htmlpages_deps="perl"
htmlpages_deps_any="makeinfo_html texi2html"
txtpages_deps="perl makeinfo"
doc_deps_any="manpages htmlpages podpages txtpages"

# default parameters

logfile="config.log"

# installation paths
prefix_default="/usr/local"
bindir_default='${prefix}/bin'
datadir_default='${prefix}/share/ffmpeg'
docdir_default='${prefix}/share/doc/ffmpeg'
incdir_default='${prefix}/include'
libdir_default='${prefix}/lib'
mandir_default='${prefix}/share/man'

# toolchain
ar_default="ar"
cc_default="gcc"
cxx_default="g++"
host_cc_default="gcc"
cp_f="cp -f"
doxygen_default="doxygen"
install="install"
ln_s="ln -s -f"
nm_default="nm -g"
objformat="elf"
pkg_config_default=pkg-config
if ranlib 2>&1 | grep -q "\-D "; then
    ranlib_default="ranlib -D"
else
    ranlib_default="ranlib"
fi
strip_default="strip"
yasmexe_default="yasm"
windres_default="windres"

# OS
target_os_default=$(tolower $(uname -s))
host_os=$target_os_default

# machine
if test "$target_os_default" = aix; then
    arch_default=$(uname -p)
    strip_default="strip -X32_64"
else
    arch_default=$(uname -m)
fi
cpu="generic"
intrinsics="none"

# configurable options
enable $PROGRAM_LIST
enable $DOCUMENT_LIST
enable $EXAMPLE_LIST
enable $(filter_out avresample $LIBRARY_LIST)
enable stripping

enable asm
enable debug
enable doc
enable faan faandct faanidct
enable optimizations
enable runtime_cpudetect
enable safe_bitstream_reader
enable static
enable swscale_alpha

sws_max_filter_size_default=256
set_default sws_max_filter_size

# Enable hwaccels by default.
enable dxva2 vaapi vda vdpau xvmc
enable xlib

# build settings
SHFLAGS='-shared -Wl,-soname,$$(@F)'
LIBPREF="lib"
LIBSUF=".a"
FULLNAME='$(NAME)$(BUILDSUF)'
LIBNAME='$(LIBPREF)$(FULLNAME)$(LIBSUF)'
SLIBPREF="lib"
SLIBSUF=".so"
SLIBNAME='$(SLIBPREF)$(FULLNAME)$(SLIBSUF)'
SLIBNAME_WITH_VERSION='$(SLIBNAME).$(LIBVERSION)'
SLIBNAME_WITH_MAJOR='$(SLIBNAME).$(LIBMAJOR)'
LIB_INSTALL_EXTRA_CMD='$$(RANLIB) "$(LIBDIR)/$(LIBNAME)"'
SLIB_INSTALL_NAME='$(SLIBNAME_WITH_VERSION)'
SLIB_INSTALL_LINKS='$(SLIBNAME_WITH_MAJOR) $(SLIBNAME)'

asflags_filter=echo
cflags_filter=echo
ldflags_filter=echo

AS_C='-c'
AS_O='-o $@'
CC_C='-c'
CC_E='-E -o $@'
CC_O='-o $@'
CXX_C='-c'
CXX_O='-o $@'
LD_O='-o $@'
LD_LIB='-l%'
LD_PATH='-L'
HOSTCC_C='-c'
HOSTCC_E='-E -o $@'
HOSTCC_O='-o $@'
HOSTLD_O='-o $@'

host_libs='-lm'
host_cflags_filter=echo
host_ldflags_filter=echo

target_path='$(CURDIR)'

# since the object filename is not given with the -MM flag, the compiler
# is only able to print the basename, and we must add the path ourselves
DEPCMD='$(DEP$(1)) $(DEP$(1)FLAGS) $($(1)DEP_FLAGS) $< | sed -e "/^\#.*/d" -e "s,^[[:space:]]*$(*F)\\.o,$(@D)/$(*F).o," > $(@:.o=.d)'
DEPFLAGS='-MM'

# find source path
if test -f configure; then
    source_path=.
else
    source_path=$(cd $(dirname "$0"); pwd)
    echo "$source_path" | grep -q '[[:blank:]]' &&
        die "Out of tree builds are impossible with whitespace in source path."
    test -e "$source_path/config.h" &&
        die "Out of tree builds are impossible with config.h in source dir."
fi

for v in "$@"; do
    r=${v#*=}
    l=${v%"$r"}
    r=$(sh_quote "$r")
    FFMPEG_CONFIGURATION="${FFMPEG_CONFIGURATION# } ${l}${r}"
done

find_things(){
    thing=$1
    pattern=$2
    file=$source_path/$3
    sed -n "s/^[^#]*$pattern.*([^,]*, *\([^,]*\)\(,.*\)*).*/\1_$thing/p" "$file"
}

ENCODER_LIST=$(find_things  encoder  ENC      libavcodec/allcodecs.c)
DECODER_LIST=$(find_things  decoder  DEC      libavcodec/allcodecs.c)
HWACCEL_LIST=$(find_things  hwaccel  HWACCEL  libavcodec/allcodecs.c)
PARSER_LIST=$(find_things   parser   PARSER   libavcodec/allcodecs.c)
BSF_LIST=$(find_things      bsf      BSF      libavcodec/allcodecs.c)
MUXER_LIST=$(find_things    muxer    _MUX     libavformat/allformats.c)
DEMUXER_LIST=$(find_things  demuxer  DEMUX    libavformat/allformats.c)
OUTDEV_LIST=$(find_things   outdev   OUTDEV   libavdevice/alldevices.c)
INDEV_LIST=$(find_things    indev    _IN      libavdevice/alldevices.c)
PROTOCOL_LIST=$(find_things protocol PROTOCOL libavformat/allformats.c)
FILTER_LIST=$(find_things   filter   FILTER   libavfilter/allfilters.c)

ALL_COMPONENTS="
    $BSF_LIST
    $DECODER_LIST
    $DEMUXER_LIST
    $ENCODER_LIST
    $FILTER_LIST
    $HWACCEL_LIST
    $INDEV_LIST
    $MUXER_LIST
    $OUTDEV_LIST
    $PARSER_LIST
    $PROTOCOL_LIST
"

for n in $COMPONENT_LIST; do
    v=$(toupper ${n%s})_LIST
    eval enable \$$v
    eval ${n}_if_any="\$$v"
done

enable $ARCH_EXT_LIST

die_unknown(){
    echo "Unknown option \"$1\"."
    echo "See $0 --help for available options."
    exit 1
}

print_3_columns() {
    cat | tr ' ' '\n' | sort | pr -r -3 -t
}

show_list() {
    suffix=_$1
    shift
    echo $* | sed s/$suffix//g | print_3_columns
    exit 0
}

rand_list(){
    IFS=', '
    set -- $*
    unset IFS
    for thing; do
        comp=${thing%:*}
        prob=${thing#$comp}
        prob=${prob#:}
        is_in ${comp} $COMPONENT_LIST && eval comp=\$$(toupper ${comp%s})_LIST
        echo "prob ${prob:-0.5}"
        printf '%s\n' $comp
    done
}

do_random(){
    action=$1
    shift
    random_seed=$(awk "BEGIN { srand($random_seed); print srand() }")
    $action $(rand_list "$@" | awk "BEGIN { srand($random_seed) } \$1 == \"prob\" { prob = \$2; next } rand() < prob { print }")
}

for opt do
    optval="${opt#*=}"
    case "$opt" in
        --extra-ldflags=*)
            add_ldflags $optval
        ;;
        --extra-ldexeflags=*)
            add_ldexeflags $optval
        ;;
        --extra-libs=*)
            add_extralibs $optval
        ;;
        --disable-devices)
            disable $INDEV_LIST $OUTDEV_LIST
        ;;
        --enable-debug=*)
            debuglevel="$optval"
        ;;
        --disable-programs)
            disable $PROGRAM_LIST
        ;;
        --disable-everything)
            map 'eval unset \${$(toupper ${v%s})_LIST}' $COMPONENT_LIST
        ;;
        --disable-all)
            map 'eval unset \${$(toupper ${v%s})_LIST}' $COMPONENT_LIST
            disable $LIBRARY_LIST $PROGRAM_LIST doc
        ;;
        --enable-random|--disable-random)
            action=${opt%%-random}
            do_random ${action#--} $COMPONENT_LIST
        ;;
        --enable-random=*|--disable-random=*)
            action=${opt%%-random=*}
            do_random ${action#--} $optval
        ;;
        --enable-*=*|--disable-*=*)
            eval $(echo "${opt%%=*}" | sed 's/--/action=/;s/-/ thing=/')
            is_in "${thing}s" $COMPONENT_LIST || die_unknown "$opt"
            eval list=\$$(toupper $thing)_LIST
            name=$(echo "${optval}" | sed "s/,/_${thing}|/g")_${thing}
            list=$(filter "$name" $list)
            [ "$list" = "" ] && warn "Option $opt did not match anything"
            $action $list
        ;;
        --enable-?*|--disable-?*)
            eval $(echo "$opt" | sed 's/--/action=/;s/-/ option=/;s/-/_/g')
            if is_in $option $COMPONENT_LIST; then
                test $action = disable && action=unset
                eval $action \$$(toupper ${option%s})_LIST
            elif is_in $option $CMDLINE_SELECT; then
                $action $option
            else
                die_unknown $opt
            fi
        ;;
        --list-*)
            NAME="${opt#--list-}"
            is_in $NAME $COMPONENT_LIST || die_unknown $opt
            NAME=${NAME%s}
            eval show_list $NAME \$$(toupper $NAME)_LIST
        ;;
        --help|-h) show_help
        ;;
        --fatal-warnings) enable fatal_warnings
        ;;
        *)
            optname="${opt%%=*}"
            optname="${optname#--}"
            optname=$(echo "$optname" | sed 's/-/_/g')
            if is_in $optname $CMDLINE_SET; then
                eval $optname='$optval'
            elif is_in $optname $CMDLINE_APPEND; then
                append $optname "$optval"
            else
                die_unknown $opt
            fi
        ;;
    esac
done

disabled logging && logfile=/dev/null

echo "# $0 $FFMPEG_CONFIGURATION" > $logfile
set >> $logfile

test -n "$valgrind" && toolchain="valgrind-memcheck"

case "$toolchain" in
    clang-asan)
        cc_default="clang"
        add_cflags  -fsanitize=address
        add_ldflags -fsanitize=address
    ;;
    clang-tsan)
        cc_default="clang"
        add_cflags  -fsanitize=thread -pie
        add_ldflags -fsanitize=thread -pie
    ;;
    clang-usan)
        cc_default="clang"
        add_cflags  -fsanitize=undefined
        add_ldflags -fsanitize=undefined
    ;;
    gcc-asan)
        cc_default="gcc"
        add_cflags  -fsanitize=address
        add_ldflags -fsanitize=address
    ;;
    gcc-tsan)
        cc_default="gcc"
        add_cflags  -fsanitize=thread -pie -fPIC
        add_ldflags -fsanitize=thread -pie -fPIC
    ;;
    gcc-usan)
        cc_default="gcc"
        add_cflags  -fsanitize=undefined
        add_ldflags -fsanitize=undefined
    ;;
    valgrind-massif)
        target_exec_default=${valgrind:-"valgrind"}
        target_exec_args="--tool=massif --alloc-fn=av_malloc --alloc-fn=av_mallocz --alloc-fn=av_calloc --alloc-fn=av_fast_padded_malloc --alloc-fn=av_fast_malloc --alloc-fn=av_realloc_f --alloc-fn=av_fast_realloc --alloc-fn=av_realloc"
    ;;
    valgrind-memcheck)
        target_exec_default=${valgrind:-"valgrind"}
        target_exec_args="--error-exitcode=1 --malloc-fill=0x2a --track-origins=yes --leak-check=full --gen-suppressions=all --suppressions=$source_path/tests/fate-valgrind.supp"
    ;;
    msvc)
        # Check whether the current MSVC version needs the C99 converter.
        # From MSVC 2013 (compiler major version 18) onwards, it does actually
        # support enough of C99 to build ffmpeg. Default to the new
        # behaviour if the regexp was unable to match anything, since this
        # successfully parses the version number of existing supported
        # versions that require the converter (MSVC 2010 and 2012).
        cl_major_ver=$(cl 2>&1 | sed -n 's/.*Version \([[:digit:]]\{1,\}\)\..*/\1/p')
        if [ -z "$cl_major_ver" ] || [ $cl_major_ver -ge 18 ]; then
            cc_default="cl"
        else
            cc_default="c99wrap cl"
        fi
        ld_default="link"
        nm_default="dumpbin -symbols"
        ar_default="lib"
        target_os_default="win32"
        # Use a relative path for TMPDIR. This makes sure all the
        # ffconf temp files are written with a relative path, avoiding
        # issues with msys/win32 path conversion for MSVC parameters
        # such as -Fo<file> or -out:<file>.
        TMPDIR=.
    ;;
    icl)
        cc_default="icl"
        ld_default="xilink"
        nm_default="dumpbin -symbols"
        ar_default="xilib"
        target_os_default="win32"
        TMPDIR=.
    ;;
    gcov)
        add_cflags  -fprofile-arcs -ftest-coverage
        add_ldflags -fprofile-arcs -ftest-coverage
    ;;
    hardened)
        add_cppflags -U_FORTIFY_SOURCE -D_FORTIFY_SOURCE=2
        add_cflags   -fno-strict-overflow -fstack-protector-all
        add_ldflags  -Wl,-z,relro -Wl,-z,now
    ;;
    ?*)
        die "Unknown toolchain $toolchain"
    ;;
esac

test -n "$cross_prefix" && enable cross_compile

if enabled cross_compile; then
    test -n "$arch" && test -n "$target_os" ||
        die "Must specify target arch and OS when cross-compiling"
fi

ar_default="${cross_prefix}${ar_default}"
cc_default="${cross_prefix}${cc_default}"
cxx_default="${cross_prefix}${cxx_default}"
nm_default="${cross_prefix}${nm_default}"
pkg_config_default="${cross_prefix}${pkg_config_default}"
ranlib_default="${cross_prefix}${ranlib_default}"
strip_default="${cross_prefix}${strip_default}"
windres_default="${cross_prefix}${windres_default}"

sysinclude_default="${sysroot}/usr/include"

set_default arch cc cxx doxygen pkg_config ranlib strip sysinclude \
    target_exec target_os yasmexe
enabled cross_compile || host_cc_default=$cc
set_default host_cc

pkg_config_fail_message=""
if ! $pkg_config --version >/dev/null 2>&1; then
    warn "$pkg_config not found, library detection may fail."
    pkg_config=false
elif is_in -static $cc $LDFLAGS && ! is_in --static $pkg_config $pkg_config_flags; then
    pkg_config_fail_message="
Note: When building a static binary, add --pkg-config-flags=\"--static\"."
fi

if test $doxygen != $doxygen_default && \
  ! $doxygen --version >/dev/null 2>&1; then
    warn "Specified doxygen \"$doxygen\" not found, API documentation will fail to build."
fi

exesuf() {
    case $1 in
        mingw32*|win32|win64|cygwin*|*-dos|freedos|opendos|os/2*|symbian) echo .exe ;;
    esac
}

EXESUF=$(exesuf $target_os)
HOSTEXESUF=$(exesuf $host_os)

# set temporary file name
: ${TMPDIR:=$TEMPDIR}
: ${TMPDIR:=$TMP}
: ${TMPDIR:=/tmp}

if [ -n "$tempprefix" ] ; then
    mktemp(){
        echo $tempprefix.${HOSTNAME}.${UID}
    }
elif ! check_cmd mktemp -u XXXXXX; then
    # simple replacement for missing mktemp
    # NOT SAFE FOR GENERAL USE
    mktemp(){
        echo "${2%%XXX*}.${HOSTNAME}.${UID}.$$"
    }
fi

tmpfile(){
    tmp=$(mktemp -u "${TMPDIR}/ffconf.XXXXXXXX")$2 &&
        (set -C; exec > $tmp) 2>/dev/null ||
        die "Unable to create temporary file in $TMPDIR."
    append TMPFILES $tmp
    eval $1=$tmp
}

trap 'rm -f -- $TMPFILES' EXIT

tmpfile TMPASM .asm
tmpfile TMPC   .c
tmpfile TMPCPP .cpp
tmpfile TMPE   $EXESUF
tmpfile TMPH   .h
tmpfile TMPM   .m
tmpfile TMPO   .o
tmpfile TMPS   .S
tmpfile TMPSH  .sh
tmpfile TMPV   .ver

unset -f mktemp

chmod +x $TMPE

# make sure we can execute files in $TMPDIR
cat > $TMPSH 2>> $logfile <<EOF
#! /bin/sh
EOF
chmod +x $TMPSH >> $logfile 2>&1
if ! $TMPSH >> $logfile 2>&1; then
    cat <<EOF
Unable to create and execute files in $TMPDIR.  Set the TMPDIR environment
variable to another directory and make sure that it is not mounted noexec.
EOF
    die "Sanity test failed."
fi

armasm_flags(){
    for flag; do
        case $flag in
            # Filter out MSVC cl.exe options from cflags that shouldn't
            # be passed to gas-preprocessor
            -M[TD]*)                                            ;;
            *)                  echo $flag                      ;;
        esac
   done
}

ccc_flags(){
    for flag; do
        case $flag in
            -std=c99)           echo -c99                       ;;
            -mcpu=*)            echo -arch ${flag#*=}           ;;
            -mieee)             echo -ieee                      ;;
            -O*|-fast)          echo $flag                      ;;
            -fno-math-errno)    echo -assume nomath_errno       ;;
            -g)                 echo -g3                        ;;
            -Wall)              echo -msg_enable level2         ;;
            -Wno-pointer-sign)  echo -msg_disable ptrmismatch1  ;;
            -Wl,*)              echo $flag                      ;;
            -f*|-W*)                                            ;;
            *)                  echo $flag                      ;;
        esac
   done
}

cparser_flags(){
    for flag; do
        case $flag in
            -Wno-switch)             echo -Wno-switch-enum ;;
            -Wno-format-zero-length) ;;
            -Wdisabled-optimization) ;;
            -Wno-pointer-sign)       echo -Wno-other ;;
            *)                       echo $flag ;;
        esac
    done
}

msvc_common_flags(){
    for flag; do
        case $flag in
            # In addition to specifying certain flags under the compiler
            # specific filters, they must be specified here as well or else the
            # generic catch all at the bottom will print the original flag.
            -Wall)                ;;
            -std=c99)             ;;
            # Common flags
            -fomit-frame-pointer) ;;
            -g)                   echo -Z7 ;;
            -fno-math-errno)      ;;
            -fno-common)          ;;
            -fno-signed-zeros)    ;;
            -fPIC)                ;;
            -mthumb)              ;;
            -march=*)             ;;
            -lz)                  echo zlib.lib ;;
            -lavifil32)           echo vfw32.lib ;;
            -lavicap32)           echo vfw32.lib user32.lib ;;
            -l*)                  echo ${flag#-l}.lib ;;
            -L*)                  echo -libpath:${flag#-L} ;;
            *)                    echo $flag ;;
        esac
    done
}

msvc_flags(){
    msvc_common_flags "$@"
    for flag; do
        case $flag in
            -Wall)                echo -W4 -wd4244 -wd4127 -wd4018 -wd4389     \
                                       -wd4146 -wd4057 -wd4204 -wd4706 -wd4305 \
                                       -wd4152 -wd4324 -we4013 -wd4100 -wd4214 \
                                       -wd4307 \
                                       -wd4273 -wd4554 -wd4701 ;;
        esac
    done
}

icl_flags(){
    msvc_common_flags "$@"
    for flag; do
        case $flag in
            # Despite what Intel's documentation says -Wall, which is supported
            # on Windows, does enable remarks so disable them here.
            -Wall)                echo $flag -Qdiag-disable:remark ;;
            -std=c99)             echo -Qstd=c99 ;;
            -flto)                echo -ipo ;;
        esac
    done
}

icc_flags(){
    for flag; do
        case $flag in
            -flto)                echo -ipo ;;
            *)                    echo $flag ;;
        esac
    done
}

pgi_flags(){
    for flag; do
        case $flag in
            -flto)                echo -Mipa=fast,libopt,libinline,vestigial ;;
            -fomit-frame-pointer) echo -Mnoframe ;;
            -g)                   echo -gopt ;;
            *)                    echo $flag ;;
        esac
    done
}

suncc_flags(){
    for flag; do
        case $flag in
            -march=*|-mcpu=*)
                case "${flag#*=}" in
                    native)                   echo -xtarget=native       ;;
                    v9|niagara)               echo -xarch=sparc          ;;
                    ultrasparc)               echo -xarch=sparcvis       ;;
                    ultrasparc3|niagara2)     echo -xarch=sparcvis2      ;;
                    i586|pentium)             echo -xchip=pentium        ;;
                    i686|pentiumpro|pentium2) echo -xtarget=pentium_pro  ;;
                    pentium3*|c3-2)           echo -xtarget=pentium3     ;;
                    pentium-m)          echo -xarch=sse2 -xchip=pentium3 ;;
                    pentium4*)          echo -xtarget=pentium4           ;;
                    prescott|nocona)    echo -xarch=sse3 -xchip=pentium4 ;;
                    *-sse3)             echo -xarch=sse3                 ;;
                    core2)              echo -xarch=ssse3 -xchip=core2   ;;
                    bonnell)                   echo -xarch=ssse3         ;;
                    corei7|nehalem)            echo -xtarget=nehalem     ;;
                    westmere)                  echo -xtarget=westmere    ;;
                    silvermont)                echo -xarch=sse4_2        ;;
                    corei7-avx|sandybridge)    echo -xtarget=sandybridge ;;
                    core-avx*|ivybridge|haswell|broadwell)
                                               echo -xarch=avx           ;;
                    amdfam10|barcelona)        echo -xtarget=barcelona   ;;
                    btver1)                    echo -xarch=amdsse4a      ;;
                    btver2|bdver*)             echo -xarch=avx           ;;
                    athlon-4|athlon-[mx]p)     echo -xarch=ssea          ;;
                    k8|opteron|athlon64|athlon-fx)
                                               echo -xarch=sse2a         ;;
                    athlon*)                   echo -xarch=pentium_proa  ;;
                esac
                ;;
            -std=c99)             echo -xc99              ;;
            -fomit-frame-pointer) echo -xregs=frameptr    ;;
            -fPIC)                echo -KPIC -xcode=pic32 ;;
            -W*,*)                echo $flag              ;;
            -f*-*|-W*|-mimpure-text)                      ;;
            -shared)              echo -G                 ;;
            *)                    echo $flag              ;;
        esac
    done
}

tms470_flags(){
    for flag; do
        case $flag in
            -march=*|-mcpu=*)
                case "${flag#*=}" in
                    armv7-a|cortex-a*)      echo -mv=7a8 ;;
                    armv7-r|cortex-r*)      echo -mv=7r4 ;;
                    armv7-m|cortex-m*)      echo -mv=7m3 ;;
                    armv6*|arm11*)          echo -mv=6   ;;
                    armv5*e|arm[79]*e*|arm9[24]6*|arm96*|arm102[26])
                                            echo -mv=5e  ;;
                    armv4*|arm7*|arm9[24]*) echo -mv=4   ;;
                esac
                ;;
            -mfpu=neon)     echo --float_support=vfpv3 --neon ;;
            -mfpu=vfp)      echo --float_support=vfpv2        ;;
            -mfpu=vfpv3)    echo --float_support=vfpv3        ;;
            -mfpu=vfpv3-d16) echo --float_support=vfpv3d16    ;;
            -msoft-float)   echo --float_support=vfplib       ;;
            -O[0-3]|-mf=*)  echo $flag                        ;;
            -g)             echo -g -mn                       ;;
            -pds=*)         echo $flag                        ;;
            -D*|-I*)        echo $flag                        ;;
            --gcc|--abi=*)  echo $flag                        ;;
            -me)            echo $flag                        ;;
        esac
    done
}

probe_cc(){
    pfx=$1
    _cc=$2

    unset _type _ident _cc_c _cc_e _cc_o _flags _cflags
    unset _ld_o _ldflags _ld_lib _ld_path
    unset _depflags _DEPCMD _DEPFLAGS
    _flags_filter=echo

    if $_cc --version 2>&1 | grep -q '^GNU assembler'; then
        true # no-op to avoid reading stdin in following checks
    elif $_cc -v 2>&1 | grep -q '^gcc.*LLVM'; then
        _type=llvm_gcc
        gcc_extra_ver=$(expr "$($_cc --version | head -n1)" : '.*\((.*)\)')
        _ident="llvm-gcc $($_cc -dumpversion) $gcc_extra_ver"
        _depflags='-MMD -MF $(@:.o=.d) -MT $@'
        _cflags_speed='-O3'
        _cflags_size='-Os'
    elif $_cc -v 2>&1 | grep -qi ^gcc; then
        _type=gcc
        gcc_version=$($_cc --version | head -n1)
        gcc_basever=$($_cc -dumpversion)
        gcc_pkg_ver=$(expr "$gcc_version" : '[^ ]* \(([^)]*)\)')
        gcc_ext_ver=$(expr "$gcc_version" : ".*$gcc_pkg_ver $gcc_basever \\(.*\\)")
        _ident=$(cleanws "gcc $gcc_basever $gcc_pkg_ver $gcc_ext_ver")
        if ! $_cc -dumpversion | grep -q '^2\.'; then
            _depflags='-MMD -MF $(@:.o=.d) -MT $@'
        fi
        _cflags_speed='-O3'
        _cflags_size='-Os'
    elif $_cc --version 2>/dev/null | grep -q ^icc; then
        _type=icc
        _ident=$($_cc --version | head -n1)
        _depflags='-MMD'
        _cflags_speed='-O3'
        _cflags_size='-Os'
        _cflags_noopt='-O1'
        _flags_filter=icc_flags
    elif $_cc -v 2>&1 | grep -q xlc; then
        _type=xlc
        _ident=$($_cc -qversion 2>/dev/null | head -n1)
        _cflags_speed='-O5'
        _cflags_size='-O5 -qcompact'
    elif $_cc -V 2>/dev/null | grep -q Compaq; then
        _type=ccc
        _ident=$($_cc -V | head -n1 | cut -d' ' -f1-3)
        _DEPFLAGS='-M'
        _cflags_speed='-fast'
        _cflags_size='-O1'
        _flags_filter=ccc_flags
    elif $_cc --vsn 2>/dev/null | grep -Eq "ARM (C/C\+\+ )?Compiler"; then
        test -d "$sysroot" || die "No valid sysroot specified."
        _type=armcc
        _ident=$($_cc --vsn | grep -i build | head -n1 | sed 's/.*: //')
        armcc_conf="$PWD/armcc.conf"
        $_cc --arm_linux_configure                 \
             --arm_linux_config_file="$armcc_conf" \
             --configure_sysroot="$sysroot"        \
             --configure_cpp_headers="$sysinclude" >>$logfile 2>&1 ||
             die "Error creating armcc configuration file."
        $_cc --vsn | grep -q RVCT && armcc_opt=rvct || armcc_opt=armcc
        _flags="--arm_linux_config_file=$armcc_conf --translate_gcc"
        as_default="${cross_prefix}gcc"
        _depflags='-MMD'
        _cflags_speed='-O3'
        _cflags_size='-Os'
    elif $_cc -version 2>/dev/null | grep -Eq 'TMS470|TI ARM'; then
        _type=tms470
        _ident=$($_cc -version | head -n1 | tr -s ' ')
        _flags='--gcc --abi=eabi -me'
        _cc_e='-ppl -fe=$@'
        _cc_o='-fe=$@'
        _depflags='-ppa -ppd=$(@:.o=.d)'
        _cflags_speed='-O3 -mf=5'
        _cflags_size='-O3 -mf=2'
        _flags_filter=tms470_flags
    elif $_cc -v 2>&1 | grep -q clang; then
        _type=clang
        _ident=$($_cc --version | head -n1)
        _depflags='-MMD -MF $(@:.o=.d) -MT $@'
        _cflags_speed='-O3'
        _cflags_size='-Os'
    elif $_cc -V 2>&1 | grep -q Sun; then
        _type=suncc
        _ident=$($_cc -V 2>&1 | head -n1 | cut -d' ' -f 2-)
        _DEPCMD='$(DEP$(1)) $(DEP$(1)FLAGS) $($(1)DEP_FLAGS) $< | sed -e "1s,^.*: ,$@: ," -e "\$$!s,\$$, \\\," -e "1!s,^.*: , ," > $(@:.o=.d)'
        _DEPFLAGS='-xM1 -xc99'
        _ldflags='-std=c99'
        _cflags_speed='-O5'
        _cflags_size='-O5 -xspace'
        _flags_filter=suncc_flags
    elif $_cc -v 2>&1 | grep -q 'PathScale\|Path64'; then
        _type=pathscale
        _ident=$($_cc -v 2>&1 | head -n1 | tr -d :)
        _depflags='-MMD -MF $(@:.o=.d) -MT $@'
        _cflags_speed='-O2'
        _cflags_size='-Os'
        _flags_filter='filter_out -Wdisabled-optimization'
    elif $_cc -v 2>&1 | grep -q Open64; then
        _type=open64
        _ident=$($_cc -v 2>&1 | head -n1 | tr -d :)
        _depflags='-MMD -MF $(@:.o=.d) -MT $@'
        _cflags_speed='-O2'
        _cflags_size='-Os'
        _flags_filter='filter_out -Wdisabled-optimization|-Wtype-limits|-fno-signed-zeros'
    elif $_cc -V 2>&1 | grep -q Portland; then
        _type=pgi
        _ident="PGI $($_cc -V 2>&1 | awk '/^pgcc/ { print $2; exit }')"
        opt_common='-alias=ansi -Mdse -Mlre -Mpre'
        _cflags_speed="-O3 -Mautoinline -Munroll=c:4 $opt_common"
        _cflags_size="-O2 -Munroll=c:1 $opt_common"
        _cflags_noopt="-O"
        _flags_filter=pgi_flags
    elif $_cc 2>&1 | grep -q 'Microsoft.*ARM.*Assembler'; then
        _type=armasm
        _ident=$($_cc | head -n1)
        # 4509: "This form of conditional instruction is deprecated"
        _flags="-nologo -ignore 4509"
        _flags_filter=armasm_flags
    elif $_cc 2>&1 | grep -q Intel; then
        _type=icl
        _ident=$($cc 2>&1 | head -n1)
        _depflags='-QMMD -QMF$(@:.o=.d) -QMT$@'
        # Not only is O3 broken on 13.x+ but it is slower on all previous
        # versions (tested) as well.
        _cflags_speed="-O2"
        _cflags_size="-O1 -Oi" # -O1 without -Oi miscompiles stuff
        if $_cc 2>&1 | grep -q Linker; then
            _ld_o='-out:$@'
        else
            _ld_o='-Fe$@'
        fi
        _cc_o='-Fo$@'
        _cc_e='-P'
        _flags_filter=icl_flags
        _ld_lib='lib%.a'
        _ld_path='-libpath:'
        # -Qdiag-error to make icl error when seeing certain unknown arguments
        _flags='-nologo -Qdiag-error:4044,10157'
        # -Qvec- -Qsimd- to prevent miscompilation, -GS, fp:precise for consistency
        # with MSVC which enables it by default.
        _cflags='-D_USE_MATH_DEFINES -FIstdlib.h -Dstrtoll=_strtoi64 -Qms0 -Qvec- -Qsimd- -GS -fp:precise'
        if [ $pfx = hostcc ]; then
            append _cflags -Dsnprintf=_snprintf
        fi
        disable stripping
    elif $_cc 2>&1 | grep -q Microsoft; then
        _type=msvc
        _ident=$($cc 2>&1 | head -n1)
        _DEPCMD='$(DEP$(1)) $(DEP$(1)FLAGS) $($(1)DEP_FLAGS) $< 2>&1 | awk '\''/including/ { sub(/^.*file: */, ""); gsub(/\\/, "/"); if (!match($$0, / /)) print "$@:", $$0 }'\'' > $(@:.o=.d)'
        _DEPFLAGS='$(CPPFLAGS) $(CFLAGS) -showIncludes -Zs'
        _cflags_speed="-O2"
        _cflags_size="-O1"
        if $_cc 2>&1 | grep -q Linker; then
            _ld_o='-out:$@'
        else
            _ld_o='-Fe$@'
        fi
        _cc_o='-Fo$@'
        _cc_e='-P -Fi$@'
        _flags_filter=msvc_flags
        _ld_lib='lib%.a'
        _ld_path='-libpath:'
        _flags='-nologo'
        _cflags='-D_USE_MATH_DEFINES -D_CRT_SECURE_NO_WARNINGS -Dinline=__inline -FIstdlib.h -Dstrtoll=_strtoi64'
        if [ $pfx = hostcc ]; then
            if [ -z "$cl_major_ver" ] || [ $cl_major_ver -le 18 ]; then
                append _cflags -Dsnprintf=_snprintf
            fi
        fi
        disable stripping
    elif $_cc --version 2>/dev/null | grep -q ^cparser; then
        _type=cparser
        _ident=$($_cc --version | head -n1)
        _depflags='-MMD'
        _cflags_speed='-O4'
        _cflags_size='-O2'
        _flags_filter=cparser_flags
    fi

    eval ${pfx}_type=\$_type
    eval ${pfx}_ident=\$_ident
}

set_ccvars(){
    eval ${1}_C=\${_cc_c-\${${1}_C}}
    eval ${1}_E=\${_cc_e-\${${1}_E}}
    eval ${1}_O=\${_cc_o-\${${1}_O}}

    if [ -n "$_depflags" ]; then
        eval ${1}_DEPFLAGS=\$_depflags
    else
        eval ${1}DEP=\${_DEPCMD:-\$DEPCMD}
        eval ${1}DEP_FLAGS=\${_DEPFLAGS:-\$DEPFLAGS}
        eval DEP${1}FLAGS=\$_flags
    fi
}

probe_cc cc "$cc"
cflags_filter=$_flags_filter
cflags_speed=$_cflags_speed
cflags_size=$_cflags_size
cflags_noopt=$_cflags_noopt
add_cflags $_flags $_cflags
cc_ldflags=$_ldflags
set_ccvars CC

probe_cc hostcc "$host_cc"
host_cflags_filter=$_flags_filter
add_host_cflags  $_flags $_cflags
set_ccvars HOSTCC

test -n "$cc_type" && enable $cc_type ||
    warn "Unknown C compiler $cc, unable to select optimal CFLAGS"

: ${as_default:=$cc}
: ${dep_cc_default:=$cc}
: ${ld_default:=$cc}
: ${host_ld_default:=$host_cc}
set_default ar as dep_cc ld host_ld windres

probe_cc as "$as"
asflags_filter=$_flags_filter
add_asflags $_flags $_cflags
set_ccvars AS

probe_cc ld "$ld"
ldflags_filter=$_flags_filter
add_ldflags $_flags $_ldflags
test "$cc_type" != "$ld_type" && add_ldflags $cc_ldflags
LD_O=${_ld_o-$LD_O}
LD_LIB=${_ld_lib-$LD_LIB}
LD_PATH=${_ld_path-$LD_PATH}

probe_cc hostld "$host_ld"
host_ldflags_filter=$_flags_filter
add_host_ldflags $_flags $_ldflags
HOSTLD_O=${_ld_o-$HOSTLD_O}

if [ -z "$CC_DEPFLAGS" ] && [ "$dep_cc" != "$cc" ]; then
    probe_cc depcc "$dep_cc"
    CCDEP=${_DEPCMD:-$DEPCMD}
    CCDEP_FLAGS=${_DEPFLAGS:=$DEPFLAGS}
    DEPCCFLAGS=$_flags
fi

if $ar 2>&1 | grep -q Microsoft; then
    arflags="-nologo"
    ar_o='-out:$@'
elif $ar 2>&1 | grep -q 'Texas Instruments'; then
    arflags="rq"
    ar_o='$@'
elif $ar 2>&1 | grep -q 'Usage: ar.*-X.*any'; then
    arflags='-Xany -r -c'
    ar_o='$@'
elif $ar 2>&1 | grep -q "\[D\] "; then
    arflags="rcD"
    ar_o='$@'
else
    arflags="rc"
    ar_o='$@'
fi

add_cflags $extra_cflags
add_cxxflags $extra_cxxflags
add_asflags $extra_cflags

if test -n "$sysroot"; then
    case "$cc_type" in
        gcc|llvm_gcc|clang)
            add_cppflags --sysroot="$sysroot"
            add_ldflags --sysroot="$sysroot"
# On Darwin --sysroot may be ignored, -isysroot always affects headers and linking
            add_cppflags -isysroot "$sysroot"
            add_ldflags -isysroot "$sysroot"
        ;;
        tms470)
            add_cppflags -I"$sysinclude"
            add_ldflags  --sysroot="$sysroot"
        ;;
    esac
fi

if test "$cpu" = host; then
    enabled cross_compile &&
        die "--cpu=host makes no sense when cross-compiling."

    case "$cc_type" in
        gcc|llvm_gcc)
            check_native(){
                $cc $1=native -v -c -o $TMPO $TMPC >$TMPE 2>&1 || return
                sed -n "/cc1.*$1=/{
                            s/.*$1=\\([^ ]*\\).*/\\1/
                            p
                            q
                        }" $TMPE
            }
            cpu=$(check_native -march || check_native -mcpu)
        ;;
    esac

    test "${cpu:-host}" = host &&
        die "--cpu=host not supported with compiler $cc"
fi

# Deal with common $arch aliases
case "$arch" in
    aarch64|arm64)
        arch="aarch64"
    ;;
    arm*|iPad*|iPhone*)
        arch="arm"
    ;;
    mips*|IP*)
        arch="mips"
    ;;
    parisc*|hppa*)
        arch="parisc"
    ;;
    "Power Macintosh"|ppc*|powerpc*)
        arch="ppc"
    ;;
    s390|s390x)
        arch="s390"
    ;;
    sh4|sh)
        arch="sh4"
    ;;
    sun4u|sparc*)
        arch="sparc"
    ;;
    tilegx|tile-gx)
        arch="tilegx"
    ;;
    i[3-6]86*|i86pc|BePC|x86pc|x86_64|x86_32|amd64)
        arch="x86"
    ;;
esac

is_in $arch $ARCH_LIST || warn "unknown architecture $arch"
enable $arch

# Add processor-specific flags
if enabled aarch64; then

    case $cpu in
        armv*)
            cpuflags="-march=$cpu"
        ;;
        *)
            cpuflags="-mcpu=$cpu"
        ;;
    esac

elif enabled alpha; then

    cpuflags="-mcpu=$cpu"

elif enabled arm; then

    check_arm_arch() {
        check_cpp_condition stddef.h \
            "defined __ARM_ARCH_${1}__ || defined __TARGET_ARCH_${2:-$1}" \
            $cpuflags
    }

    probe_arm_arch() {
        if   check_arm_arch 4;        then echo armv4;
        elif check_arm_arch 4T;       then echo armv4t;
        elif check_arm_arch 5;        then echo armv5;
        elif check_arm_arch 5E;       then echo armv5e;
        elif check_arm_arch 5T;       then echo armv5t;
        elif check_arm_arch 5TE;      then echo armv5te;
        elif check_arm_arch 5TEJ;     then echo armv5te;
        elif check_arm_arch 6;        then echo armv6;
        elif check_arm_arch 6J;       then echo armv6j;
        elif check_arm_arch 6K;       then echo armv6k;
        elif check_arm_arch 6Z;       then echo armv6z;
        elif check_arm_arch 6ZK;      then echo armv6zk;
        elif check_arm_arch 6T2;      then echo armv6t2;
        elif check_arm_arch 7;        then echo armv7;
        elif check_arm_arch 7A  7_A;  then echo armv7-a;
        elif check_arm_arch 7S;       then echo armv7-a;
        elif check_arm_arch 7R  7_R;  then echo armv7-r;
        elif check_arm_arch 7M  7_M;  then echo armv7-m;
        elif check_arm_arch 7EM 7E_M; then echo armv7-m;
        elif check_arm_arch 8A  8_A;  then echo armv8-a;
        fi
    }

    [ "$cpu" = generic ] && cpu=$(probe_arm_arch)

    case $cpu in
        armv*)
            cpuflags="-march=$cpu"
            subarch=$(echo $cpu | sed 's/[^a-z0-9]//g')
        ;;
        *)
            cpuflags="-mcpu=$cpu"
            case $cpu in
                cortex-a*)                               subarch=armv7a  ;;
                cortex-r*)                               subarch=armv7r  ;;
                cortex-m*)                 enable thumb; subarch=armv7m  ;;
                arm11*)                                  subarch=armv6   ;;
                arm[79]*e*|arm9[24]6*|arm96*|arm102[26]) subarch=armv5te ;;
                armv4*|arm7*|arm9[24]*)                  subarch=armv4   ;;
                *)                             subarch=$(probe_arm_arch) ;;
            esac
        ;;
    esac

    case "$subarch" in
        armv5t*)    enable fast_clz                ;;
        armv[6-8]*)
            enable fast_clz
            disabled fast_unaligned || enable fast_unaligned
            ;;
    esac

elif enabled avr32; then

    case $cpu in
        ap7[02]0[0-2])
            subarch="avr32_ap"
            cpuflags="-mpart=$cpu"
        ;;
        ap)
            subarch="avr32_ap"
            cpuflags="-march=$cpu"
        ;;
        uc3[ab]*)
            subarch="avr32_uc"
            cpuflags="-mcpu=$cpu"
        ;;
        uc)
            subarch="avr32_uc"
            cpuflags="-march=$cpu"
        ;;
    esac

elif enabled bfin; then

    cpuflags="-mcpu=$cpu"

elif enabled mips; then

    cpuflags="-march=$cpu"

    case $cpu in
        24kc)
            disable mipsfpu
            disable mipsdspr1
            disable mipsdspr2
        ;;
        24kf*)
            disable mipsdspr1
            disable mipsdspr2
        ;;
        24kec|34kc|1004kc)
            disable mipsfpu
            disable mipsdspr2
        ;;
        24kef*|34kf*|1004kf*)
            disable mipsdspr2
        ;;
        74kc)
            disable mipsfpu
        ;;
    esac

elif enabled ppc; then

    disable ldbrx
    disable vsx

    case $(tolower $cpu) in
        601|ppc601|powerpc601)
            cpuflags="-mcpu=601"
            disable altivec
        ;;
        603*|ppc603*|powerpc603*)
            cpuflags="-mcpu=603"
            disable altivec
        ;;
        604*|ppc604*|powerpc604*)
            cpuflags="-mcpu=604"
            disable altivec
        ;;
        g3|75*|ppc75*|powerpc75*)
            cpuflags="-mcpu=750"
            disable altivec
        ;;
        g4|745*|ppc745*|powerpc745*)
            cpuflags="-mcpu=7450"
        ;;
        74*|ppc74*|powerpc74*)
            cpuflags="-mcpu=7400"
        ;;
        g5|970|ppc970|powerpc970)
            cpuflags="-mcpu=970"
        ;;
        power[3-8]*)
            cpuflags="-mcpu=$cpu"
        ;;
        cell)
            cpuflags="-mcpu=cell"
            enable ldbrx
        ;;
        e500mc)
            cpuflags="-mcpu=e500mc"
            disable altivec
        ;;
        e500v2)
            cpuflags="-mcpu=8548 -mhard-float -mfloat-gprs=double"
            disable altivec
            disable dcbzl
        ;;
        e500)
            cpuflags="-mcpu=8540 -mhard-float"
            disable altivec
            disable dcbzl
        ;;
    esac

elif enabled sparc; then

    case $cpu in
        cypress|f93[04]|tsc701|sparcl*|supersparc|hypersparc|niagara|v[789])
            cpuflags="-mcpu=$cpu"
        ;;
        ultrasparc*|niagara[234])
            cpuflags="-mcpu=$cpu"
        ;;
    esac

elif enabled x86; then

    case $cpu in
        i[345]86|pentium)
            cpuflags="-march=$cpu"
            disable i686
            disable mmx
        ;;
        # targets that do NOT support nopl and conditional mov (cmov)
        pentium-mmx|k6|k6-[23]|winchip-c6|winchip2|c3)
            cpuflags="-march=$cpu"
            disable i686
        ;;
        # targets that do support nopl and conditional mov (cmov)
        i686|pentiumpro|pentium[23]|pentium-m|athlon|athlon-tbird|athlon-4|athlon-[mx]p|athlon64*|k8*|opteron*|athlon-fx\
        |core*|atom|bonnell|nehalem|westmere|silvermont|sandybridge|ivybridge|haswell|broadwell|amdfam10|barcelona|b[dt]ver*)
            cpuflags="-march=$cpu"
            enable i686
            enable fast_cmov
        ;;
        # targets that do support conditional mov but on which it's slow
        pentium4|pentium4m|prescott|nocona)
            cpuflags="-march=$cpu"
            enable i686
            disable fast_cmov
        ;;
    esac

fi

if [ "$cpu" != generic ]; then
    add_cflags  $cpuflags
    add_asflags $cpuflags
fi

# compiler sanity check
check_exec <<EOF
int main(void){ return 0; }
EOF
if test "$?" != 0; then
    echo "$cc is unable to create an executable file."
    if test -z "$cross_prefix" && ! enabled cross_compile ; then
        echo "If $cc is a cross-compiler, use the --enable-cross-compile option."
        echo "Only do this if you know what cross compiling means."
    fi
    die "C compiler test failed."
fi

add_cppflags -D_ISOC99_SOURCE
add_cxxflags -D__STDC_CONSTANT_MACROS
check_cflags -std=c99
check_cc -D_FILE_OFFSET_BITS=64 <<EOF && add_cppflags -D_FILE_OFFSET_BITS=64
#include <stdlib.h>
EOF
check_cc -D_LARGEFILE_SOURCE <<EOF && add_cppflags -D_LARGEFILE_SOURCE
#include <stdlib.h>
EOF

add_host_cppflags -D_ISOC99_SOURCE
check_host_cflags -std=c99
check_host_cflags -Wall
check_host_cflags -O3

check_64bit(){
    arch32=$1
    arch64=$2
    expr=$3
    check_code cc "" "int test[2*($expr) - 1]" &&
        subarch=$arch64 || subarch=$arch32
}

case "$arch" in
    aarch64|alpha|ia64)
        spic=$shared
    ;;
    mips)
        check_64bit mips mips64 '_MIPS_SIM > 1'
        spic=$shared
    ;;
    parisc)
        check_64bit parisc parisc64 'sizeof(void *) > 4'
        spic=$shared
    ;;
    ppc)
        check_64bit ppc ppc64 'sizeof(void *) > 4'
        spic=$shared
    ;;
    s390)
        check_64bit s390 s390x 'sizeof(void *) > 4'
        spic=$shared
    ;;
    sparc)
        check_64bit sparc sparc64 'sizeof(void *) > 4'
        spic=$shared
    ;;
    x86)
        check_64bit x86_32 x86_64 'sizeof(void *) > 4'
        # Treat x32 as x64 for now. Note it also needs spic=$shared
        test "$subarch" = "x86_32" && check_cpp_condition stddef.h 'defined(__x86_64__)' &&
            subarch=x86_64
        if test "$subarch" = "x86_64"; then
            spic=$shared
        fi
    ;;
    ppc)
        check_cc <<EOF && subarch="ppc64"
        int test[(int)sizeof(char*) - 7];
EOF
    ;;
esac

enable $subarch
enabled spic && enable_weak pic

# OS specific
case $target_os in
    aix)
        SHFLAGS=-shared
        add_cppflags '-I\$(SRC_PATH)/compat/aix'
        enabled shared && add_ldflags -Wl,-brtl
        ;;
    android)
        disable symver
        enable section_data_rel_ro
        SLIB_INSTALL_NAME='$(SLIBNAME)'
        SLIB_INSTALL_LINKS=
        # soname not set on purpose
        SHFLAGS=-shared
        ;;
    haiku)
        prefix_default="/boot/common"
        network_extralibs="-lnetwork"
        host_libs=
        ;;
    sunos)
        SHFLAGS='-shared -Wl,-h,$$(@F)'
        enabled x86 && SHFLAGS="-mimpure-text $SHFLAGS"
        network_extralibs="-lsocket -lnsl"
        add_cppflags -D__EXTENSIONS__
        # When using suncc to build, the Solaris linker will mark
        # an executable with each instruction set encountered by
        # the Solaris assembler.  As our libraries contain their own
        # guards for processor-specific code, instead suppress
        # generation of the HWCAPS ELF section on Solaris x86 only.
        enabled_all suncc x86 &&
            echo "hwcap_1 = OVERRIDE;" > mapfile &&
            add_ldflags -Wl,-M,mapfile
        nm_default='nm -P -g'
        ;;
    netbsd)
        disable symver
        oss_indev_extralibs="-lossaudio"
        oss_outdev_extralibs="-lossaudio"
        enabled gcc || check_ldflags -Wl,-zmuldefs
        ;;
    openbsd|bitrig)
        disable symver
        SHFLAGS='-shared'
        SLIB_INSTALL_NAME='$(SLIBNAME).$(LIBMAJOR).$(LIBMINOR)'
        SLIB_INSTALL_LINKS=
        oss_indev_extralibs="-lossaudio"
        oss_outdev_extralibs="-lossaudio"
        ;;
    dragonfly)
        disable symver
        ;;
    freebsd)
        ;;
    bsd/os)
        add_extralibs -lpoll -lgnugetopt
        strip="strip -d"
        ;;
    darwin)
        enabled ppc && add_asflags -force_cpusubtype_ALL
        SHFLAGS='-dynamiclib -Wl,-single_module -Wl,-install_name,$(SHLIBDIR)/$(SLIBNAME_WITH_MAJOR),-current_version,$(LIBVERSION),-compatibility_version,$(LIBMAJOR)'
        enabled x86_32 && append SHFLAGS -Wl,-read_only_relocs,suppress
        strip="${strip} -x"
        add_ldflags -Wl,-dynamic,-search_paths_first
        SLIBSUF=".dylib"
        SLIBNAME_WITH_VERSION='$(SLIBPREF)$(FULLNAME).$(LIBVERSION)$(SLIBSUF)'
        SLIBNAME_WITH_MAJOR='$(SLIBPREF)$(FULLNAME).$(LIBMAJOR)$(SLIBSUF)'
        objformat="macho"
        enabled x86_64 && objformat="macho64"
        enabled_any pic shared x86_64 ||
            { check_cflags -mdynamic-no-pic && add_asflags -mdynamic-no-pic; }
        ;;
    mingw32*)
        if test $target_os = "mingw32ce"; then
            disable network
        else
            target_os=mingw32
        fi
        LIBTARGET=i386
        if enabled x86_64; then
            LIBTARGET="i386:x86-64"
        elif enabled arm; then
            LIBTARGET=arm-wince
        fi
        enabled shared && ! enabled small && check_cmd $windres --version && enable gnu_windres
        check_ldflags -Wl,--nxcompat
        check_ldflags -Wl,--dynamicbase
        enabled x86_32 && check_ldflags -Wl,--large-address-aware
        shlibdir_default="$bindir_default"
        SLIBPREF=""
        SLIBSUF=".dll"
        SLIBNAME_WITH_VERSION='$(SLIBPREF)$(FULLNAME)-$(LIBVERSION)$(SLIBSUF)'
        SLIBNAME_WITH_MAJOR='$(SLIBPREF)$(FULLNAME)-$(LIBMAJOR)$(SLIBSUF)'
        dlltool="${cross_prefix}dlltool"
        if check_cmd lib.exe -list; then
            SLIB_EXTRA_CMD=-'sed -e "s/ @[^ ]*//" $$(@:$(SLIBSUF)=.orig.def) > $$(@:$(SLIBSUF)=.def); lib.exe /machine:$(LIBTARGET) /def:$$(@:$(SLIBSUF)=.def) /out:$(SUBDIR)$(SLIBNAME:$(SLIBSUF)=.lib)'
            if enabled x86_64; then
                LIBTARGET=x64
            fi
        elif check_cmd $dlltool --version; then
            SLIB_EXTRA_CMD=-'sed -e "s/ @[^ ]*//" $$(@:$(SLIBSUF)=.orig.def) > $$(@:$(SLIBSUF)=.def); $(DLLTOOL) -m $(LIBTARGET) -d $$(@:$(SLIBSUF)=.def) -l $(SUBDIR)$(SLIBNAME:$(SLIBSUF)=.lib) -D $(SLIBNAME_WITH_MAJOR)'
        fi
        SLIB_INSTALL_NAME='$(SLIBNAME_WITH_MAJOR)'
        SLIB_INSTALL_LINKS=
        SLIB_INSTALL_EXTRA_SHLIB='$(SLIBNAME:$(SLIBSUF)=.lib)'
        SLIB_INSTALL_EXTRA_LIB='lib$(SLIBNAME:$(SLIBSUF)=.dll.a) $(SLIBNAME_WITH_MAJOR:$(SLIBSUF)=.def)'
        SHFLAGS='-shared -Wl,--output-def,$$(@:$(SLIBSUF)=.orig.def) -Wl,--out-implib,$(SUBDIR)lib$(SLIBNAME:$(SLIBSUF)=.dll.a) -Wl,--enable-runtime-pseudo-reloc -Wl,--enable-auto-image-base'
        objformat="win32"
        ranlib=:
        enable dos_paths
        ;;
    win32|win64)
        disable symver
        if enabled shared; then
            # Link to the import library instead of the normal static library
            # for shared libs.
            LD_LIB='%.lib'
            # Cannot build both shared and static libs with MSVC or icl.
            disable static
        fi
        enabled x86_32 && check_ldflags -LARGEADDRESSAWARE
        shlibdir_default="$bindir_default"
        SLIBPREF=""
        SLIBSUF=".dll"
        SLIBNAME_WITH_VERSION='$(SLIBPREF)$(FULLNAME)-$(LIBVERSION)$(SLIBSUF)'
        SLIBNAME_WITH_MAJOR='$(SLIBPREF)$(FULLNAME)-$(LIBMAJOR)$(SLIBSUF)'
        SLIB_CREATE_DEF_CMD='$(SRC_PATH)/compat/windows/makedef $(SUBDIR)lib$(NAME).ver $(OBJS) > $$(@:$(SLIBSUF)=.def)'
        SLIB_INSTALL_NAME='$(SLIBNAME_WITH_MAJOR)'
        SLIB_INSTALL_LINKS=
        SLIB_INSTALL_EXTRA_SHLIB='$(SLIBNAME:$(SLIBSUF)=.lib)'
        SLIB_INSTALL_EXTRA_LIB='$(SLIBNAME_WITH_MAJOR:$(SLIBSUF)=.def)'
        SHFLAGS='-dll -def:$$(@:$(SLIBSUF)=.def) -implib:$(SUBDIR)$(SLIBNAME:$(SLIBSUF)=.lib)'
        objformat="win32"
        ranlib=:
        enable dos_paths
        ;;
    cygwin*)
        target_os=cygwin
        shlibdir_default="$bindir_default"
        SLIBPREF="cyg"
        SLIBSUF=".dll"
        SLIBNAME_WITH_VERSION='$(SLIBPREF)$(FULLNAME)-$(LIBVERSION)$(SLIBSUF)'
        SLIBNAME_WITH_MAJOR='$(SLIBPREF)$(FULLNAME)-$(LIBMAJOR)$(SLIBSUF)'
        SLIB_INSTALL_NAME='$(SLIBNAME_WITH_MAJOR)'
        SLIB_INSTALL_LINKS=
        SLIB_INSTALL_EXTRA_LIB='lib$(FULLNAME).dll.a'
        SHFLAGS='-shared -Wl,--out-implib,$(SUBDIR)lib$(FULLNAME).dll.a'
        objformat="win32"
        enable dos_paths
        enabled shared && ! enabled small && check_cmd $windres --version && enable gnu_windres
        ;;
    *-dos|freedos|opendos)
        network_extralibs="-lsocket"
        objformat="coff"
        enable dos_paths
        add_cppflags -U__STRICT_ANSI__
        ;;
    linux)
        enable dv1394
        enable section_data_rel_ro
        ;;
    irix*)
        target_os=irix
        ranlib="echo ignoring ranlib"
        ;;
    os/2*)
        strip="lxlite -CS"
        ln_s="cp -f"
        objformat="aout"
        add_cppflags -D_GNU_SOURCE
        add_ldflags -Zomf -Zbin-files -Zargs-wild -Zmap
        SHFLAGS='$(SUBDIR)$(NAME).def -Zdll -Zomf'
        LIBSUF="_s.a"
        SLIBPREF=""
        SLIBSUF=".dll"
        SLIBNAME_WITH_VERSION='$(SLIBPREF)$(NAME)-$(LIBVERSION)$(SLIBSUF)'
        SLIBNAME_WITH_MAJOR='$(SLIBPREF)$(shell echo $(NAME) | cut -c1-6)$(LIBMAJOR)$(SLIBSUF)'
        SLIB_CREATE_DEF_CMD='echo LIBRARY $(SLIBNAME_WITH_MAJOR) INITINSTANCE TERMINSTANCE > $(SUBDIR)$(NAME).def; \
            echo PROTMODE >> $(SUBDIR)$(NAME).def; \
            echo CODE PRELOAD MOVEABLE DISCARDABLE >> $(SUBDIR)$(NAME).def; \
            echo DATA PRELOAD MOVEABLE MULTIPLE NONSHARED >> $(SUBDIR)$(NAME).def; \
            echo EXPORTS >> $(SUBDIR)$(NAME).def; \
            emxexp -o $(OBJS) >> $(SUBDIR)$(NAME).def'
        SLIB_EXTRA_CMD='emximp -o $(SUBDIR)$(LIBPREF)$(NAME)_dll.a $(SUBDIR)$(NAME).def; \
            emximp -o $(SUBDIR)$(LIBPREF)$(NAME)_dll.lib $(SUBDIR)$(NAME).def;'
        SLIB_INSTALL_EXTRA_LIB='$(LIBPREF)$(NAME)_dll.a $(LIBPREF)$(NAME)_dll.lib'
        enable dos_paths
        enable_weak os2threads
        ;;
    gnu/kfreebsd)
        add_cppflags -D_BSD_SOURCE
        ;;
    gnu)
        ;;
    qnx)
        add_cppflags -D_QNX_SOURCE
        network_extralibs="-lsocket"
        ;;
    symbian)
        SLIBSUF=".dll"
        enable dos_paths
        add_cflags --include=$sysinclude/gcce/gcce.h -fvisibility=default
        add_cppflags -D__GCCE__ -D__SYMBIAN32__ -DSYMBIAN_OE_POSIX_SIGNALS
        add_ldflags -Wl,--target1-abs,--no-undefined \
                    -Wl,-Ttext,0x80000,-Tdata,0x1000000 -shared \
                    -Wl,--entry=_E32Startup -Wl,-u,_E32Startup
        add_extralibs -l:eexe.lib -l:usrt2_2.lib -l:dfpaeabi.dso \
                      -l:drtaeabi.dso -l:scppnwdl.dso -lsupc++ -lgcc \
                      -l:libc.dso -l:libm.dso -l:euser.dso -l:libcrt0.lib
        ;;
    osf1)
        add_cppflags -D_OSF_SOURCE -D_POSIX_PII -D_REENTRANT
        ;;
    minix)
        ;;
    plan9)
        add_cppflags -D_C99_SNPRINTF_EXTENSION  \
                     -D_REENTRANT_SOURCE        \
                     -D_RESEARCH_SOURCE         \
                     -DFD_SETSIZE=96            \
                     -DHAVE_SOCK_OPTS
        add_compat strtod.o strtod=avpriv_strtod
        network_extralibs='-lbsd'
        exeobjs=compat/plan9/main.o
        disable ffserver
        cp_f='cp'
        ;;
    none)
        ;;
    *)
        die "Unknown OS '$target_os'."
        ;;
esac

# determine libc flavour

probe_libc(){
    pfx=$1
    pfx_no_=${pfx%_}
    # uclibc defines __GLIBC__, so it needs to be checked before glibc.
    if check_${pfx}cpp_condition features.h "defined __UCLIBC__"; then
        eval ${pfx}libc_type=uclibc
        add_${pfx}cppflags -D_POSIX_C_SOURCE=200112 -D_XOPEN_SOURCE=600
    elif check_${pfx}cpp_condition features.h "defined __GLIBC__"; then
        eval ${pfx}libc_type=glibc
        add_${pfx}cppflags -D_POSIX_C_SOURCE=200112 -D_XOPEN_SOURCE=600
    # MinGW headers can be installed on Cygwin, so check for newlib first.
    elif check_${pfx}cpp_condition newlib.h "defined _NEWLIB_VERSION"; then
        eval ${pfx}libc_type=newlib
        add_${pfx}cppflags -U__STRICT_ANSI__
    # MinGW64 is backwards compatible with MinGW32, so check for it first.
    elif check_${pfx}cpp_condition _mingw.h "defined __MINGW64_VERSION_MAJOR"; then
        eval ${pfx}libc_type=mingw64
        if check_${pfx}cpp_condition _mingw.h "__MINGW64_VERSION_MAJOR < 3"; then
            add_compat msvcrt/snprintf.o
            add_cflags "-include $source_path/compat/msvcrt/snprintf.h"
        fi
        add_${pfx}cppflags -U__STRICT_ANSI__ -D__USE_MINGW_ANSI_STDIO=1
        eval test \$${pfx_no_}cc_type = "gcc" &&
            add_${pfx}cppflags -D__printf__=__gnu_printf__
    elif check_${pfx}cpp_condition _mingw.h "defined __MINGW_VERSION"  ||
         check_${pfx}cpp_condition _mingw.h "defined __MINGW32_VERSION"; then
        eval ${pfx}libc_type=mingw32
        check_${pfx}cpp_condition _mingw.h "__MINGW32_MAJOR_VERSION > 3 || \
            (__MINGW32_MAJOR_VERSION == 3 && __MINGW32_MINOR_VERSION >= 15)" ||
            die "ERROR: MinGW32 runtime version must be >= 3.15."
        add_${pfx}cppflags -U__STRICT_ANSI__ -D__USE_MINGW_ANSI_STDIO=1
        eval test \$${pfx_no_}cc_type = "gcc" &&
            add_${pfx}cppflags -D__printf__=__gnu_printf__
    elif check_${pfx}cpp_condition crtversion.h "defined _VC_CRT_MAJOR_VERSION"; then
        eval ${pfx}libc_type=msvcrt
        # The MSVC 2010 headers (Win 7.0 SDK) set _WIN32_WINNT to
        # 0x601 by default unless something else is set by the user.
        # This can easily lead to us detecting functions only present
        # in such new versions and producing binaries requiring windows 7.0.
        # Therefore explicitly set the default to XP unless the user has
        # set something else on the command line.
        check_${pfx}cpp_condition stdlib.h "defined(_WIN32_WINNT)" ||
            add_${pfx}cppflags -D_WIN32_WINNT=0x0502
    elif check_${pfx}cpp_condition stddef.h "defined __KLIBC__"; then
        eval ${pfx}libc_type=klibc
    elif check_${pfx}cpp_condition sys/cdefs.h "defined __BIONIC__"; then
        eval ${pfx}libc_type=bionic
    elif check_${pfx}cpp_condition sys/brand.h "defined LABELED_BRAND_NAME"; then
        eval ${pfx}libc_type=solaris
        add_${pfx}cppflags -D__EXTENSIONS__ -D_XOPEN_SOURCE=600
    fi
    check_${pfx}cc <<EOF
#include <time.h>
void *v = localtime_r;
EOF
test "$?" != 0 && check_${pfx}cc -D_POSIX_C_SOURCE=200112 -D_XOPEN_SOURCE=600 <<EOF && add_${pfx}cppflags -D_POSIX_C_SOURCE=200112 -D_XOPEN_SOURCE=600
#include <time.h>
void *v = localtime_r;
EOF

}

probe_libc
test -n "$libc_type" && enable libc_$libc_type
probe_libc host_
test -n "$host_libc_type" && enable host_libc_$host_libc_type

case $libc_type in
    bionic)
        add_compat strtod.o strtod=avpriv_strtod
        ;;
    msvcrt)
        if [ -z "$cl_major_ver" ] || [ $cl_major_ver -le 18 ]; then
            add_compat strtod.o strtod=avpriv_strtod
            add_compat msvcrt/snprintf.o snprintf=avpriv_snprintf   \
                                         _snprintf=avpriv_snprintf  \
                                         vsnprintf=avpriv_vsnprintf
        fi
        ;;
esac

# hacks for compiler/libc/os combinations

if enabled_all tms470 libc_glibc; then
    CPPFLAGS="-I${source_path}/compat/tms470 ${CPPFLAGS}"
    add_cppflags -D__USER_LABEL_PREFIX__=
    add_cppflags -D__builtin_memset=memset
    add_cppflags -D__gnuc_va_list=va_list -D_VA_LIST_DEFINED
    add_cflags   -pds=48    # incompatible redefinition of macro
fi

if enabled_all ccc libc_glibc; then
    add_ldflags -Wl,-z,now  # calls to libots crash without this
fi

check_compile_assert flt_lim "float.h limits.h" "DBL_MAX == (double)DBL_MAX" ||
    add_cppflags '-I\$(SRC_PATH)/compat/float'

esc(){
    echo "$*" | sed 's/%/%25/g;s/:/%3a/g'
}

echo "config:$arch:$subarch:$cpu:$target_os:$(esc $cc_ident):$(esc $FFMPEG_CONFIGURATION)" >config.fate

check_cpp_condition stdlib.h "defined(__PIC__) || defined(__pic__) || defined(PIC)" && enable_weak pic

set_default libdir
: ${shlibdir_default:="$libdir"}

set_default $PATHS_LIST
set_default nm

# we need to build at least one lib type
if ! enabled_any static shared; then
    cat <<EOF
At least one library type must be built.
Specify --enable-static to build the static libraries or --enable-shared to
build the shared libraries as well. To only build the shared libraries specify
--disable-static in addition to --enable-shared.
EOF
    exit 1;
fi

die_license_disabled() {
    enabled $1 || { enabled $2 && die "$2 is $1 and --enable-$1 is not specified."; }
}

die_license_disabled_gpl() {
    enabled $1 || { enabled $2 && die "$2 is incompatible with the gpl and --enable-$1 is not specified."; }
}

die_license_disabled gpl frei0r
die_license_disabled gpl libcdio
die_license_disabled gpl libsmbclient
die_license_disabled gpl libutvideo
die_license_disabled gpl libvidstab
die_license_disabled gpl libx264
die_license_disabled gpl libx265
die_license_disabled gpl libxavs
die_license_disabled gpl libxvid
die_license_disabled gpl libzvbi
die_license_disabled gpl x11grab

die_license_disabled nonfree libaacplus
die_license_disabled nonfree libfaac
die_license_disabled nonfree nvenc
enabled gpl && die_license_disabled_gpl nonfree libfdk_aac
enabled gpl && die_license_disabled_gpl nonfree openssl

die_license_disabled version3 libopencore_amrnb
die_license_disabled version3 libopencore_amrwb
die_license_disabled version3 libsmbclient
die_license_disabled version3 libvo_aacenc
die_license_disabled version3 libvo_amrwbenc

enabled version3 && { enabled gpl && enable gplv3 || enable lgplv3; }

disabled optimizations || check_cflags -fomit-frame-pointer

enable_weak_pic() {
    disabled pic && return
    enable pic
    add_cppflags -DPIC
    case "$target_os" in
    mingw*|cygwin*)
        ;;
    *)
        add_cflags -fPIC
        ;;
    esac
    add_asflags  -fPIC
}

enabled pic && enable_weak_pic

check_cc <<EOF || die "Symbol mangling check failed."
int ff_extern;
EOF
sym=$($nm $TMPO | awk '/ff_extern/{ print substr($0, match($0, /[^ \t]*ff_extern/)) }')
extern_prefix=${sym%%ff_extern*}

check_cc <<EOF && enable_weak inline_asm
void foo(void) { __asm__ volatile ("" ::); }
EOF

_restrict=
for restrict_keyword in restrict __restrict__ __restrict; do
    check_cc <<EOF && _restrict=$restrict_keyword && break
void foo(char * $restrict_keyword p);
EOF
done

check_cc <<EOF && enable pragma_deprecated
void foo(void) { _Pragma("GCC diagnostic ignored \"-Wdeprecated-declarations\"") }
EOF

check_cc <<EOF && enable attribute_packed
struct { int x; } __attribute__((packed)) x;
EOF

check_cc <<EOF && enable attribute_may_alias
union { int x; } __attribute__((may_alias)) x;
EOF

check_cc <<EOF || die "endian test failed"
unsigned int endian = 'B' << 24 | 'I' << 16 | 'G' << 8 | 'E';
EOF
od -t x1 $TMPO | grep -q '42 *49 *47 *45' && enable bigendian

if  [ "$cpu" = "power7" ] || [ "$cpu" = "power8" ] || enabled ppc64; then
    if ! enabled bigendian && enabled altivec ;then
        enable vsx
    fi
fi

check_gas() {
    log "check_gas using '$as' as AS"
    # :vararg is used on aarch64, arm and ppc altivec
    check_as <<EOF || return 1
.macro m n, y:vararg=0
\n: .int \y
.endm
m x
EOF
    # .altmacro is only used in arm asm
    ! enabled arm || check_as <<EOF || return 1
.altmacro
EOF
    enable gnu_as
    return 0
}

if enabled_any arm aarch64 || enabled_all ppc altivec && enabled asm; then
    nogas=:
    enabled_any arm aarch64 && nogas=die
    enabled_all ppc altivec && [ $target_os_default != aix ] && nogas=warn
    as_noop=-v

    case $as_type in
        arm*) gaspp_as_type=armasm; as_noop=-h ;;
        gcc)  gaspp_as_type=gas ;;
        *)    gaspp_as_type=$as_type ;;
    esac

    [ $target_os = "darwin" ] && gaspp_as_type="apple-$gaspp_as_type"

    test "${as#*gas-preprocessor.pl}" != "$as" ||
    check_cmd gas-preprocessor.pl -arch $arch -as-type $gaspp_as_type -- ${as:=$cc} $as_noop &&
        gas="${gas:=gas-preprocessor.pl} -arch $arch -as-type $gaspp_as_type -- ${as:=$cc}"

    if ! check_gas ; then
        as=${gas:=$as}
        check_gas || \
            $nogas "GNU assembler not found, install/update gas-preprocessor"
    fi

    check_as <<EOF && enable as_func
.func test
.endfunc
EOF
fi

check_inline_asm inline_asm_labels '"1:\n"'

check_inline_asm inline_asm_nonlocal_labels '"Label:\n"'

if enabled aarch64; then
    enabled armv8 && check_insn armv8 'prfm   pldl1strm, [x0]'
    # internal assembler in clang 3.3 does not support this instruction
    enabled neon && check_insn neon 'ext   v0.8B, v0.8B, v1.8B, #1'
    enabled vfp  && check_insn vfp  'fmadd d0,    d0,    d1,    d2'

    map 'enabled_any ${v}_external ${v}_inline || disable $v' $ARCH_EXT_LIST_ARM

elif enabled alpha; then

    check_cflags -mieee

elif enabled arm; then

    check_cpp_condition stddef.h "defined __thumb__" && check_cc <<EOF && enable_weak thumb
float func(float a, float b){ return a+b; }
EOF

    enabled thumb && check_cflags -mthumb || check_cflags -marm

    if     check_cpp_condition stddef.h "defined __ARM_PCS_VFP"; then
        enable vfp_args
    elif ! check_cpp_condition stddef.h "defined __ARM_PCS || defined __SOFTFP__"; then
        case "${cross_prefix:-$cc}" in
            *hardfloat*)         enable vfp_args;   fpabi=vfp ;;
            *) check_ld "cc" <<EOF && enable vfp_args && fpabi=vfp || fpabi=soft ;;
__asm__ (".eabi_attribute 28, 1");
int main(void) { return 0; }
EOF
        esac
        warn "Compiler does not indicate floating-point ABI, guessing $fpabi."
    fi

    enabled armv5te && check_insn armv5te 'qadd r0, r0, r0'
    enabled armv6   && check_insn armv6   'sadd16 r0, r0, r0'
    enabled armv6t2 && check_insn armv6t2 'movt r0, #0'
    enabled neon    && check_insn neon    'vadd.i16 q0, q0, q0'
    enabled vfp     && check_insn vfp     'fadds s0, s0, s0'
    enabled vfpv3   && check_insn vfpv3   'vmov.f32 s0, #1.0'
    enabled setend  && check_insn setend  'setend be'

    [ $target_os = linux ] || [ $target_os = android ] ||
        map 'enabled_any ${v}_external ${v}_inline || disable $v' \
            $ARCH_EXT_LIST_ARM

    check_inline_asm asm_mod_q '"add r0, %Q0, %R0" :: "r"((long long)0)'

    check_as <<EOF && enable as_dn_directive
ra .dn d0.i16
.unreq ra
EOF

    # llvm's integrated assembler supports .object_arch from llvm 3.5
    [ "$objformat" = elf ] && check_as <<EOF && enable as_object_arch
.object_arch armv4
EOF

    [ $target_os != win32 ] && enabled_all armv6t2 shared !pic && enable_weak_pic

elif enabled mips; then

    check_inline_asm loongson '"dmult.g $1, $2, $3"'

    # Enable minimum ISA based on selected options
    if enabled mips64 && (enabled mipsdspr1 || enabled mipsdspr2); then
        add_cflags "-mips64r2"
        add_asflags "-mips64r2"
    elif enabled mips64 && enabled mipsfpu; then
        add_cflags "-mips64"
        add_asflags "-mips64"
    elif enabled mipsfpu || enabled mipsdspr1 || enabled mipsdspr2; then
        add_cflags "-mips32r2"
        add_asflags "-mips32r2"
    fi

    enabled mipsdspr1 && add_cflags "-mdsp" && add_asflags "-mdsp" &&
     check_inline_asm mipsdspr1 '"addu.qb $t0, $t1, $t2"'
    enabled mipsdspr2 && add_cflags "-mdspr2" && add_asflags "-mdspr2" &&
     check_inline_asm mipsdspr2 '"absq_s.qb $t0, $t1"'
    enabled mipsfpu   && add_cflags "-mhard-float" && add_asflags "-mhard-float" &&
     check_inline_asm mipsfpu   '"madd.d $f0, $f2, $f4, $f6"'

elif enabled parisc; then

    if enabled gcc; then
        case $($cc -dumpversion) in
            4.[3-9].*) check_cflags -fno-optimize-sibling-calls ;;
        esac
    fi

elif enabled ppc; then

    enable local_aligned_8 local_aligned_16 local_aligned_32

    check_inline_asm dcbzl     '"dcbzl 0, %0" :: "r"(0)'
    check_inline_asm ibm_asm   '"add 0, 0, 0"'
    check_inline_asm ppc4xx    '"maclhw r10, r11, r12"'
    check_inline_asm xform_asm '"lwzx %1, %y0" :: "Z"(*(int*)0), "r"(0)'

    # AltiVec flags: The FSF version of GCC differs from the Apple version
    if enabled altivec; then
        check_cflags -maltivec -mabi=altivec &&
        { check_header altivec.h && inc_altivec_h="#include <altivec.h>" ; } ||
        check_cflags -faltivec

        # check if our compiler supports Motorola AltiVec C API
        check_cc <<EOF || disable altivec
$inc_altivec_h
int main(void) {
    vector signed int v1 = (vector signed int) { 0 };
    vector signed int v2 = (vector signed int) { 1 };
    v1 = vec_add(v1, v2);
    return 0;
}
EOF

        enabled altivec || warn "Altivec disabled, possibly missing --cpu flag"
    fi

    if enabled vsx; then
        check_cflags -mvsx
    fi
elif enabled x86; then

    check_builtin rdtsc    intrin.h   "__rdtsc()"
    check_builtin mm_empty mmintrin.h "_mm_empty()"

    enable local_aligned_8 local_aligned_16 local_aligned_32

    # check whether EBP is available on x86
    # As 'i' is stored on the stack, this program will crash
    # if the base pointer is used to access it because the
    # base pointer is cleared in the inline assembly code.
    check_exec_crash <<EOF && enable ebp_available
volatile int i=0;
__asm__ volatile ("xorl %%ebp, %%ebp" ::: "%ebp");
return i;
EOF

    # check whether EBX is available on x86
    check_inline_asm ebx_available '""::"b"(0)' &&
        check_inline_asm ebx_available '"":::"%ebx"'

    # check whether xmm clobbers are supported
    check_inline_asm xmm_clobbers '"":::"%xmm0"'

    check_inline_asm inline_asm_direct_symbol_refs '"movl '$extern_prefix'test, %eax"' ||
        check_inline_asm inline_asm_direct_symbol_refs '"movl '$extern_prefix'test(%rip), %eax"'

    # check whether binutils is new enough to compile SSSE3/MMXEXT
    enabled ssse3  && check_inline_asm ssse3_inline  '"pabsw %xmm0, %xmm0"'
    enabled mmxext && check_inline_asm mmxext_inline '"pmaxub %mm0, %mm1"'

    if ! disabled_any asm mmx yasm; then
        if check_cmd $yasmexe --version; then
            enabled x86_64 && yasm_extra="-m amd64"
            yasm_debug="-g dwarf2"
        elif check_cmd nasm -v; then
            yasmexe=nasm
            yasm_debug="-g -F dwarf"
            if enabled x86_64; then
                case "$objformat" in
                    elf)   objformat=elf64 ;;
                    win32) objformat=win64 ;;
                esac
            fi
        fi

        YASMFLAGS="-f $objformat $yasm_extra"
        enabled pic               && append YASMFLAGS "-DPIC"
        test -n "$extern_prefix"  && append YASMFLAGS "-DPREFIX"
        case "$objformat" in
            elf*) enabled debug && append YASMFLAGS $yasm_debug ;;
        esac

        check_yasm "movbe ecx, [5]" && enable yasm ||
            die "yasm/nasm not found or too old. Use --disable-yasm for a crippled build."
        check_yasm "vextracti128 xmm0, ymm0, 0"      || disable avx2_external
        check_yasm "vpmacsdd xmm0, xmm1, xmm2, xmm3" || disable xop_external
        check_yasm "vfmaddps ymm0, ymm1, ymm2, ymm3" || disable fma4_external
        check_yasm "CPU amdnop" || disable cpunop
    fi

    case "$cpu" in
        athlon*|opteron*|k8*|pentium|pentium-mmx|prescott|nocona|atom|geode)
            disable fast_clz
        ;;
    esac

fi

check_code cc arm_neon.h "int16x8_t test = vdupq_n_s16(0)" && enable intrinsics_neon

check_ldflags -Wl,--as-needed
check_ldflags -Wl,-z,noexecstack

if check_func dlopen; then
    ldl=
elif check_func dlopen -ldl; then
    ldl=-ldl
fi

frei0r_filter_extralibs='$ldl'
frei0r_src_filter_extralibs='$ldl'
ladspa_filter_extralibs='$ldl'
nvenc_encoder_extralibs='$ldl'

if ! disabled network; then
    check_func getaddrinfo $network_extralibs
    check_func getservbyport $network_extralibs
    check_func inet_aton $network_extralibs

    check_type netdb.h "struct addrinfo"
    check_type netinet/in.h "struct group_source_req" -D_BSD_SOURCE
    check_type netinet/in.h "struct ip_mreq_source" -D_BSD_SOURCE
    check_type netinet/in.h "struct ipv6_mreq" -D_DARWIN_C_SOURCE
    check_type poll.h "struct pollfd"
    check_type netinet/sctp.h "struct sctp_event_subscribe"
    check_struct "sys/types.h sys/socket.h" "struct sockaddr" sa_len
    check_type netinet/in.h "struct sockaddr_in6"
    check_type "sys/types.h sys/socket.h" "struct sockaddr_storage"
    check_type "sys/types.h sys/socket.h" socklen_t

    # Prefer arpa/inet.h over winsock2
    if check_header arpa/inet.h ; then
        check_func closesocket
    elif check_header winsock2.h ; then
        check_func_headers winsock2.h closesocket -lws2 &&
            network_extralibs="-lws2" ||
        { check_func_headers winsock2.h closesocket -lws2_32 &&
            network_extralibs="-lws2_32"; } || disable winsock2_h network
        check_func_headers ws2tcpip.h getaddrinfo $network_extralibs

        check_type ws2tcpip.h socklen_t
        check_type ws2tcpip.h "struct addrinfo"
        check_type ws2tcpip.h "struct group_source_req"
        check_type ws2tcpip.h "struct ip_mreq_source"
        check_type ws2tcpip.h "struct ipv6_mreq"
        check_type winsock2.h "struct pollfd"
        check_struct winsock2.h "struct sockaddr" sa_len
        check_type ws2tcpip.h "struct sockaddr_in6"
        check_type ws2tcpip.h "struct sockaddr_storage"
    else
        disable network
    fi
fi

check_builtin atomic_cas_ptr atomic.h "void **ptr; void *oldval, *newval; atomic_cas_ptr(ptr, oldval, newval)"
check_builtin atomic_compare_exchange "" "int *ptr, *oldval; int newval; __atomic_compare_exchange_n(ptr, oldval, newval, 0, __ATOMIC_SEQ_CST, __ATOMIC_SEQ_CST)"
check_builtin machine_rw_barrier mbarrier.h "__machine_rw_barrier()"
check_builtin MemoryBarrier windows.h "MemoryBarrier()"
check_builtin sarestart signal.h "SA_RESTART"
check_builtin sync_val_compare_and_swap "" "int *ptr; int oldval, newval; __sync_val_compare_and_swap(ptr, oldval, newval)"

check_func_headers malloc.h _aligned_malloc     && enable aligned_malloc
check_func  ${malloc_prefix}memalign            && enable memalign
check_func  ${malloc_prefix}posix_memalign      && enable posix_memalign

check_func  access
check_func_headers time.h clock_gettime || { check_func_headers time.h clock_gettime -lrt && add_extralibs -lrt && LIBRT="-lrt"; }
check_func  fcntl
check_func  fork
check_func  gethrtime
check_func  getopt
check_func  getrusage
check_func  gettimeofday
check_func  gmtime_r
check_func  isatty
check_func  localtime_r
check_func  mach_absolute_time
check_func  mkstemp
check_func  mmap
check_func  mprotect
# Solaris has nanosleep in -lrt, OpenSolaris no longer needs that
check_func_headers time.h nanosleep || { check_func_headers time.h nanosleep -lrt && add_extralibs -lrt && LIBRT="-lrt"; }
check_func  sched_getaffinity
check_func  setrlimit
check_struct "sys/stat.h" "struct stat" st_mtim.tv_nsec -D_BSD_SOURCE
check_func  strerror_r
check_func  sysconf
check_func  sysctl
check_func  usleep

check_func_headers conio.h kbhit
check_func_headers io.h setmode
check_func_headers lzo/lzo1x.h lzo1x_999_compress
check_func_headers stdlib.h getenv

check_func_headers windows.h CoTaskMemFree -lole32
check_func_headers windows.h GetProcessAffinityMask
check_func_headers windows.h GetProcessTimes
check_func_headers windows.h GetSystemTimeAsFileTime
check_func_headers windows.h MapViewOfFile
check_func_headers windows.h PeekNamedPipe
check_func_headers windows.h SetConsoleTextAttribute
check_func_headers windows.h Sleep
check_func_headers windows.h VirtualAlloc
check_struct windows.h "CONDITION_VARIABLE" Ptr
check_func_headers glob.h glob
enabled xlib &&
    check_func_headers "X11/Xlib.h X11/extensions/Xvlib.h" XvGetPortAttribute -lXv -lX11 -lXext

check_header direct.h
check_header dlfcn.h
check_header dxva.h
check_header dxva2api.h -D_WIN32_WINNT=0x0600
check_header io.h
check_header libcrystalhd/libcrystalhd_if.h
check_header mach/mach_time.h
check_header malloc.h
check_header net/udplite.h
check_header poll.h
check_header sys/mman.h
check_header sys/param.h
check_header sys/resource.h
check_header sys/select.h
check_header sys/time.h
check_header sys/un.h
check_header termios.h
check_header unistd.h
check_header vdpau/vdpau.h
check_header vdpau/vdpau_x11.h
check_header VideoDecodeAcceleration/VDADecoder.h
check_header windows.h
check_header X11/extensions/XvMClib.h
check_header asm/types.h

check_lib2 "windows.h shellapi.h" CommandLineToArgvW -lshell32
check_lib2 "windows.h wincrypt.h" CryptGenRandom -ladvapi32
check_lib2 "windows.h psapi.h" GetProcessMemoryInfo -lpsapi

check_struct "sys/time.h sys/resource.h" "struct rusage" ru_maxrss

check_type "windows.h dxva.h" "DXVA_PicParams_HEVC"

if ! disabled w32threads && ! enabled pthreads; then
    check_func_headers "windows.h process.h" _beginthreadex &&
        enable w32threads || disable w32threads
fi

# check for some common methods of building with pthread support
# do this before the optional library checks as some of them require pthreads
if ! disabled pthreads && ! enabled w32threads && ! enabled os2threads; then
    enable pthreads
    if check_func pthread_join -pthread && check_func pthread_create -pthread; then
        add_cflags -pthread
        add_extralibs -pthread
    elif check_func pthread_join -pthreads && check_func pthread_create -pthreads; then
        add_cflags -pthreads
        add_extralibs -pthreads
    elif check_func pthread_join -ldl -pthread && check_func pthread_create -ldl -pthread; then
        add_cflags -ldl -pthread
        add_extralibs -ldl -pthread
    elif check_func pthread_join -lpthreadGC2 && check_func pthread_create -lpthreadGC2; then
        add_extralibs -lpthreadGC2
    elif check_lib pthread.h pthread_join -lpthread && check_lib pthread.h pthread_create -lpthread; then
        :
    elif ! check_func pthread_join && ! check_func pthread_create; then
        disable pthreads
    fi
    check_code cc "pthread.h" "static pthread_mutex_t atomic_lock = PTHREAD_MUTEX_INITIALIZER" || disable pthreads
fi


if enabled pthreads; then
  check_func pthread_cancel
fi

disabled  zlib || check_lib   zlib.h      zlibVersion -lz   || disable  zlib
disabled bzlib || check_lib2 bzlib.h BZ2_bzlibVersion -lbz2 || disable bzlib
disabled  lzma || check_lib2  lzma.h lzma_version_number -llzma || disable lzma

check_lib math.h sin -lm && LIBM="-lm"
disabled crystalhd || check_lib libcrystalhd/libcrystalhd_if.h DtsCrystalHDVersion -lcrystalhd || disable crystalhd

atan2f_args=2
ldexpf_args=2
powf_args=2

for func in $MATH_FUNCS; do
    eval check_mathfunc $func \${${func}_args:-1}
done

# these are off by default, so fail if requested and not available
enabled avfoundation_indev && { check_header_oc AVFoundation/AVFoundation.h || disable avfoundation_indev; }
enabled avfoundation_indev && { check_lib2 CoreGraphics/CoreGraphics.h CGGetActiveDisplayList -framework CoreGraphics ||
                                check_lib2 ApplicationServices/ApplicationServices.h CGGetActiveDisplayList -framework ApplicationServices; }
enabled avisynth          && { { check_lib2 "windows.h" LoadLibrary; } ||
                               { check_lib2 "dlfcn.h" dlopen -ldl; } ||
                               die "ERROR: LoadLibrary/dlopen not found for avisynth"; }
enabled decklink          && { check_header DeckLinkAPI.h || die "ERROR: DeckLinkAPI.h header not found"; }
enabled frei0r            && { check_header frei0r.h || die "ERROR: frei0r.h header not found"; }
enabled gnutls            && require_pkg_config gnutls gnutls/gnutls.h gnutls_global_init
enabled ladspa            && { check_header ladspa.h || die "ERROR: ladspa.h header not found"; }
enabled libiec61883       && require libiec61883 libiec61883/iec61883.h iec61883_cmp_connect -lraw1394 -lavc1394 -lrom1394 -liec61883
enabled libaacplus        && require "libaacplus >= 2.0.0" aacplus.h aacplusEncOpen -laacplus
enabled libass            && require_pkg_config libass ass/ass.h ass_library_init
enabled libbluray         && require_pkg_config libbluray libbluray/bluray.h bd_open
enabled libbs2b           && require_pkg_config libbs2b bs2b.h bs2b_open
enabled libcelt           && require libcelt celt/celt.h celt_decode -lcelt0 &&
                             { check_lib celt/celt.h celt_decoder_create_custom -lcelt0 ||
                               die "ERROR: libcelt must be installed and version must be >= 0.11.0."; }
enabled libcaca           && require_pkg_config caca caca.h caca_create_canvas
enabled libdcadec         && require libdcadec libdcadec/dca_context.h dcadec_context_create -ldcadec
enabled libfaac           && require2 libfaac "stdint.h faac.h" faacEncGetVersion -lfaac
enabled libfdk_aac        && require libfdk_aac fdk-aac/aacenc_lib.h aacEncOpen -lfdk-aac
flite_libs="-lflite_cmu_time_awb -lflite_cmu_us_awb -lflite_cmu_us_kal -lflite_cmu_us_kal16 -lflite_cmu_us_rms -lflite_cmu_us_slt -lflite_usenglish -lflite_cmulex -lflite"
enabled libflite          && require2 libflite "flite/flite.h" flite_init $flite_libs
enabled fontconfig        && enable libfontconfig
enabled libfontconfig     && require_pkg_config fontconfig "fontconfig/fontconfig.h" FcInit
enabled libfreetype       && require_libfreetype
enabled libfribidi        && require_pkg_config fribidi fribidi.h fribidi_version_info
enabled libgme            && require  libgme gme/gme.h gme_new_emu -lgme -lstdc++
enabled libgsm            && { for gsm_hdr in "gsm.h" "gsm/gsm.h"; do
                                   check_lib "${gsm_hdr}" gsm_create -lgsm && break;
                               done || die "ERROR: libgsm not found"; }
enabled libilbc           && require libilbc ilbc.h WebRtcIlbcfix_InitDecode -lilbc
enabled libmfx            && require_pkg_config libmfx "mfx/mfxvideo.h" MFXInit
enabled libmodplug        && require_pkg_config libmodplug libmodplug/modplug.h ModPlug_Load
enabled libmp3lame        && require "libmp3lame >= 3.98.3" lame/lame.h lame_set_VBR_quality -lmp3lame
enabled libnut            && require libnut libnut.h nut_demuxer_init -lnut
enabled libopencore_amrnb && require libopencore_amrnb opencore-amrnb/interf_dec.h Decoder_Interface_init -lopencore-amrnb
enabled libopencore_amrwb && require libopencore_amrwb opencore-amrwb/dec_if.h D_IF_init -lopencore-amrwb
enabled libopencv         && require_pkg_config opencv opencv/cxcore.h cvCreateImageHeader
enabled libopenh264       && require_pkg_config openh264 wels/codec_api.h WelsGetCodecVersion
enabled libopenjpeg       && { check_lib openjpeg.h opj_version -lopenmj2 -DOPJ_STATIC ||
                               check_lib openjpeg-1.5/openjpeg.h opj_version -lopenjpeg -DOPJ_STATIC ||
                               check_lib openjpeg.h opj_version -lopenjpeg -DOPJ_STATIC ||
                               die "ERROR: libopenjpeg not found"; }
enabled libopus           && require_pkg_config opus opus_multistream.h opus_multistream_decoder_create
enabled libpulse          && require_pkg_config libpulse pulse/pulseaudio.h pa_context_new
enabled libquvi           && require_pkg_config libquvi quvi/quvi.h quvi_init
enabled librtmp           && require_pkg_config librtmp librtmp/rtmp.h RTMP_Socket
enabled libschroedinger   && require_pkg_config schroedinger-1.0 schroedinger/schro.h schro_init
enabled libshine          && require_pkg_config shine shine/layer3.h shine_encode_buffer
enabled libsmbclient      && { use_pkg_config smbclient libsmbclient.h smbc_init ||
                               require smbclient libsmbclient.h smbc_init -lsmbclient; }
enabled libsoxr           && require libsoxr soxr.h soxr_create -lsoxr
enabled libssh            && require_pkg_config libssh libssh/sftp.h sftp_init
enabled libspeex          && require_pkg_config speex speex/speex.h speex_decoder_init -lspeex
enabled libstagefright_h264 && require_cpp libstagefright_h264 "binder/ProcessState.h media/stagefright/MetaData.h
    media/stagefright/MediaBufferGroup.h media/stagefright/MediaDebug.h media/stagefright/MediaDefs.h
    media/stagefright/OMXClient.h media/stagefright/OMXCodec.h" android::OMXClient -lstagefright -lmedia -lutils -lbinder -lgnustl_static
enabled libtheora         && require libtheora theora/theoraenc.h th_info_init -ltheoraenc -ltheoradec -logg
enabled libtwolame        && require libtwolame twolame.h twolame_init -ltwolame &&
                             { check_lib twolame.h twolame_encode_buffer_float32_interleaved -ltwolame ||
                               die "ERROR: libtwolame must be installed and version must be >= 0.3.10"; }
enabled libutvideo        && require_cpp utvideo "stdint.h stdlib.h utvideo/utvideo.h utvideo/Codec.h" 'CCodec*' -lutvideo -lstdc++
enabled libv4l2           && require_pkg_config libv4l2 libv4l2.h v4l2_ioctl
enabled libvidstab        && require_pkg_config "vidstab >= 0.98" vid.stab/libvidstab.h vsMotionDetectInit
enabled libvo_aacenc      && require libvo_aacenc vo-aacenc/voAAC.h voGetAACEncAPI -lvo-aacenc
enabled libvo_amrwbenc    && require libvo_amrwbenc vo-amrwbenc/enc_if.h E_IF_init -lvo-amrwbenc
enabled libvorbis         && require libvorbis vorbis/vorbisenc.h vorbis_info_init -lvorbisenc -lvorbis -logg
enabled libvpx            && {
    enabled libvpx_vp8_decoder && { check_lib2 "vpx/vpx_decoder.h vpx/vp8dx.h" vpx_codec_dec_init_ver -lvpx ||
                                    die "ERROR: libvpx decoder version must be >=0.9.1"; }
    enabled libvpx_vp8_encoder && { check_lib2 "vpx/vpx_encoder.h vpx/vp8cx.h" "vpx_codec_enc_init_ver VP8E_SET_MAX_INTRA_BITRATE_PCT" -lvpx ||
                                    die "ERROR: libvpx encoder version must be >=0.9.7"; }
    enabled libvpx_vp9_decoder && { check_lib2 "vpx/vpx_decoder.h vpx/vp8dx.h" "vpx_codec_vp9_dx" -lvpx || disable libvpx_vp9_decoder; }
    enabled libvpx_vp9_encoder && { check_lib2 "vpx/vpx_encoder.h vpx/vp8cx.h" "vpx_codec_vp9_cx VP9E_SET_AQ_MODE" -lvpx || disable libvpx_vp9_encoder; } }
enabled libwavpack        && require libwavpack wavpack/wavpack.h WavpackOpenFileOutput  -lwavpack
enabled libwebp           && require_pkg_config "libwebp >= 0.2.0" webp/encode.h WebPGetEncoderVersion
enabled libx264           && { use_pkg_config x264 "stdint.h x264.h" x264_encoder_encode ||
                               { require libx264 x264.h x264_encoder_encode -lx264 &&
                                 warn "using libx264 without pkg-config"; } } &&
                             { check_cpp_condition x264.h "X264_BUILD >= 118" ||
                               die "ERROR: libx264 must be installed and version must be >= 0.118."; }
enabled libx265           && require_pkg_config x265 x265.h x265_encoder_encode &&
                             { check_cpp_condition x265.h "X265_BUILD >= 17" ||
                               die "ERROR: libx265 version must be >= 17."; }
enabled libxavs           && require libxavs xavs.h xavs_encoder_encode -lxavs
enabled libxvid           && require libxvid xvid.h xvid_global -lxvidcore
<<<<<<< HEAD
enabled libzmq            && require_pkg_config libzmq zmq.h zmq_ctx_new
enabled libzvbi           && require libzvbi libzvbi.h vbi_decoder_new -lzvbi
enabled nvenc             && { check_header nvEncodeAPI.h || die "ERROR: nvEncodeAPI.h not found."; } &&
                             { check_cpp_condition nvEncodeAPI.h "NVENCAPI_MAJOR_VERSION >= 5" ||
                               die "ERROR: NVENC API version 4 or older is not supported"; } &&
                             { [ $target_os != cygwin ] || die "ERROR: NVENC is not supported on Cygwin currently."; }
enabled openal            && { { for al_libs in "${OPENAL_LIBS}" "-lopenal" "-lOpenAL32"; do
                               check_lib 'AL/al.h' alGetError "${al_libs}" && break; done } ||
                               die "ERROR: openal not found"; } &&
                             { check_cpp_condition "AL/al.h" "defined(AL_VERSION_1_1)" ||
                               die "ERROR: openal must be installed and version must be 1.1 or compatible"; }
enabled opencl            && { check_lib2 OpenCL/cl.h clEnqueueNDRangeKernel -Wl,-framework,OpenCL ||
                               check_lib2 CL/cl.h clEnqueueNDRangeKernel -lOpenCL ||
                               die "ERROR: opencl not found"; } &&
                             { check_cpp_condition "OpenCL/cl.h" "defined(CL_VERSION_1_2)" ||
                               check_cpp_condition "CL/cl.h" "defined(CL_VERSION_1_2)" ||
                               die "ERROR: opencl must be installed and version must be 1.2 or compatible"; }
enabled opengl            && { check_lib GL/glx.h glXGetProcAddress "-lGL" ||
                               check_lib2 windows.h wglGetProcAddress "-lopengl32 -lgdi32" ||
                               check_lib2 OpenGL/gl3.h glGetError "-Wl,-framework,OpenGL" ||
                               check_lib2 ES2/gl.h glGetError "-isysroot=${sysroot} -Wl,-framework,OpenGLES" ||
                               die "ERROR: opengl not found."
                             }
=======
enabled mmal              && { check_lib interface/mmal/mmal.h mmal_port_connect -lmmal_core -lmmal_util -lmmal_vc_client -lbcm_host ||
                                { ! enabled cross_compile && {
                                    add_cflags -isystem/opt/vc/include/ -isystem/opt/vc/include/interface/vmcs_host/linux -isystem/opt/vc/include/interface/vcos/pthreads -fgnu89-inline ;
                                    add_extralibs -L/opt/vc/lib/ -lmmal_core -lmmal_util -lmmal_vc_client -lbcm_host ;
                                    check_lib interface/mmal/mmal.h mmal_port_connect ; }
                                check_lib interface/mmal/mmal.h mmal_port_connect ; } ||
                               die "ERROR: mmal not found"; }
>>>>>>> c4845616
enabled openssl           && { check_lib openssl/ssl.h SSL_library_init -lssl -lcrypto ||
                               check_lib openssl/ssl.h SSL_library_init -lssl32 -leay32 ||
                               check_lib openssl/ssl.h SSL_library_init -lssl -lcrypto -lws2_32 -lgdi32 ||
                               die "ERROR: openssl not found"; }
enabled qtkit_indev      && { check_header_oc QTKit/QTKit.h || disable qtkit_indev; }

if enabled gnutls; then
    { check_lib nettle/bignum.h nettle_mpz_get_str_256 -lnettle -lhogweed -lgmp && enable nettle; } ||
    { check_lib gcrypt.h gcry_mpi_new -lgcrypt && enable gcrypt; }
fi

# libdc1394 check
if enabled libdc1394; then
    { require_pkg_config libdc1394-2 dc1394/dc1394.h dc1394_new &&
        enable libdc1394_2; } ||
    { check_lib libdc1394/dc1394_control.h dc1394_create_handle -ldc1394_control -lraw1394 &&
        enable libdc1394_1; } ||
    die "ERROR: No version of libdc1394 found "
fi
if ! disabled sdl; then
    SDL_CONFIG="${cross_prefix}sdl-config"
    if check_pkg_config sdl SDL_events.h SDL_PollEvent; then
        check_cpp_condition SDL.h "(SDL_MAJOR_VERSION<<16 | SDL_MINOR_VERSION<<8 | SDL_PATCHLEVEL) >= 0x010201" $sdl_cflags &&
        check_cpp_condition SDL.h "(SDL_MAJOR_VERSION<<16 | SDL_MINOR_VERSION<<8 | SDL_PATCHLEVEL) < 0x010300" $sdl_cflags &&
        enable sdl
    else
        if "${SDL_CONFIG}" --version > /dev/null 2>&1; then
            sdl_cflags=$("${SDL_CONFIG}" --cflags)
            sdl_libs=$("${SDL_CONFIG}" --libs)
            check_func_headers SDL_version.h SDL_Linked_Version $sdl_cflags $sdl_libs &&
            check_cpp_condition SDL.h "(SDL_MAJOR_VERSION<<16 | SDL_MINOR_VERSION<<8 | SDL_PATCHLEVEL) >= 0x010201" $sdl_cflags &&
            check_cpp_condition SDL.h "(SDL_MAJOR_VERSION<<16 | SDL_MINOR_VERSION<<8 | SDL_PATCHLEVEL) < 0x010300" $sdl_cflags &&
            enable sdl
        elif enabled sdl ; then
            die "ERROR: SDL not found"
        else
            disable sdl
        fi
    fi
fi
enabled sdl && add_cflags $sdl_cflags && add_extralibs $sdl_libs

makeinfo --version > /dev/null 2>&1 && enable makeinfo  || disable makeinfo
enabled makeinfo && (makeinfo --version | \
                     grep -q 'makeinfo (GNU texinfo) 5' > /dev/null 2>&1) \
    && enable makeinfo_html || disable makeinfo_html
disabled makeinfo_html && texi2html --help 2> /dev/null | grep -q 'init-file' && enable texi2html || disable texi2html
perl -v            > /dev/null 2>&1 && enable perl      || disable perl
pod2man --help     > /dev/null 2>&1 && enable pod2man   || disable pod2man
rsync --help 2> /dev/null | grep -q 'contimeout' && enable rsync_contimeout || disable rsync_contimeout

check_header linux/fb.h
check_header linux/videodev.h
check_header linux/videodev2.h
check_code cc linux/videodev2.h "struct v4l2_frmsizeenum vfse; vfse.discrete.width = 0;" && enable_safe struct_v4l2_frmivalenum_discrete

check_header sys/videoio.h
check_code cc sys/videoio.h "struct v4l2_frmsizeenum vfse; vfse.discrete.width = 0;" && enable_safe struct_v4l2_frmivalenum_discrete

check_func_headers "windows.h vfw.h" capCreateCaptureWindow "$vfwcap_indev_extralibs"
# check that WM_CAP_DRIVER_CONNECT is defined to the proper value
# w32api 3.12 had it defined wrong
check_cpp_condition vfw.h "WM_CAP_DRIVER_CONNECT > WM_USER" && enable vfwcap_defines

check_type "dshow.h" IBaseFilter

# check for ioctl_meteor.h, ioctl_bt848.h and alternatives
{ check_header dev/bktr/ioctl_meteor.h &&
  check_header dev/bktr/ioctl_bt848.h; } ||
{ check_header machine/ioctl_meteor.h &&
  check_header machine/ioctl_bt848.h; } ||
{ check_header dev/video/meteor/ioctl_meteor.h &&
  check_header dev/video/bktr/ioctl_bt848.h; } ||
check_header dev/ic/bt8xx.h

check_header sndio.h
if check_struct sys/soundcard.h audio_buf_info bytes; then
    enable_safe sys/soundcard.h
else
    check_cc -D__BSD_VISIBLE -D__XSI_VISIBLE <<EOF && add_cppflags -D__BSD_VISIBLE -D__XSI_VISIBLE && enable_safe sys/soundcard.h
    #include <sys/soundcard.h>
    audio_buf_info abc;
EOF
fi
check_header soundcard.h

enabled_any alsa_indev alsa_outdev &&
    check_lib2 alsa/asoundlib.h snd_pcm_htimestamp -lasound

enabled jack_indev && check_lib2 jack/jack.h jack_client_open -ljack && check_func sem_timedwait &&
    check_func jack_port_get_latency_range -ljack

enabled_any sndio_indev sndio_outdev && check_lib2 sndio.h sio_open -lsndio

if enabled libcdio; then
    check_lib2 "cdio/cdda.h cdio/paranoia.h" cdio_cddap_open -lcdio_paranoia -lcdio_cdda -lcdio ||
    check_lib2 "cdio/paranoia/cdda.h cdio/paranoia/paranoia.h" cdio_cddap_open -lcdio_paranoia -lcdio_cdda -lcdio ||
    die "ERROR: No usable libcdio/cdparanoia found"
fi

enabled xlib &&
    check_lib X11/Xlib.h XOpenDisplay -lX11 || disable xlib

if ! disabled libxcb; then
    check_pkg_config "xcb >= 1.4" xcb/xcb.h xcb_connect || {
        enabled libxcb && die "ERROR: libxcb >= 1.4 not found";
    } && disable x11grab && enable libxcb

if enabled libxcb; then
    disabled libxcb_shm || {
        check_pkg_config xcb-shm xcb/shm.h xcb_shm_attach || {
            enabled libxcb_shm && die "ERROR: libxcb_shm not found";
        } && check_header sys/shm.h && enable libxcb_shm; }

    disabled libxcb_xfixes || {
        check_pkg_config xcb-xfixes xcb/xfixes.h xcb_xfixes_get_cursor_image || {
            enabled libxcb_xfixes && die "ERROR: libxcb_xfixes not found";
        } && enable libxcb_xfixes; }

    disabled libxcb_shape || {
        check_pkg_config xcb-shape xcb/shape.h xcb_shape_get_rectangles || {
            enabled libxcb_shape && die "ERROR: libxcb_shape not found";
        } && enable libxcb_shape; }

    add_cflags $xcb_cflags $xcb_shm_cflags $xcb_xfixes_cflags $xcb_shape_cflags
    add_extralibs $xcb_libs $xcb_shm_libs $xcb_xfixes_libs $xcb_shape_libs
fi
fi

if enabled x11grab; then
    enabled xlib || die "ERROR: Xlib not found"
    require Xext X11/extensions/XShm.h XShmCreateImage -lXext
    require Xfixes X11/extensions/Xfixes.h XFixesGetCursorImage -lXfixes
fi

check_func_headers "windows.h" CreateDIBSection "$gdigrab_indev_extralibs"

enabled dxva2api_h &&
    check_cc <<EOF && enable dxva2api_cobj
#define _WIN32_WINNT 0x0600
#define COBJMACROS
#include <windows.h>
#include <d3d9.h>
#include <dxva2api.h>
int main(void) { IDirectXVideoDecoder *o = NULL; IDirectXVideoDecoder_Release(o); return 0; }
EOF

enabled vaapi &&
    check_lib va/va.h vaInitialize -lva ||
    disable vaapi

enabled vaapi && enabled xlib &&
    check_lib2 "va/va.h va/va_x11.h" vaGetDisplay -lva -lva-x11 &&
    enable vaapi_x11

enabled vdpau &&
    check_cpp_condition vdpau/vdpau.h "defined VDP_DECODER_PROFILE_MPEG4_PART2_ASP" ||
    disable vdpau

enabled vdpau && enabled xlib &&
    check_func_headers "vdpau/vdpau.h vdpau/vdpau_x11.h" vdp_device_create_x11 -lvdpau &&
    prepend ffmpeg_libs $($ldflags_filter "-lvdpau") &&
    enable vdpau_x11

# Funny iconv installations are not unusual, so check it after all flags have been set
disabled iconv || check_func_headers iconv.h iconv || check_lib2 iconv.h iconv -liconv || disable iconv

enabled debug && add_cflags -g"$debuglevel" && add_asflags -g"$debuglevel"

# add some useful compiler flags if supported
check_cflags -Wdeclaration-after-statement
check_cflags -Wall
check_cflags -Wdisabled-optimization
check_cflags -Wpointer-arith
check_cflags -Wredundant-decls
check_cflags -Wwrite-strings
check_cflags -Wtype-limits
check_cflags -Wundef
check_cflags -Wmissing-prototypes
check_cflags -Wno-pointer-to-int-cast
check_cflags -Wstrict-prototypes
check_cflags -Wempty-body
enabled extra_warnings && check_cflags -Winline

check_disable_warning(){
    warning_flag=-W${1#-Wno-}
    test_cflags $warning_flag && add_cflags $1
}

check_disable_warning -Wno-parentheses
check_disable_warning -Wno-switch
check_disable_warning -Wno-format-zero-length
check_disable_warning -Wno-pointer-sign

# add some linker flags
check_ldflags -Wl,--warn-common
check_ldflags -Wl,-rpath-link=libpostproc:libswresample:libswscale:libavfilter:libavdevice:libavformat:libavcodec:libavutil:libavresample
enabled rpath && add_ldexeflags -Wl,-rpath,$libdir
test_ldflags -Wl,-Bsymbolic && append SHFLAGS -Wl,-Bsymbolic

# add some strip flags
# -wN '..@*' is more selective than -x, but not available everywhere.
check_stripflags -wN \'..@*\' || check_stripflags -x

enabled neon_clobber_test &&
    check_ldflags -Wl,--wrap,avcodec_open2              \
                  -Wl,--wrap,avcodec_decode_audio4      \
                  -Wl,--wrap,avcodec_decode_video2      \
                  -Wl,--wrap,avcodec_decode_subtitle2   \
                  -Wl,--wrap,avcodec_encode_audio2      \
                  -Wl,--wrap,avcodec_encode_video2      \
                  -Wl,--wrap,avcodec_encode_subtitle    \
                  -Wl,--wrap,swr_convert                \
                  -Wl,--wrap,avresample_convert ||
    disable neon_clobber_test

enabled xmm_clobber_test &&
    check_ldflags -Wl,--wrap,avcodec_open2              \
                  -Wl,--wrap,avcodec_decode_audio4      \
                  -Wl,--wrap,avcodec_decode_video2      \
                  -Wl,--wrap,avcodec_decode_subtitle2   \
                  -Wl,--wrap,avcodec_encode_audio2      \
                  -Wl,--wrap,avcodec_encode_video       \
                  -Wl,--wrap,avcodec_encode_video2      \
                  -Wl,--wrap,avcodec_encode_subtitle    \
                  -Wl,--wrap,swr_convert                \
                  -Wl,--wrap,avresample_convert         \
                  -Wl,--wrap,sws_scale ||
    disable xmm_clobber_test

echo "X{};" > $TMPV
if test_ldflags -Wl,--version-script,$TMPV; then
    append SHFLAGS '-Wl,--version-script,\$(SUBDIR)lib\$(NAME).ver'
    check_cc <<EOF && enable symver_asm_label
void ff_foo(void) __asm__ ("av_foo@VERSION");
void ff_foo(void) { ${inline_asm+__asm__($quotes);} }
EOF
    check_cc <<EOF && enable symver_gnu_asm
__asm__(".symver ff_foo,av_foo@VERSION");
void ff_foo(void) {}
EOF
fi

if [ -z "$optflags" ]; then
    if enabled small; then
        optflags=$cflags_size
    elif enabled optimizations; then
        optflags=$cflags_speed
    else
        optflags=$cflags_noopt
    fi
fi

check_optflags(){
    check_cflags "$@"
    enabled lto && check_ldflags "$@"
}


if enabled lto; then
    test "$cc_type" != "$ld_type" && die "LTO requires same compiler and linker"
    check_cflags  -flto
    check_ldflags -flto $cpuflags
    disable inline_asm_direct_symbol_refs
fi

check_optflags $optflags
check_optflags -fno-math-errno
check_optflags -fno-signed-zeros

enabled ftrapv && check_cflags -ftrapv

check_cc -mno-red-zone <<EOF && noredzone_flags="-mno-red-zone"
int x;
EOF


if enabled icc; then
    # Just warnings, no remarks
    check_cflags -w1
    # -wd: Disable following warnings
    # 144, 167, 556: -Wno-pointer-sign
    # 188: enumerated type mixed with another type
    # 1292: attribute "foo" ignored
    # 1419: external declaration in primary source file
    # 10006: ignoring unknown option -fno-signed-zeros
    # 10148: ignoring unknown option -Wno-parentheses
    # 10156: ignoring option '-W'; no argument required
    # 13200: No EMMS instruction before call to function
    # 13203: No EMMS instruction before return from function
    check_cflags -wd144,167,188,556,1292,1419,10006,10148,10156,13200,13203
    # 11030: Warning unknown option --as-needed
    # 10156: ignoring option '-export'; no argument required
    check_ldflags -wd10156,11030
    # icc 11.0 and 11.1 work with ebp_available, but don't pass the test
    enable ebp_available
    # The test above does not test linking
    enabled lto && disable symver_asm_label
    if enabled x86_32; then
        icc_version=$($cc -dumpversion)
        test ${icc_version%%.*} -ge 11 &&
            check_cflags -falign-stack=maintain-16-byte ||
            disable aligned_stack
    fi
elif enabled ccc; then
    # disable some annoying warnings
    add_cflags -msg_disable bitnotint
    add_cflags -msg_disable mixfuncvoid
    add_cflags -msg_disable nonstandcast
    add_cflags -msg_disable unsupieee
elif enabled gcc; then
    check_optflags -fno-tree-vectorize
    check_cflags -Werror=format-security
    check_cflags -Werror=implicit-function-declaration
    check_cflags -Werror=missing-prototypes
    check_cflags -Werror=return-type
    check_cflags -Werror=vla
    check_cflags -Wformat
    check_cflags -fdiagnostics-color=auto
    enabled extra_warnings || check_disable_warning -Wno-maybe-uninitialized
elif enabled llvm_gcc; then
    check_cflags -mllvm -stack-alignment=16
elif enabled clang; then
    check_cflags -mllvm -stack-alignment=16
    check_cflags -Qunused-arguments
    check_cflags -Werror=implicit-function-declaration
    check_cflags -Werror=missing-prototypes
    check_cflags -Werror=return-type
elif enabled cparser; then
    add_cflags -Wno-missing-variable-declarations
    add_cflags -Wno-empty-statement
elif enabled armcc; then
    add_cflags -W${armcc_opt},--diag_suppress=4343 # hardfp compat
    add_cflags -W${armcc_opt},--diag_suppress=3036 # using . as system include dir
    # 2523: use of inline assembly is deprecated
    add_cflags -W${armcc_opt},--diag_suppress=2523
    add_cflags -W${armcc_opt},--diag_suppress=1207
    add_cflags -W${armcc_opt},--diag_suppress=1293 # assignment in condition
    add_cflags -W${armcc_opt},--diag_suppress=3343 # hardfp compat
    add_cflags -W${armcc_opt},--diag_suppress=167  # pointer sign
    add_cflags -W${armcc_opt},--diag_suppress=513  # pointer sign
elif enabled tms470; then
    add_cflags -pds=824 -pds=837
    disable inline_asm
elif enabled pathscale; then
    add_cflags -fstrict-overflow -OPT:wrap_around_unsafe_opt=OFF
elif enabled_any msvc icl; then
    enabled x86_32 && disable aligned_stack
    enabled_all x86_32 debug && add_cflags -Oy-
    enabled debug && add_ldflags -debug
    enable pragma_deprecated
    if enabled icl; then
        # -Qansi-alias is basically -fstrict-aliasing, but does not work
        # (correctly) on icl 13.x.
        check_cpp_condition "windows.h" "__ICL < 1300 || __ICL >= 1400" &&
            add_cflags -Qansi-alias
        # Some inline asm is not compilable in debug
        if enabled debug; then
            disable ebp_available
            disable ebx_available
        fi
    fi
    # msvcrt10 x64 incorrectly enables log2, only msvcrt12 onwards actually has log2.
    check_cpp_condition crtversion.h "_VC_CRT_MAJOR_VERSION >= 12" || disable log2
fi

case $as_type in
    clang)
        add_asflags -Qunused-arguments
    ;;
esac

case $ld_type in
    clang)
        check_ldflags -Qunused-arguments
    ;;
esac

case $target_os in
    osf1)
        enabled ccc && add_ldflags '-Wl,-expect_unresolved,*'
    ;;
    plan9)
        add_cppflags -Dmain=plan9_main
    ;;
esac

enable frame_thread_encoder

enabled asm || { arch=c; disable $ARCH_LIST $ARCH_EXT_LIST; }

check_deps $CONFIG_LIST       \
           $CONFIG_EXTRA      \
           $HAVE_LIST         \
           $ALL_COMPONENTS    \

enabled threads && ! enabled pthreads && ! enabled atomics_native && die "non pthread threading without atomics not supported, try adding --enable-pthreads or --cpu=i486 or higher if you are on x86"


if test $target_os = "haiku"; then
    disable memalign
    disable posix_memalign
fi

enabled_all dxva2 dxva2api_cobj CoTaskMemFree &&
    prepend ffmpeg_libs $($ldflags_filter "-lole32" "-luser32") &&
    enable dxva2_lib

! enabled_any memalign posix_memalign aligned_malloc &&
    enabled simd_align_16 && enable memalign_hack

# add_dep lib dep
# -> enable ${lib}_deps_${dep}
# -> add $dep to ${lib}_deps only once
add_dep() {
    lib=$1
    dep=$2
    enabled "${lib}_deps_${dep}" && return 0
    enable  "${lib}_deps_${dep}"
    prepend "${lib}_deps" $dep
}

# merge deps lib components
# merge all ${component}_deps into ${lib}_deps and ${lib}_deps_*
merge_deps() {
    lib=$1
    shift
    for comp in $*; do
        enabled $comp || continue
        eval "dep=\"\$${comp}_deps\""
        for d in $dep; do
            add_dep $lib $d
        done
    done
}

merge_deps libavfilter $FILTER_LIST

map 'enabled $v && intrinsics=${v#intrinsics_}' $INTRINSICS_LIST

for thread in $THREADS_LIST; do
    if enabled $thread; then
        test -n "$thread_type" &&
            die "ERROR: Only one thread type must be selected." ||
            thread_type="$thread"
    fi
done

enabled zlib && add_cppflags -DZLIB_CONST

# conditional library dependencies, in linking order
enabled amovie_filter       && prepend avfilter_deps "avformat avcodec"
enabled aresample_filter    && prepend avfilter_deps "swresample"
enabled asyncts_filter      && prepend avfilter_deps "avresample"
enabled atempo_filter       && prepend avfilter_deps "avcodec"
enabled ebur128_filter && enabled swresample && prepend avfilter_deps "swresample"
enabled elbg_filter         && prepend avfilter_deps "avcodec"
enabled fftfilt_filter      && prepend avfilter_deps "avcodec"
enabled mcdeint_filter      && prepend avfilter_deps "avcodec"
enabled movie_filter    && prepend avfilter_deps "avformat avcodec"
enabled pan_filter          && prepend avfilter_deps "swresample"
enabled pp_filter           && prepend avfilter_deps "postproc"
enabled removelogo_filter   && prepend avfilter_deps "avformat avcodec swscale"
enabled resample_filter && prepend avfilter_deps "avresample"
enabled sab_filter          && prepend avfilter_deps "swscale"
enabled scale_filter    && prepend avfilter_deps "swscale"
enabled showspectrum_filter && prepend avfilter_deps "avcodec"
enabled smartblur_filter    && prepend avfilter_deps "swscale"
enabled subtitles_filter    && prepend avfilter_deps "avformat avcodec"
enabled uspp_filter         && prepend avfilter_deps "avcodec"

enabled lavfi_indev         && prepend avdevice_deps "avfilter"

enabled opus_decoder    && prepend avcodec_deps "swresample"

expand_deps(){
    lib_deps=${1}_deps
    eval "deps=\$$lib_deps"
    append $lib_deps $(map 'eval echo \$${v}_deps' $deps)
    unique $lib_deps
}

#we have to remove gpl from the deps here as some code assumes all lib deps are libs
postproc_deps="$(filter_out 'gpl' $postproc_deps)"

map 'expand_deps $v' $LIBRARY_LIST

echo "install prefix            $prefix"
echo "source path               $source_path"
echo "C compiler                $cc"
echo "C library                 $libc_type"
if test "$host_cc" != "$cc"; then
    echo "host C compiler           $host_cc"
    echo "host C library            $host_libc_type"
fi
echo "ARCH                      $arch ($cpu)"
if test "$build_suffix" != ""; then
    echo "build suffix              $build_suffix"
fi
if test "$progs_suffix" != ""; then
    echo "progs suffix              $progs_suffix"
fi
if test "$extra_version" != ""; then
    echo "version string suffix     $extra_version"
fi
echo "big-endian                ${bigendian-no}"
echo "runtime cpu detection     ${runtime_cpudetect-no}"
if enabled x86; then
    echo "${yasmexe}                      ${yasm-no}"
    echo "MMX enabled               ${mmx-no}"
    echo "MMXEXT enabled            ${mmxext-no}"
    echo "3DNow! enabled            ${amd3dnow-no}"
    echo "3DNow! extended enabled   ${amd3dnowext-no}"
    echo "SSE enabled               ${sse-no}"
    echo "SSSE3 enabled             ${ssse3-no}"
    echo "AVX enabled               ${avx-no}"
    echo "XOP enabled               ${xop-no}"
    echo "FMA3 enabled              ${fma3-no}"
    echo "FMA4 enabled              ${fma4-no}"
    echo "i686 features enabled     ${i686-no}"
    echo "CMOV is fast              ${fast_cmov-no}"
    echo "EBX available             ${ebx_available-no}"
    echo "EBP available             ${ebp_available-no}"
fi
if enabled aarch64; then
    echo "NEON enabled              ${neon-no}"
    echo "VFP enabled               ${vfp-no}"
fi
if enabled arm; then
    echo "ARMv5TE enabled           ${armv5te-no}"
    echo "ARMv6 enabled             ${armv6-no}"
    echo "ARMv6T2 enabled           ${armv6t2-no}"
    echo "VFP enabled               ${vfp-no}"
    echo "NEON enabled              ${neon-no}"
    echo "THUMB enabled             ${thumb-no}"
fi
if enabled mips; then
    echo "MIPS FPU enabled          ${mipsfpu-no}"
    echo "MIPS DSP R1 enabled       ${mipsdspr1-no}"
    echo "MIPS DSP R2 enabled       ${mipsdspr2-no}"
fi
if enabled ppc; then
    echo "AltiVec enabled           ${altivec-no}"
    echo "PPC 4xx optimizations     ${ppc4xx-no}"
    echo "PPC VSX optimizations     ${vsx-no}"
    echo "dcbzl available           ${dcbzl-no}"
fi
echo "debug symbols             ${debug-no}"
echo "strip symbols             ${stripping-no}"
echo "optimize for size         ${small-no}"
echo "optimizations             ${optimizations-no}"
echo "static                    ${static-no}"
echo "shared                    ${shared-no}"
echo "postprocessing support    ${postproc-no}"
echo "new filter support        ${avfilter-no}"
echo "network support           ${network-no}"
echo "threading support         ${thread_type-no}"
echo "safe bitstream reader     ${safe_bitstream_reader-no}"
echo "SDL support               ${sdl-no}"
echo "opencl enabled            ${opencl-no}"
echo "texi2html enabled         ${texi2html-no}"
echo "perl enabled              ${perl-no}"
echo "pod2man enabled           ${pod2man-no}"
echo "makeinfo enabled          ${makeinfo-no}"
echo "makeinfo supports HTML    ${makeinfo_html-no}"
test -n "$random_seed" &&
    echo "random seed               ${random_seed}"
echo

echo "External libraries:"
print_enabled '' $EXTERNAL_LIBRARY_LIST | print_3_columns
echo

for type in decoder encoder hwaccel parser demuxer muxer protocol filter bsf indev outdev; do
    echo "Enabled ${type}s:"
    eval list=\$$(toupper $type)_LIST
    print_enabled '_*' $list | print_3_columns
    echo
done

license="LGPL version 2.1 or later"
if enabled nonfree; then
    license="nonfree and unredistributable"
elif enabled gplv3; then
    license="GPL version 3 or later"
elif enabled lgplv3; then
    license="LGPL version 3 or later"
elif enabled gpl; then
    license="GPL version 2 or later"
fi

echo "License: $license"

echo "Creating config.mak, config.h, and doc/config.texi..."

test -e Makefile || echo "include $source_path/Makefile" > Makefile

enabled stripping || strip="echo skipping strip"

config_files="$TMPH config.mak doc/config.texi"

cat > config.mak <<EOF
# Automatically generated by configure - do not modify!
ifndef FFMPEG_CONFIG_MAK
FFMPEG_CONFIG_MAK=1
FFMPEG_CONFIGURATION=$FFMPEG_CONFIGURATION
prefix=$prefix
LIBDIR=\$(DESTDIR)$libdir
SHLIBDIR=\$(DESTDIR)$shlibdir
INCDIR=\$(DESTDIR)$incdir
BINDIR=\$(DESTDIR)$bindir
DATADIR=\$(DESTDIR)$datadir
DOCDIR=\$(DESTDIR)$docdir
MANDIR=\$(DESTDIR)$mandir
SRC_PATH=$source_path
ifndef MAIN_MAKEFILE
SRC_PATH:=\$(SRC_PATH:.%=..%)
endif
CC_IDENT=$cc_ident
ARCH=$arch
INTRINSICS=$intrinsics
CC=$cc
CXX=$cxx
AS=$as
LD=$ld
DEPCC=$dep_cc
DEPCCFLAGS=$DEPCCFLAGS \$(CPPFLAGS)
DEPAS=$as
DEPASFLAGS=$DEPASFLAGS \$(CPPFLAGS)
YASM=$yasmexe
DEPYASM=$yasmexe
AR=$ar
ARFLAGS=$arflags
AR_O=$ar_o
RANLIB=$ranlib
STRIP=$strip
CP=cp -p
LN_S=$ln_s
CPPFLAGS=$CPPFLAGS
CFLAGS=$CFLAGS
CXXFLAGS=$CXXFLAGS
ASFLAGS=$ASFLAGS
AS_C=$AS_C
AS_O=$AS_O
CC_C=$CC_C
CC_E=$CC_E
CC_O=$CC_O
CXX_C=$CXX_C
CXX_O=$CXX_O
LD_O=$LD_O
LD_LIB=$LD_LIB
LD_PATH=$LD_PATH
DLLTOOL=$dlltool
WINDRES=$windres
DEPWINDRES=$dep_cc
DOXYGEN=$doxygen
LDFLAGS=$LDFLAGS
LDEXEFLAGS=$LDEXEFLAGS
SHFLAGS=$(echo $($ldflags_filter $SHFLAGS))
ASMSTRIPFLAGS=$ASMSTRIPFLAGS
YASMFLAGS=$YASMFLAGS
BUILDSUF=$build_suffix
PROGSSUF=$progs_suffix
FULLNAME=$FULLNAME
LIBPREF=$LIBPREF
LIBSUF=$LIBSUF
LIBNAME=$LIBNAME
SLIBPREF=$SLIBPREF
SLIBSUF=$SLIBSUF
EXESUF=$EXESUF
EXTRA_VERSION=$extra_version
CCDEP=$CCDEP
CXXDEP=$CXXDEP
CCDEP_FLAGS=$CCDEP_FLAGS
ASDEP=$ASDEP
ASDEP_FLAGS=$ASDEP_FLAGS
CC_DEPFLAGS=$CC_DEPFLAGS
AS_DEPFLAGS=$AS_DEPFLAGS
HOSTCC=$host_cc
HOSTLD=$host_ld
HOSTCFLAGS=$host_cflags
HOSTCPPFLAGS=$host_cppflags
HOSTEXESUF=$HOSTEXESUF
HOSTLDFLAGS=$host_ldflags
HOSTLIBS=$host_libs
DEPHOSTCC=$host_cc
DEPHOSTCCFLAGS=$DEPHOSTCCFLAGS \$(HOSTCCFLAGS)
HOSTCCDEP=$HOSTCCDEP
HOSTCCDEP_FLAGS=$HOSTCCDEP_FLAGS
HOSTCC_DEPFLAGS=$HOSTCC_DEPFLAGS
HOSTCC_C=$HOSTCC_C
HOSTCC_O=$HOSTCC_O
HOSTLD_O=$HOSTLD_O
TARGET_EXEC=$target_exec $target_exec_args
TARGET_PATH=$target_path
TARGET_SAMPLES=${target_samples:-\$(SAMPLES)}
CFLAGS-ffplay=$sdl_cflags
ZLIB=$($ldflags_filter -lz)
LIB_INSTALL_EXTRA_CMD=$LIB_INSTALL_EXTRA_CMD
EXTRALIBS=$extralibs
COMPAT_OBJS=$compat_objs
EXEOBJS=$exeobjs
INSTALL=$install
LIBTARGET=${LIBTARGET}
SLIBNAME=${SLIBNAME}
SLIBNAME_WITH_VERSION=${SLIBNAME_WITH_VERSION}
SLIBNAME_WITH_MAJOR=${SLIBNAME_WITH_MAJOR}
SLIB_CREATE_DEF_CMD=${SLIB_CREATE_DEF_CMD}
SLIB_EXTRA_CMD=${SLIB_EXTRA_CMD}
SLIB_INSTALL_NAME=${SLIB_INSTALL_NAME}
SLIB_INSTALL_LINKS=${SLIB_INSTALL_LINKS}
SLIB_INSTALL_EXTRA_LIB=${SLIB_INSTALL_EXTRA_LIB}
SLIB_INSTALL_EXTRA_SHLIB=${SLIB_INSTALL_EXTRA_SHLIB}
SAMPLES:=${samples:-\$(FATE_SAMPLES)}
NOREDZONE_FLAGS=$noredzone_flags
EOF

get_version(){
    lcname=lib${1}
    name=$(toupper $lcname)
    file=$source_path/$lcname/version.h
    eval $(awk "/#define ${name}_VERSION_M/ { print \$2 \"=\" \$3 }" "$file")
    enabled raise_major && eval ${name}_VERSION_MAJOR=$((${name}_VERSION_MAJOR+100))
    eval ${name}_VERSION=\$${name}_VERSION_MAJOR.\$${name}_VERSION_MINOR.\$${name}_VERSION_MICRO
    eval echo "${lcname}_VERSION=\$${name}_VERSION" >> config.mak
    eval echo "${lcname}_VERSION_MAJOR=\$${name}_VERSION_MAJOR" >> config.mak
    eval echo "${lcname}_VERSION_MINOR=\$${name}_VERSION_MINOR" >> config.mak
}

map 'get_version $v' $LIBRARY_LIST

map 'eval echo "${v}_FFLIBS=\$${v}_deps" >> config.mak' $LIBRARY_LIST

print_program_libs(){
    eval "program_libs=\$${1}_libs"
    eval echo "LIBS-${1}=${program_libs}" >> config.mak
}

map 'print_program_libs $v' $PROGRAM_LIST

cat > $TMPH <<EOF
/* Automatically generated by configure - do not modify! */
#ifndef FFMPEG_CONFIG_H
#define FFMPEG_CONFIG_H
#define FFMPEG_CONFIGURATION "$(c_escape $FFMPEG_CONFIGURATION)"
#define FFMPEG_LICENSE "$(c_escape $license)"
#define CONFIG_THIS_YEAR 2015
#define FFMPEG_DATADIR "$(eval c_escape $datadir)"
#define AVCONV_DATADIR "$(eval c_escape $datadir)"
#define CC_IDENT "$(c_escape ${cc_ident:-Unknown compiler})"
#define av_restrict $_restrict
#define EXTERN_PREFIX "${extern_prefix}"
#define EXTERN_ASM ${extern_prefix}
#define BUILDSUF "$build_suffix"
#define SLIBSUF "$SLIBSUF"
#define HAVE_MMX2 HAVE_MMXEXT
#define SWS_MAX_FILTER_SIZE $sws_max_filter_size
EOF

test -n "$assert_level" &&
    echo "#define ASSERT_LEVEL $assert_level" >>$TMPH

test -n "$malloc_prefix" &&
    echo "#define MALLOC_PREFIX $malloc_prefix" >>$TMPH

if enabled yasm; then
    append config_files $TMPASM
    printf '' >$TMPASM
fi

enabled getenv || echo "#define getenv(x) NULL" >> $TMPH


mkdir -p doc
mkdir -p tests
echo "@c auto-generated by configure" > doc/config.texi

print_config ARCH_   "$config_files" $ARCH_LIST
print_config HAVE_   "$config_files" $HAVE_LIST
print_config CONFIG_ "$config_files" $CONFIG_LIST       \
                                     $CONFIG_EXTRA      \
                                     $ALL_COMPONENTS    \

echo "#endif /* FFMPEG_CONFIG_H */" >> $TMPH
echo "endif # FFMPEG_CONFIG_MAK" >> config.mak

# Do not overwrite an unchanged config.h to avoid superfluous rebuilds.
cp_if_changed $TMPH config.h
touch .config

enabled yasm && cp_if_changed $TMPASM config.asm

cat > $TMPH <<EOF
/* Generated by ffconf */
#ifndef AVUTIL_AVCONFIG_H
#define AVUTIL_AVCONFIG_H
EOF

print_config AV_HAVE_ $TMPH $HAVE_LIST_PUB

echo "#endif /* AVUTIL_AVCONFIG_H */" >> $TMPH

cp_if_changed $TMPH libavutil/avconfig.h

if test -n "$WARNINGS"; then
    printf "\n$WARNINGS"
    enabled fatal_warnings && exit 1
fi

# build pkg-config files

lib_version(){
    eval printf "\"lib${1}${build_suffix} >= \$LIB$(toupper ${1})_VERSION, \""
}

pkgconfig_generate(){
    name=$1
    shortname=${name#lib}${build_suffix}
    comment=$2
    version=$3
    libs=$4
    requires=$(map 'lib_version $v' $(eval echo \$${name#lib}_deps))
    requires=${requires%, }
    enabled ${name#lib} || return 0
    mkdir -p $name
    cat <<EOF > $name/$name${build_suffix}.pc
prefix=$prefix
exec_prefix=\${prefix}
libdir=$libdir
includedir=$incdir

Name: $name
Description: $comment
Version: $version
Requires: $(enabled shared || echo $requires)
Requires.private: $(enabled shared && echo $requires)
Conflicts:
Libs: -L\${libdir} $(enabled rpath && echo "-Wl,-rpath,\${libdir}") -l${shortname} $(enabled shared || echo $libs)
Libs.private: $(enabled shared && echo $libs)
Cflags: -I\${includedir}
EOF

mkdir -p doc/examples/pc-uninstalled
includedir=${source_path}
[ "$includedir" = . ] && includedir="\${pcfiledir}/../../.."
    cat <<EOF > doc/examples/pc-uninstalled/$name.pc
prefix=
exec_prefix=
libdir=\${pcfiledir}/../../../$name
includedir=${includedir}

Name: $name
Description: $comment
Version: $version
Requires: $requires
Conflicts:
Libs: -L\${libdir} -Wl,-rpath,\${libdir} -l${shortname} $(enabled shared || echo $libs)
Cflags: -I\${includedir}
EOF
}

pkgconfig_generate libavutil     "FFmpeg utility library"               "$LIBAVUTIL_VERSION"     "$LIBRT $LIBM"
pkgconfig_generate libavcodec    "FFmpeg codec library"                 "$LIBAVCODEC_VERSION"    "$extralibs"
pkgconfig_generate libavformat   "FFmpeg container format library"      "$LIBAVFORMAT_VERSION"   "$extralibs"
pkgconfig_generate libavdevice   "FFmpeg device handling library"       "$LIBAVDEVICE_VERSION"   "$extralibs"
pkgconfig_generate libavfilter   "FFmpeg audio/video filtering library" "$LIBAVFILTER_VERSION"   "$extralibs"
pkgconfig_generate libpostproc   "FFmpeg postprocessing library"        "$LIBPOSTPROC_VERSION"   ""
pkgconfig_generate libavresample "Libav audio resampling library"       "$LIBAVRESAMPLE_VERSION" "$LIBM"
pkgconfig_generate libswscale    "FFmpeg image rescaling library"       "$LIBSWSCALE_VERSION"    "$LIBM"
pkgconfig_generate libswresample "FFmpeg audio resampling library"      "$LIBSWRESAMPLE_VERSION" "$LIBM"<|MERGE_RESOLUTION|>--- conflicted
+++ resolved
@@ -262,11 +262,11 @@
   --enable-libxcb-shape    enable X11 grabbing shape rendering [autodetect]
   --enable-libxvid         enable Xvid encoding via xvidcore,
                            native MPEG-4/Xvid encoder exists [no]
-<<<<<<< HEAD
   --enable-libzmq          enable message passing via libzmq [no]
   --enable-libzvbi         enable teletext support via libzvbi [no]
   --disable-lzma           disable lzma [autodetect]
   --enable-decklink        enable Blackmagick DeckLink I/O support [no]
+  --enable-mmal            enable decoding via MMAL [no]
   --enable-nvenc           enable NVIDIA NVENC support [no]
   --enable-openal          enable OpenAL 1.1 capture support [no]
   --enable-opencl          enable OpenCL code
@@ -274,10 +274,6 @@
   --enable-openssl         enable openssl, needed for https support
                            if gnutls is not used [no]
   --disable-sdl            disable sdl [autodetect]
-=======
-  --enable-mmal            enable decoding via MMAL [no]
-  --enable-openssl         enable openssl [no]
->>>>>>> c4845616
   --enable-x11grab         enable X11 grabbing (legacy) [no]
   --disable-xlib           disable xlib [autodetect]
   --disable-zlib           disable zlib [autodetect]
@@ -1410,17 +1406,14 @@
     libxcb_shape
     libxcb_xfixes
     libxvid
-<<<<<<< HEAD
     libzmq
     libzvbi
     lzma
+    mmal
     nvenc
     openal
     opencl
     opengl
-=======
-    mmal
->>>>>>> c4845616
     openssl
     sdl
     x11grab
@@ -5017,9 +5010,15 @@
                                die "ERROR: libx265 version must be >= 17."; }
 enabled libxavs           && require libxavs xavs.h xavs_encoder_encode -lxavs
 enabled libxvid           && require libxvid xvid.h xvid_global -lxvidcore
-<<<<<<< HEAD
 enabled libzmq            && require_pkg_config libzmq zmq.h zmq_ctx_new
 enabled libzvbi           && require libzvbi libzvbi.h vbi_decoder_new -lzvbi
+enabled mmal              && { check_lib interface/mmal/mmal.h mmal_port_connect -lmmal_core -lmmal_util -lmmal_vc_client -lbcm_host ||
+                                { ! enabled cross_compile && {
+                                    add_cflags -isystem/opt/vc/include/ -isystem/opt/vc/include/interface/vmcs_host/linux -isystem/opt/vc/include/interface/vcos/pthreads -fgnu89-inline ;
+                                    add_extralibs -L/opt/vc/lib/ -lmmal_core -lmmal_util -lmmal_vc_client -lbcm_host ;
+                                    check_lib interface/mmal/mmal.h mmal_port_connect ; }
+                                check_lib interface/mmal/mmal.h mmal_port_connect ; } ||
+                               die "ERROR: mmal not found"; }
 enabled nvenc             && { check_header nvEncodeAPI.h || die "ERROR: nvEncodeAPI.h not found."; } &&
                              { check_cpp_condition nvEncodeAPI.h "NVENCAPI_MAJOR_VERSION >= 5" ||
                                die "ERROR: NVENC API version 4 or older is not supported"; } &&
@@ -5041,15 +5040,6 @@
                                check_lib2 ES2/gl.h glGetError "-isysroot=${sysroot} -Wl,-framework,OpenGLES" ||
                                die "ERROR: opengl not found."
                              }
-=======
-enabled mmal              && { check_lib interface/mmal/mmal.h mmal_port_connect -lmmal_core -lmmal_util -lmmal_vc_client -lbcm_host ||
-                                { ! enabled cross_compile && {
-                                    add_cflags -isystem/opt/vc/include/ -isystem/opt/vc/include/interface/vmcs_host/linux -isystem/opt/vc/include/interface/vcos/pthreads -fgnu89-inline ;
-                                    add_extralibs -L/opt/vc/lib/ -lmmal_core -lmmal_util -lmmal_vc_client -lbcm_host ;
-                                    check_lib interface/mmal/mmal.h mmal_port_connect ; }
-                                check_lib interface/mmal/mmal.h mmal_port_connect ; } ||
-                               die "ERROR: mmal not found"; }
->>>>>>> c4845616
 enabled openssl           && { check_lib openssl/ssl.h SSL_library_init -lssl -lcrypto ||
                                check_lib openssl/ssl.h SSL_library_init -lssl32 -leay32 ||
                                check_lib openssl/ssl.h SSL_library_init -lssl -lcrypto -lws2_32 -lgdi32 ||
